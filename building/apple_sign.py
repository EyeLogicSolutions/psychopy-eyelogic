--- conflicted
+++ resolved
@@ -326,12 +326,7 @@
                     'window_rect': ((600, 600), (500, 400)),
                 },
         )
-<<<<<<< HEAD
         print(f"building dmg file complete")
-=======
-        print(f"building dmg file complete"); sys.stdout.flush()
-        sys.stdout.flush()
->>>>>>> 8a228c2f
         return dmgFilename
 
     def dmgStapleInside(self):
