--- conflicted
+++ resolved
@@ -3,15 +3,23 @@
 Recruiting participants and connecting with online services
 -------------------------------------------------------------
 
-Having created your study in Builder and :ref:`uploaded it to Pavlovia <pavloviaUpload>` (and :ref:`activated it to run <pavloviaActivate>` you now need to recruit your participants to run the study.
+Having created your study in Builder, :ref:`uploaded it to Pavlovia <pavloviaUpload>`, and :ref:`activated it to run <pavloviaActivate>`, you now need to recruit your participants to run the study.
 
 At the simplest level you can get the URL for the study and distribute it to participants manually (e.g. by email or social media). To get the URL to run you can either press the Builder button to "Run online" |pavloviaRun| and then you can select the URL in the resulting browser window that should appear.
 
-PsychoPy can also connect to a range of other online systems as well, however, some of which are helpful in recruiting participants (like :ref:`sona`, :ref:`prolific`, or :ref:`mturk`) and you can also daisy-chain your study with dedicated survey tools like :ref:`qualtrics`.
+PsychoPy can also connect to a range of other online systems as well, however, some of which are helpful in recruiting participants. Below we describe the general approach before describing the specifics for some common systems:
 
 
-The general principle of online connections
-~~~~~~~~~~~~~~~~~~~~~~~~~~~~~~~~~~~~~~~~~~~~~~~
+.. toctree::
+    :maxdepth: 1
+
+    sonaIntegration
+    prolificIntegration
+    mturkIntegration
+    qualtricsIntegration
+
+The general principle 
+~~~~~~~~~~~~~~~~~~~~~~~
 
 All the systems below use the same general principle to connect the different services:
 
@@ -49,41 +57,10 @@
 
 This is really simple. In the Experiment Settings dialog again |experimentSettingsBtn| you can select the `Online` tab and that has a setting to provide a link for completed and failed-to-complete participants:
 
-<<<<<<< HEAD
 .. image:: /images/expSettingsURLs.png
-=======
-..image :: /images/experimetSettingsURLs.png
->>>>>>> 61f07ce9
     :scale: 50%
     :alt: Experiment Settings with completion links
 
-.. _sona:
-
-Sona Systems
-~~~~~~~~~~~~~
-
-To be written
-
-.. _prolific:
-
-Prolific Academic
-~~~~~~~~~~~~~~~~~~~~~
-
-To be written
-
-.. _mturk:
-
-Amazon's Mechanical Turk (MTurk)
-~~~~~~~~~~~~~~~~~~~~~~~~~~~~~~~~~~~~
-
-To be written.
-
-.. _Qualtrics:
-
-Daisy-chaining with Qualtrics
-~~~~~~~~~~~~~~~~~~~~~~~~~~~~~~~~
-
-To be written.
 
 .. |pavloviaRun| image:: /images/pavloviaRun.png
     :alt: Run online button
