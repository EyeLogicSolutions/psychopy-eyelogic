# Part of the PsychoPy library
# Copyright (C) 2012 Jonathan Peirce
# Distributed under the terms of the GNU General Public License (GPL).

import wx
from wx.lib import platebtn, scrolledpanel
from wx.lib.expando import ExpandoTextCtrl, EVT_ETC_LAYOUT_NEEDED
import wx.aui, wx.stc
import sys, os, glob, copy, shutil, traceback
import keyword
import py_compile, codecs
import numpy
import experiment, components
from psychopy.app import stdOutRich, dialogs
from psychopy import data, logging, misc, gui
from tempfile import mkdtemp # to check code syntax
import cPickle
from psychopy.app.builder.experiment import _valid_var_re, _nonalphanumeric_re,\
    Param

from psychopy.constants import *
from psychopy.errors import DataImportError
from psychopy.app.builder import amp_launcher, resource_pool, validators


canvasColor=[200,200,200]#in prefs? ;-)
routineTimeColor=wx.Color(50,100,200, 200)
nonSlipFill=wx.Color(150,200,150, 255)
nonSlipEdge=wx.Color(0,100,0, 255)
relTimeFill=wx.Color(200,150,150, 255)
relTimeEdge=wx.Color(200,50,50, 255)
routineFlowColor=wx.Color(200,150,150, 255)
darkgrey=wx.Color(65,65,65, 255)
white=wx.Color(255,255,255, 255)
darkblue=wx.Color(30,30,150, 255)

class FileDropTarget(wx.FileDropTarget):
    """On Mac simply setting a handler for the EVT_DROP_FILES isn't enough.
    Need this too.
    """
    def __init__(self, builder):
        wx.FileDropTarget.__init__(self)
        self.builder = builder
    def OnDropFiles(self, x, y, filenames):
        logging.debug('PsychoPyBuilder: received dropped files: filenames')
        for filename in filenames:
            if filename.endswith('.psyexp'):
                self.builder.fileOpen(filename=filename)
            elif filename.lower().endswith('.py'):
                self.app.fileOpen(filename=filename)
            else:
                logging.warning('dropped file ignored: did not end in .psyexp')

class WindowFrozen(object):
    """
    Equivalent to wxWindowUpdateLocker.

    Usage::

        with WindowFrozen(wxControl):
          update multiple things
        #will automatically thaw here

    """
    def __init__(self, ctrl):
        self.ctrl = ctrl
    def __enter__(self):#started the with... statement
        if sys.platform!='darwin':#this is only tested on OSX
            return self.ctrl
        if self.ctrl is not None:#check it hasn't been deleted
            self.ctrl.Freeze()
        return self.ctrl
    def __exit__(self, exc_type, exc_val, exc_tb):#ended the with... statement
        if sys.platform!='darwin':#this is only tested on OSX
            return
        if self.ctrl is not None:#check it hasn't been deleted
            self.ctrl.Thaw()

class CodeBox(wx.stc.StyledTextCtrl):
    # this comes mostly from the wxPython demo styledTextCtrl 2
    def __init__(self, parent, ID, prefs,
                 pos=wx.DefaultPosition, size=wx.Size(100,160),#set the viewer to be small, then it will increase with wx.aui control
                 style=0):
        wx.stc.StyledTextCtrl.__init__(self, parent, ID, pos, size, style)
        #JWP additions
        self.notebook=parent
        self.prefs = prefs
        self.UNSAVED=False
        self.filename=""
        self.fileModTime=None # for checking if the file was modified outside of CodeEditor
        self.AUTOCOMPLETE = True
        self.autoCompleteDict={}
        #self.analyseScript()  #no - analyse after loading so that window doesn't pause strangely
        self.locals = None #this will contain the local environment of the script
        self.prevWord=None
        #remove some annoying stc key commands
        self.CmdKeyClear(ord('['), wx.stc.STC_SCMOD_CTRL)
        self.CmdKeyClear(ord(']'), wx.stc.STC_SCMOD_CTRL)
        self.CmdKeyClear(ord('/'), wx.stc.STC_SCMOD_CTRL)
        self.CmdKeyClear(ord('/'), wx.stc.STC_SCMOD_CTRL|wx.stc.STC_SCMOD_SHIFT)

        self.SetLexer(wx.stc.STC_LEX_PYTHON)
        self.SetKeyWords(0, " ".join(keyword.kwlist))

        self.SetProperty("fold", "1")
        self.SetProperty("tab.timmy.whinge.level", "4")#4 means 'tabs are bad'; 1 means 'flag inconsistency'
        self.SetMargins(0,0)
        self.SetUseTabs(False)
        self.SetTabWidth(4)
        self.SetIndent(4)
        self.SetViewWhiteSpace(self.prefs.appData['coder']['showWhitespace'])
        #self.SetBufferedDraw(False)
        self.SetViewEOL(False)
        self.SetEOLMode(wx.stc.STC_EOL_LF)
        self.SetUseAntiAliasing(True)
        #self.SetUseHorizontalScrollBar(True)
        #self.SetUseVerticalScrollBar(True)

        #self.SetEdgeMode(wx.stc.STC_EDGE_BACKGROUND)
        #self.SetEdgeMode(wx.stc.STC_EDGE_LINE)
        #self.SetEdgeColumn(78)

        # Setup a margin to hold fold markers
        self.SetMarginType(2, wx.stc.STC_MARGIN_SYMBOL)
        self.SetMarginMask(2, wx.stc.STC_MASK_FOLDERS)
        self.SetMarginSensitive(2, True)
        self.SetMarginWidth(2, 12)
        self.Bind(wx.stc.EVT_STC_MARGINCLICK, self.OnMarginClick)

        self.SetIndentationGuides(False)

        # Like a flattened tree control using square headers
        self.MarkerDefine(wx.stc.STC_MARKNUM_FOLDEROPEN,    wx.stc.STC_MARK_BOXMINUS,          "white", "#808080")
        self.MarkerDefine(wx.stc.STC_MARKNUM_FOLDER,        wx.stc.STC_MARK_BOXPLUS,           "white", "#808080")
        self.MarkerDefine(wx.stc.STC_MARKNUM_FOLDERSUB,     wx.stc.STC_MARK_VLINE,             "white", "#808080")
        self.MarkerDefine(wx.stc.STC_MARKNUM_FOLDERTAIL,    wx.stc.STC_MARK_LCORNER,           "white", "#808080")
        self.MarkerDefine(wx.stc.STC_MARKNUM_FOLDEREND,     wx.stc.STC_MARK_BOXPLUSCONNECTED,  "white", "#808080")
        self.MarkerDefine(wx.stc.STC_MARKNUM_FOLDEROPENMID, wx.stc.STC_MARK_BOXMINUSCONNECTED, "white", "#808080")
        self.MarkerDefine(wx.stc.STC_MARKNUM_FOLDERMIDTAIL, wx.stc.STC_MARK_TCORNER,           "white", "#808080")

        #self.DragAcceptFiles(True)
        #self.Bind(wx.EVT_DROP_FILES, self.coder.filesDropped)
        #self.Bind(wx.stc.EVT_STC_MODIFIED, self.onModified)
        ##self.Bind(wx.stc.EVT_STC_UPDATEUI, self.OnUpdateUI)
        #self.Bind(wx.stc.EVT_STC_MARGINCLICK, self.OnMarginClick)
        #self.Bind(wx.EVT_KEY_DOWN, self.OnKeyPressed)
        #self.SetDropTarget(FileDropTarget(coder = self.coder))

        self.setupStyles()

    def setupStyles(self):

        if wx.Platform == '__WXMSW__':
            faces = { 'size' : 10}
        elif wx.Platform == '__WXMAC__':
            faces = { 'size' : 14}
        else:
            faces = { 'size' : 12}
        if self.prefs.coder['codeFontSize']:
            faces['size'] = int(self.prefs.coder['codeFontSize'])
        faces['small']=faces['size']-2
        # Global default styles for all languages
        faces['code'] = self.prefs.coder['codeFont']#,'Arial']#use arial as backup
        faces['comment'] = self.prefs.coder['commentFont']#,'Arial']#use arial as backup
        self.StyleSetSpec(wx.stc.STC_STYLE_DEFAULT,     "face:%(code)s,size:%(size)d" % faces)
        self.StyleClearAll()  # Reset all to be like the default

        # Global default styles for all languages
        self.StyleSetSpec(wx.stc.STC_STYLE_DEFAULT,     "face:%(code)s,size:%(size)d" % faces)
        self.StyleSetSpec(wx.stc.STC_STYLE_LINENUMBER,  "back:#C0C0C0,face:%(code)s,size:%(small)d" % faces)
        self.StyleSetSpec(wx.stc.STC_STYLE_CONTROLCHAR, "face:%(comment)s" % faces)
        self.StyleSetSpec(wx.stc.STC_STYLE_BRACELIGHT,  "fore:#FFFFFF,back:#0000FF,bold")
        self.StyleSetSpec(wx.stc.STC_STYLE_BRACEBAD,    "fore:#000000,back:#FF0000,bold")

        # Python styles
        # Default
        self.StyleSetSpec(wx.stc.STC_P_DEFAULT, "fore:#000000,face:%(code)s,size:%(size)d" % faces)
        # Comments
        self.StyleSetSpec(wx.stc.STC_P_COMMENTLINE, "fore:#007F00,face:%(comment)s,size:%(size)d" % faces)
        # Number
        self.StyleSetSpec(wx.stc.STC_P_NUMBER, "fore:#007F7F,size:%(size)d" % faces)
        # String
        self.StyleSetSpec(wx.stc.STC_P_STRING, "fore:#7F007F,face:%(code)s,size:%(size)d" % faces)
        # Single quoted string
        self.StyleSetSpec(wx.stc.STC_P_CHARACTER, "fore:#7F007F,face:%(code)s,size:%(size)d" % faces)
        # Keyword
        self.StyleSetSpec(wx.stc.STC_P_WORD, "fore:#00007F,bold,size:%(size)d" % faces)
        # Triple quotes
        self.StyleSetSpec(wx.stc.STC_P_TRIPLE, "fore:#7F0000,size:%(size)d" % faces)
        # Triple double quotes
        self.StyleSetSpec(wx.stc.STC_P_TRIPLEDOUBLE, "fore:#7F0000,size:%(size)d" % faces)
        # Class name definition
        self.StyleSetSpec(wx.stc.STC_P_CLASSNAME, "fore:#0000FF,bold,underline,size:%(size)d" % faces)
        # Function or method name definition
        self.StyleSetSpec(wx.stc.STC_P_DEFNAME, "fore:#007F7F,bold,size:%(size)d" % faces)
        # Operators
        self.StyleSetSpec(wx.stc.STC_P_OPERATOR, "bold,size:%(size)d" % faces)
        # Identifiers
        self.StyleSetSpec(wx.stc.STC_P_IDENTIFIER, "fore:#000000,face:%(code)s,size:%(size)d" % faces)
        # Comment-blocks
        self.StyleSetSpec(wx.stc.STC_P_COMMENTBLOCK, "fore:#7F7F7F,size:%(size)d" % faces)
        # End of line where string is not closed
        self.StyleSetSpec(wx.stc.STC_P_STRINGEOL, "fore:#000000,face:%(code)s,back:#E0C0E0,eol,size:%(size)d" % faces)

        self.SetCaretForeground("BLUE")
    def setStatus(self, status):
        if status=='error':
            color=(255,210,210,255)
        elif status=='changed':
            color=(220,220,220,255)
        else:
            color=(255,255,255,255)
        self.StyleSetBackground(wx.stc.STC_STYLE_DEFAULT, color)
        self.setupStyles()#then reset fonts again on top of that color
    def OnMarginClick(self, evt):
        # fold and unfold as needed
        if evt.GetMargin() == 2:
            lineClicked = self.LineFromPosition(evt.GetPosition())

            if self.GetFoldLevel(lineClicked) & wx.stc.STC_FOLDLEVELHEADERFLAG:
                if evt.GetShift():
                    self.SetFoldExpanded(lineClicked, True)
                    self.Expand(lineClicked, True, True, 1)
                elif evt.GetControl():
                    if self.GetFoldExpanded(lineClicked):
                        self.SetFoldExpanded(lineClicked, False)
                        self.Expand(lineClicked, False, True, 0)
                    else:
                        self.SetFoldExpanded(lineClicked, True)
                        self.Expand(lineClicked, True, True, 100)
                else:
                    self.ToggleFold(lineClicked)
class FlowPanel(wx.ScrolledWindow):
    def __init__(self, frame, id=-1):
        """A panel that shows how the routines will fit together
        """
        self.frame=frame
        self.app=frame.app
        self.dpi=self.app.dpi
        wx.ScrolledWindow.__init__(self, frame, id, (0, 0),size = wx.Size(8*self.dpi,3*self.dpi), style=wx.HSCROLL|wx.VSCROLL)
        self.SetBackgroundColour(canvasColor)
        self.needUpdate=True
        self.maxWidth  = 50*self.dpi
        self.maxHeight = 2*self.dpi
        self.mousePos = None
        #if we're adding a loop or routine then add spots to timeline
        #self.drawNearestRoutinePoint = True
        #self.drawNearestLoopPoint = False
        self.pointsToDraw=[] #lists the x-vals of points to draw, eg loop locations
        self.appData = self.app.prefs.appData # for flowSize, showLoopInfoInFlow

        #self.SetAutoLayout(True)
        self.SetScrollRate(self.dpi/4,self.dpi/4)

        # create a PseudoDC to record our drawing
        self.pdc = wx.PseudoDC()
        self.pen_cache = {}
        self.brush_cache = {}
        # vars for handling mouse clicks
        self.hitradius=5
        self.dragid = -1
        self.entryPointPosList = []
        self.entryPointIDlist = []
        self.mode = 'normal'#can also be 'loopPoint1','loopPoint2','routinePoint'
        self.insertingRoutine=""

        #for the context menu
        self.componentFromID={}#use the ID of the drawn icon to retrieve component (loop or routine)
        self.contextMenuItems=['remove']
        self.contextItemFromID={}; self.contextIDFromItem={}
        for item in self.contextMenuItems:
            id = wx.NewId()
            self.contextItemFromID[id] = item
            self.contextIDFromItem[item] = id

        #self.btnInsertRoutine = wx.Button(self,-1,'Insert Routine', pos=(10,10))
        #self.btnInsertLoop = wx.Button(self,-1,'Insert Loop', pos=(10,30))
        self.btnInsertRoutine = platebtn.PlateButton(self,-1,'Insert Routine ', pos=(10,10))
        self.btnInsertLoop = platebtn.PlateButton(self,-1,'Insert Loop     ', pos=(10,30)) #spaces give size for CANCEL

        self.labelTextGray = {'normal': wx.Color(150,150,150, 20),'hlight':wx.Color(150,150,150, 20)}
        self.labelTextRed = {'normal': wx.Color(250,10,10, 250),'hlight':wx.Color(250,10,10, 250)}
        self.labelTextBlack = {'normal': wx.Color(0,0,0, 250),'hlight':wx.Color(250,250,250, 250)}

        # use self.appData['flowSize'] to index a tuple to get a specific value, eg: (4,6,8)[self.appData['flowSize']]
        self.flowMaxSize = 2 # upper limit on increaseSize

        if self.app.prefs.app['debugMode']:
            self.btnViewNamespace = platebtn.PlateButton(self,-1,'namespace', pos=(10,70))
            self.btnViewNamespace.SetLabelColor(**self.labelTextGray)

        self.draw()

        #bind events
        self.Bind(wx.EVT_MOUSE_EVENTS, self.OnMouse)
        self.Bind(wx.EVT_BUTTON, self.onInsertRoutine,self.btnInsertRoutine)
        self.Bind(wx.EVT_BUTTON, self.setLoopPoint1,self.btnInsertLoop)
        if self.app.prefs.app['debugMode']:
            self.Bind(wx.EVT_BUTTON, self.dumpNamespace, self.btnViewNamespace)
        self.Bind(wx.EVT_PAINT, self.OnPaint)
        self.SetDropTarget(FileDropTarget(builder = self.frame))

        idClear = wx.NewId()
        self.Bind(wx.EVT_MENU, self.clearMode, id=idClear )
        aTable = wx.AcceleratorTable([
                              (wx.ACCEL_NORMAL, wx.WXK_ESCAPE, idClear)
                              ])
        self.SetAcceleratorTable(aTable)
    def clearMode(self, event=None):
        """If we were in middle of doing something (like inserting routine) then
        end it, allowing user to cancel
        """
        self.mode='normal'
        self.insertingRoutine=None
        for id in self.entryPointIDlist:
            self.pdc.RemoveId(id)
        self.entryPointPosList = []
        self.entryPointIDlist = []
        self.gapsExcluded=[]
        self.draw()
        self.frame.SetStatusText("")
        self.btnInsertRoutine.SetLabel('Insert Routine')
        self.btnInsertRoutine.SetLabelColor(**self.labelTextBlack)
        self.btnInsertLoop.SetLabel('Insert Loop')
        self.btnInsertLoop.SetLabelColor(**self.labelTextBlack)
    def ConvertEventCoords(self, event):
        xView, yView = self.GetViewStart()
        xDelta, yDelta = self.GetScrollPixelsPerUnit()
        return (event.GetX() + (xView * xDelta),
            event.GetY() + (yView * yDelta))

    def OffsetRect(self, r):
        """Offset the rectangle, r, to appear in the given position in the window
        """
        xView, yView = self.GetViewStart()
        xDelta, yDelta = self.GetScrollPixelsPerUnit()
        r.OffsetXY(-(xView*xDelta),-(yView*yDelta))

    def onInsertRoutine(self, evt):
        """For when the insert Routine button is pressed - bring up dialog and
        present insertion point on flow line.
        see self.insertRoutine() for further info
        """
        if self.mode.startswith('loopPoint'):
            self.clearMode()
        elif self.mode == 'routine': # clicked again with label now being "Cancel..."
            self.clearMode()
            return
        self.frame.SetStatusText("Select a Routine to insert (Esc to exit)")
        menu = wx.Menu()
        self.routinesFromID={}
        id = wx.NewId()
        menu.Append(id, '(new)')
        self.routinesFromID[id] = '(new)'
        wx.EVT_MENU(menu, id, self.insertNewRoutine)
        for routine in self.frame.exp.routines:
            id = wx.NewId()
            menu.Append( id, routine )
            self.routinesFromID[id]=routine
            wx.EVT_MENU( menu, id, self.onInsertRoutineSelect )
        btnPos = self.btnInsertRoutine.GetRect()
        menuPos = (btnPos[0], btnPos[1]+btnPos[3])
        self.PopupMenu( menu, menuPos )
        menu.Bind(wx.EVT_MENU_CLOSE, self.clearMode)
        menu.Destroy() # destroy to avoid mem leak
    def insertNewRoutine(self, event):
        """selecting (new) is a short-cut for: make new routine, insert it into the flow
        """
        newRoutine = self.frame.routinePanel.createNewRoutine(returnName=True)
        if newRoutine:
            self.routinesFromID[event.GetId()] = newRoutine
            self.onInsertRoutineSelect(event)
        else:
            self.clearMode()
    def onInsertRoutineSelect(self,event):
        """User has selected a routine to be entered so bring up the entrypoint marker
        and await mouse button press.
        see self.insertRoutine() for further info
        """
        self.mode='routine'
        self.btnInsertRoutine.SetLabel('CANCEL Insert')
        self.btnInsertRoutine.SetLabelColor(**self.labelTextRed)
        self.frame.SetStatusText('Click where you want to insert the Routine, or CANCEL insert.')
        self.insertingRoutine = self.routinesFromID[event.GetId()]
        x = self.getNearestGapPoint(0)
        self.drawEntryPoints([x])
    def insertRoutine(self, ii):
        """Insert a routine into the Flow having determined its name and location

        onInsertRoutine() the button has been pressed so present menu
        onInsertRoutineSelect() user selected the name so present entry points
        OnMouse() user has selected a point on the timeline to insert entry

        """
        self.frame.exp.flow.addRoutine(self.frame.exp.routines[self.insertingRoutine], ii)
        self.frame.addToUndoStack("ADD Routine `%s`" %self.frame.exp.routines[self.insertingRoutine].name)
        #reset flow drawing (remove entry point)
        self.clearMode()

    def setLoopPoint1(self, evt=None):
        """Someone pushed the insert loop button.
        Fetch the dialog
        """
        if self.mode == 'routine':
            self.clearMode()
        elif self.mode.startswith('loopPoint'): # clicked again, label is "Cancel..."
            self.clearMode()
            return
        self.btnInsertLoop.SetLabel('CANCEL insert')
        self.btnInsertLoop.SetLabelColor(**self.labelTextRed)
        self.mode='loopPoint1'
        self.frame.SetStatusText('Click where you want the loop to start/end, or CANCEL insert.')
        x = self.getNearestGapPoint(0)
        self.drawEntryPoints([x])
    def setLoopPoint2(self, evt=None):
        """We'ce got the location of the first point, waiting to get the second
        """
        self.mode='loopPoint2'
        self.frame.SetStatusText('Click the other end for the loop')
        thisPos = self.entryPointPosList[0]
        self.gapsExcluded=[thisPos]
        self.gapsExcluded.extend(self.getGapPointsCrossingStreams(thisPos))
        #is there more than one available point
        x = self.getNearestGapPoint(wx.GetMousePosition()[0]-self.GetScreenPosition()[0],
            exclude=self.gapsExcluded)#exclude point 1, and
        self.drawEntryPoints([self.entryPointPosList[0], x])
        nAvailableGaps= len(self.gapMidPoints)-len(self.gapsExcluded)
        if nAvailableGaps==1:
            self.insertLoop()#there's only one place - go ahead and insert it
    def insertLoop(self, evt=None):
        #bring up listbox to choose the routine to add and/or create a new one
        loopDlg = DlgLoopProperties(frame=self.frame,
            helpUrl = self.app.urls['builder.loops'])
        startII = self.gapMidPoints.index(min(self.entryPointPosList))
        endII = self.gapMidPoints.index(max(self.entryPointPosList))
        if loopDlg.OK:
            handler=loopDlg.currentHandler
            self.frame.exp.flow.addLoop(handler,
                startPos=startII, endPos=endII)
            self.frame.addToUndoStack("ADD Loop `%s` to Flow" %handler.params['name'].val)
        self.clearMode()
        self.draw()
    def dumpNamespace(self, evt=None):
        nsu = self.frame.exp.namespace.user
        if len(nsu) == 0:
            print "______________________\n <namespace is empty>"
            return
        nsu.sort()
        m = min(20, 2 + max([len(n) for n in nsu]))  # 2+len of longest word, or 20
        fmt = "%-"+str(m)+"s"  # format string: each word padded to longest
        nsu = map(lambda x: fmt % x, nsu)
        c = min(6, max(2, len(nsu)//4))  # number of columns, 2 - 6
        while len(nsu) % c: nsu += [' '] # avoid index errors later
        r = len(nsu) // c  # number of rows
        print '_' * c * m
        for i in range(r):
            print ' '+''.join([nsu[i+j*r] for j in range(c)])  # typially to coder output
        collisions = self.frame.exp.namespace.getCollisions()
        if collisions:
            print "*** collisions ***: %s" % str(collisions)
    def increaseSize(self, event=None):
        if self.appData['flowSize'] == self.flowMaxSize:
            self.appData['showLoopInfoInFlow'] = True
        self.appData['flowSize'] = min(self.flowMaxSize, self.appData['flowSize'] + 1)
        self.clearMode() #redraws
    def decreaseSize(self, event=None):
        if self.appData['flowSize'] == 0:
            self.appData['showLoopInfoInFlow'] = False
        self.appData['flowSize'] = max(0, self.appData['flowSize'] - 1)
        self.clearMode() # redraws
    def editLoopProperties(self, event=None, loop=None):
        #add routine points to the timeline
        self.setDrawPoints('loops')
        self.draw()
        if 'conditions' in loop.params.keys():
            condOrig = loop.params['conditions'].val
            condFileOrig = loop.params['conditionsFile'].val
        loopDlg = DlgLoopProperties(frame=self.frame,
            helpUrl = self.app.urls['builder.loops'],
            title=loop.params['name'].val+' Properties', loop=loop)
        if loopDlg.OK:
            prevLoop=loop
            if loopDlg.params['loopType'].val=='staircase':
                loop= loopDlg.stairHandler
            elif loopDlg.params['loopType'].val=='interleaved stairs':
                loop= loopDlg.multiStairHandler
            else:
                loop=loopDlg.trialHandler #['random','sequential', 'fullRandom', ]
            #if the loop is a whole new class then we can't just update the params
            if loop.getType()!=prevLoop.getType():
                #get indices for start and stop points of prev loop
                flow = self.frame.exp.flow
                startII = flow.index(prevLoop.initiator)#find the index of the initator
                endII = flow.index(prevLoop.terminator)-1 #minus one because initator will have been deleted
                #remove old loop completely
                flow.removeComponent(prevLoop)
                #finally insert the new loop
                flow.addLoop(loop, startII, endII)
            self.frame.addToUndoStack("EDIT Loop `%s`" %(loop.params['name'].val))
        elif 'conditions' in loop.params.keys():
            loop.params['conditions'].val = condOrig
            loop.params['conditionsFile'].val = condFileOrig
        #remove the points from the timeline
        self.setDrawPoints(None)
        self.draw()

    def OnMouse(self, event):
        x,y = self.ConvertEventCoords(event)
        if self.mode=='normal':
            if event.LeftDown():
                icons = self.pdc.FindObjectsByBBox(x, y)
                for thisIcon in icons:#might intersect several and only one has a callback
                    if thisIcon in self.componentFromID:
                        comp=self.componentFromID[thisIcon]
                        if comp.getType() in ['StairHandler', 'TrialHandler', 'MultiStairHandler']:
                            self.editLoopProperties(loop=comp)
                        if comp.getType() == 'Routine':
                            self.frame.routinePanel.setCurrentRoutine(routine=comp)
            elif event.RightDown():
                icons = self.pdc.FindObjectsByBBox(x, y)
                comp=None
                for thisIcon in icons:#might intersect several and only one has a callback
                    if thisIcon in self.componentFromID:
                        #loop through comps looking for Routine, or a Loop if no routine
                        thisComp=self.componentFromID[thisIcon]
                        if thisComp.getType() in ['StairHandler', 'TrialHandler', 'MultiStairHandler']:
                            comp=thisComp#use this if we don't find a routine
                            icon=thisIcon
                        if thisComp.getType() == 'Routine':
                            comp=thisComp
                            icon=thisIcon
                            break#we've found a Routine so stop looking
                try:
                    self._menuComponentID=icon
                    self.showContextMenu(self._menuComponentID,
                        xy=wx.Point(x+self.GetPosition()[0],y+self.GetPosition()[1]))
                except UnboundLocalError:
                    # right click but not on an icon
                    self.Refresh() # might as well do something
        elif self.mode=='routine':
            if event.LeftDown():
                self.insertRoutine(ii=self.gapMidPoints.index(self.entryPointPosList[0]))
            else:#move spot if needed
                point = self.getNearestGapPoint(mouseX=x)
                self.drawEntryPoints([point])
        elif self.mode=='loopPoint1':
            if event.LeftDown():
                self.setLoopPoint2()
            else:#move spot if needed
                point = self.getNearestGapPoint(mouseX=x)
                self.drawEntryPoints([point])
        elif self.mode=='loopPoint2':
            if event.LeftDown():
                self.insertLoop()
            else:#move spot if needed
                point = self.getNearestGapPoint(mouseX=x, exclude=self.gapsExcluded)
                self.drawEntryPoints([self.entryPointPosList[0], point])
    def getNearestGapPoint(self, mouseX, exclude=[]):
        """Get gap that is nearest to a particular mouse location
        """
        d=1000000000
        nearest=None
        for point in self.gapMidPoints:
            if point in exclude: continue
            if (point-mouseX)**2 < d:
                d=(point-mouseX)**2
                nearest=point
        return nearest
    def getGapPointsCrossingStreams(self,gapPoint):
        """For a given gap point, identify the gap points that are
        excluded by crossing a loop line
        """
        gapArray=numpy.array(self.gapMidPoints)
        nestLevels=numpy.array(self.gapNestLevels)
        thisLevel=nestLevels[gapArray==gapPoint]
        invalidGaps= (gapArray[nestLevels!=thisLevel]).tolist()
        return invalidGaps
    def showContextMenu(self, component, xy):
        menu = wx.Menu()
        for item in self.contextMenuItems:
            id = self.contextIDFromItem[item]
            menu.Append( id, item )
            wx.EVT_MENU( menu, id, self.onContextSelect )
        self.frame.PopupMenu( menu, xy )
        menu.Destroy() # destroy to avoid mem leak
    def onContextSelect(self, event):
        """Perform a given action on the component chosen
        """
        #get ID
        op = self.contextItemFromID[event.GetId()]
        compID=self._menuComponentID #the ID is also the index to the element in the flow list
        flow = self.frame.exp.flow
        component=flow[compID]
        #if we have a Loop Initiator, remove the whole loop
        if component.getType()=='LoopInitiator':
            component = component.loop
        if op=='remove':
            self.removeComponent(component, compID)
            self.frame.addToUndoStack("REMOVE `%s` from Flow" %component.params['name'].val)
        if op=='rename':
            print 'rename is not implemented yet'
            #if component is a loop: DlgLoopProperties
            #elif comonent is a routine: DlgRoutineProperties
        self.draw()
        self._menuComponentID=None
    def removeComponent(self, component, compID):
        """Remove either a Routine or a Loop from the Flow
        """
        flow=self.frame.exp.flow
        if component.getType()=='Routine':
            #check whether this will cause a collapsed loop
            #prev and next elements on flow are a loop init/end
            prevIsLoop=nextIsLoop=False
            if compID>0:#there is at least one preceding
                prevIsLoop = (flow[compID-1]).getType()=='LoopInitiator'
            if len(flow)>(compID+1):#there is at least one more compon
                nextIsLoop = (flow[compID+1]).getType()=='LoopTerminator'
            if prevIsLoop and nextIsLoop:
                loop=flow[compID+1].loop#because flow[compID+1] is a terminator
                warnDlg = dialogs.MessageDialog(parent=self.frame,
                    message=u'The "%s" Loop is about to be deleted as well (by collapsing). OK to proceed?' %loop.params['name'],
                    type='Warning', title='Impending Loop collapse')
                resp=warnDlg.ShowModal()
                if resp in [wx.ID_CANCEL, wx.ID_NO]:
                    return#abort
                elif resp==wx.ID_YES:
                    #make some recursive calls to this same method until success
                    self.removeComponent(loop, compID )#remove the loop first
                    self.removeComponent(component, compID-1)#because the loop has been removed ID is now one less
                    return #because we would have done the removal in final successful call
        # remove name from namespace only if it's a loop (which exists only in the flow)
        elif 'conditionsFile' in component.params.keys():
            conditionsFile = component.params['conditionsFile'].val
            if conditionsFile and conditionsFile not in ['None','']:
                _, fieldNames = data.importConditions(conditionsFile, returnFieldNames=True)
                for fname in fieldNames:
                    self.frame.exp.namespace.remove(fname)
            self.frame.exp.namespace.remove(component.params['name'].val)
        #perform the actual removal
        flow.removeComponent(component, id=compID)

    def OnPaint(self, event):
        # Create a buffered paint DC.  It will create the real
        # wx.PaintDC and then blit the bitmap to it when dc is
        # deleted.
        dc = wx.BufferedPaintDC(self)
        dc = wx.GCDC(dc)
        # use PrepateDC to set position correctly
        self.PrepareDC(dc)
        # we need to clear the dc BEFORE calling PrepareDC
        bg = wx.Brush(self.GetBackgroundColour())
        dc.SetBackground(bg)
        dc.Clear()
        # create a clipping rect from our position and size
        # and the Update Region
        xv, yv = self.GetViewStart()
        dx, dy = self.GetScrollPixelsPerUnit()
        x, y   = (xv * dx, yv * dy)
        rgn = self.GetUpdateRegion()
        rgn.Offset(x,y)
        r = rgn.GetBox()
        # draw to the dc using the calculated clipping rect
        self.pdc.DrawToDCClipped(dc,r)

    def draw(self, evt=None):
        """This is the main function for drawing the Flow panel.
        It should be called whenever something changes in the exp.

        This then makes calls to other drawing functions, like drawEntryPoints...
        """
        if not hasattr(self.frame, 'exp'):
            return#we haven't yet added an exp
        expFlow = self.frame.exp.flow #retrieve the current flow from the experiment
        pdc=self.pdc

        self.componentFromID={}#use the ID of the drawn icon to retrieve component (loop or routine)

        pdc.Clear()#clear the screen
        pdc.RemoveAll()#clear all objects (icon buttons)
        pdc.BeginDrawing()

        font = self.GetFont()

        #draw the main time line
        self.linePos = (2.5*self.dpi,0.5*self.dpi) #x,y of start
        gap = self.dpi / (6, 4, 2) [self.appData['flowSize']]
        dLoopToBaseLine = (15, 25, 43) [self.appData['flowSize']]
        dBetweenLoops = (20, 24, 30) [self.appData['flowSize']]

        #guess virtual size; nRoutines wide by nLoops high
        #make bigger than needed and shrink later
        nRoutines = len(expFlow)
        nLoops = 0
        for entry in expFlow:
            if entry.getType()=='LoopInitiator': nLoops+=1
        self.SetVirtualSize(size=(nRoutines*self.dpi*2, nLoops*dBetweenLoops+dLoopToBaseLine*3))

        #step through components in flow, get spacing info from text size, etc
        currX=self.linePos[0]
        lineId=wx.NewId()
        pdc.DrawLine(x1=self.linePos[0]-gap,y1=self.linePos[1],x2=self.linePos[0],y2=self.linePos[1])
        self.loops={}#NB the loop is itself the key!? and the value is further info about it
        nestLevel=0; maxNestLevel=0
        self.gapMidPoints=[currX-gap/2]
        self.gapNestLevels=[0]
        for ii, entry in enumerate(expFlow):
            if entry.getType()=='LoopInitiator':
                self.loops[entry.loop]={'init':currX,'nest':nestLevel, 'id':ii}#NB the loop is itself the dict key!?
                nestLevel+=1#start of loop so increment level of nesting
                maxNestLevel = max(nestLevel, maxNestLevel)
            elif entry.getType()=='LoopTerminator':
                self.loops[entry.loop]['term']=currX #NB the loop is itself the dict key!
                nestLevel-=1#end of loop so decrement level of nesting
            elif entry.getType()=='Routine':
                # just get currX based on text size, don't draw anything yet:
                currX = self.drawFlowRoutine(pdc,entry, id=ii,pos=[currX,self.linePos[1]-10], draw=False)
            self.gapMidPoints.append(currX+gap/2)
            self.gapNestLevels.append(nestLevel)
            pdc.SetId(lineId)
            pdc.SetPen(wx.Pen(wx.Color(0,0,0, 255)))
            pdc.DrawLine(x1=currX,y1=self.linePos[1],x2=currX+gap,y2=self.linePos[1])
            currX+=gap
        lineRect = wx.Rect(self.linePos[0]-2, self.linePos[1]-2, currX-self.linePos[0]+2, 4)
        pdc.SetIdBounds(lineId,lineRect)

        # draw the loops first:
        maxHeight = 0
        for thisLoop in self.loops:
            thisInit = self.loops[thisLoop]['init']
            thisTerm = self.loops[thisLoop]['term']
            thisNest = maxNestLevel-self.loops[thisLoop]['nest']-1
            thisId = self.loops[thisLoop]['id']
            height = self.linePos[1]+dLoopToBaseLine + thisNest*dBetweenLoops
            self.drawLoop(pdc,thisLoop,id=thisId,
                        startX=thisInit, endX=thisTerm,
                        base=self.linePos[1],height=height)
            self.drawLoopStart(pdc,pos=[thisInit,self.linePos[1]])
            self.drawLoopEnd(pdc,pos=[thisTerm,self.linePos[1]])
            if height>maxHeight: maxHeight=height

        # draw routines second (over loop lines):
        currX=self.linePos[0]
        for ii, entry in enumerate(expFlow):
            if entry.getType()=='Routine':
                currX = self.drawFlowRoutine(pdc,entry, id=ii,pos=[currX,self.linePos[1]-10])
            pdc.SetPen(wx.Pen(wx.Color(0,0,0, 255)))
            pdc.DrawLine(x1=currX,y1=self.linePos[1],x2=currX+gap,y2=self.linePos[1])
            currX += gap

        self.SetVirtualSize(size=(currX+100, maxHeight+50))

        #draw all possible locations for routines DEPRECATED SINCE 1.62 because not drawing those
        #for n, xPos in enumerate(self.pointsToDraw):
        #   font.SetPointSize(600/self.dpi)
        #   self.SetFont(font); pdc.SetFont(font)
        #   w,h = self.GetFullTextExtent(str(len(self.pointsToDraw)))[0:2]
        #   pdc.SetPen(wx.Pen(wx.Color(0,0,0, 255)))
        #   pdc.SetBrush(wx.Brush(wx.Color(0,0,0,255)))
        #   pdc.DrawCircle(xPos,self.linePos[1], w+2)
        #   pdc.SetTextForeground([255,255,255])
        #   pdc.DrawText(str(n), xPos-w/2, self.linePos[1]-h/2)

        self.drawLineStart(pdc, (self.linePos[0]-gap,self.linePos[1]))
        self.drawLineEnd(pdc, (currX, self.linePos[1]))

        pdc.EndDrawing()
        self.Refresh()#refresh the visible window after drawing (using OnPaint)
    def drawEntryPoints(self, posList):
        ptSize = (3,4,5)[self.appData['flowSize']]
        for n, pos in enumerate(posList):
            if n>=len(self.entryPointPosList):
                #draw for first time
                id = wx.NewId()
                self.entryPointIDlist.append(id)
                self.pdc.SetId(id)
                self.pdc.SetBrush(wx.Brush(wx.Color(0,0,0,255)))
                self.pdc.DrawCircle(pos,self.linePos[1], ptSize)
                r = self.pdc.GetIdBounds(id)
                self.OffsetRect(r)
                self.RefreshRect(r, False)
            elif pos == self.entryPointPosList[n]:
                pass#nothing to see here, move along please :-)
            else:
                #move to new position
                dx = pos-self.entryPointPosList[n]
                dy = 0
                r = self.pdc.GetIdBounds(self.entryPointIDlist[n])
                self.pdc.TranslateId(self.entryPointIDlist[n], dx, dy)
                r2 = self.pdc.GetIdBounds(self.entryPointIDlist[n])
                rectToRedraw = r.Union(r2)#combine old and new locations to get redraw area
                rectToRedraw.Inflate(4,4)
                self.OffsetRect(rectToRedraw)
                self.RefreshRect(rectToRedraw, False)

        self.entryPointPosList=posList
        self.Refresh()#refresh the visible window after drawing (using OnPaint)

    def setDrawPoints(self, ptType, startPoint=None):
        """Set the points of 'routines', 'loops', or None
        """
        if ptType=='routines':
            self.pointsToDraw=self.gapMidPoints
        elif ptType=='loops':
            self.pointsToDraw=self.gapMidPoints
        else:
            self.pointsToDraw=[]
    def drawLineStart(self, dc, pos):
        #draw bar at start of timeline; circle looked bad, offset vertically
        ptSize = (3,3,4)[self.appData['flowSize']]
        dc.SetBrush(wx.Brush(wx.Color(0,0,0, 255)))
        dc.SetPen(wx.Pen(wx.Color(0,0,0, 255)))
        dc.DrawPolygon([[0,-ptSize],[1,-ptSize],[1,ptSize], [0,ptSize]], pos[0],pos[1])
    def drawLineEnd(self, dc, pos):
        #draws arrow at end of timeline
        #tmpId = wx.NewId()
        #dc.SetId(tmpId)
        dc.SetBrush(wx.Brush(wx.Color(0,0,0, 255)))
        dc.SetPen(wx.Pen(wx.Color(0,0,0, 255)))
        dc.DrawPolygon([[0,-3],[5,0],[0,3]], pos[0],pos[1])
        #dc.SetIdBounds(tmpId,wx.Rect(pos[0],pos[1]+3,5,6))
    def drawLoopEnd(self, dc, pos, downwards=True):
        # define the right side of a loop but draw nothing
        # idea: might want a wxID for grabbing and relocating the loop endpoint
        tmpId = wx.NewId()
        dc.SetId(tmpId)
        #dc.SetBrush(wx.Brush(wx.Color(0,0,0, 250)))
        #dc.SetPen(wx.Pen(wx.Color(0,0,0, 255)))
        size = (3,4,5)[self.appData['flowSize']]
        #if downwards: dc.DrawPolygon([[size,0],[0,size],[-size,0]], pos[0],pos[1]+2*size)#points down
        #else: dc.DrawPolygon([[size,size],[0,0],[-size,size]], pos[0],pos[1]-3*size)#points up
        dc.SetIdBounds(tmpId,wx.Rect(pos[0]-size,pos[1]-size,2*size,2*size))
        return
    def drawLoopStart(self, dc, pos, downwards=True):
        # draws direction arrow on left side of a loop
        tmpId = wx.NewId()
        dc.SetId(tmpId)
        dc.SetBrush(wx.Brush(wx.Color(0,0,0, 250)))
        dc.SetPen(wx.Pen(wx.Color(0,0,0, 255)))
        size = (3,4,5)[self.appData['flowSize']]
        offset = (3,2,0)[self.appData['flowSize']]
        if downwards:
            dc.DrawPolygon([[size,size],[0,0],[-size,size]], pos[0],pos[1]+3*size-offset)#points up
        else:
            dc.DrawPolygon([[size,0],[0,size],[-size,0]], pos[0],pos[1]-4*size)#points down
        dc.SetIdBounds(tmpId,wx.Rect(pos[0]-size,pos[1]-size,2*size,2*size))
    def drawFlowRoutine(self,dc,routine,id,pos=[0,0], draw=True):
        """Draw a box to show a routine on the timeline
        draw=False is for a dry-run, esp to compute and return size information without drawing or setting a pdc ID
        """
        name = routine.name
        if self.appData['flowSize']==0 and len(name) > 5:
            name = ' '+name[:4]+'..'
        else:
            name = ' '+name+' '
        if draw:
            dc.SetId(id)
        font = self.GetFont()
        if sys.platform=='darwin':
            fontSizeDelta = (9,6,0)[self.appData['flowSize']]
            font.SetPointSize(1400/self.dpi-fontSizeDelta)
        elif sys.platform.startswith('linux'):
            fontSizeDelta = (6,4,0)[self.appData['flowSize']]
            font.SetPointSize(1400/self.dpi-fontSizeDelta)
        else:
            fontSizeDelta = (8,4,0)[self.appData['flowSize']]
            font.SetPointSize(1000/self.dpi-fontSizeDelta)

        maxTime,nonSlip=routine.getMaxTime()
        if nonSlip:
            rgbFill=nonSlipFill
            rgbEdge=nonSlipEdge
        else:
            rgbFill=relTimeFill
            rgbEdge=relTimeEdge

        #get size based on text
        self.SetFont(font)
        if draw: dc.SetFont(font)
        w,h = self.GetFullTextExtent(name)[0:2]
        pad = (5,10,20)[self.appData['flowSize']]
        #draw box
        pos[1] += 2-self.appData['flowSize']
        rect = wx.Rect(pos[0], pos[1], w+pad,h+pad)
        endX = pos[0]+w+pad
        #the edge should match the text
        if draw:
            dc.SetPen(wx.Pen(wx.Color(rgbEdge[0],rgbEdge[1],rgbEdge[2], wx.ALPHA_OPAQUE)))
            dc.SetBrush(wx.Brush(rgbFill))
            dc.DrawRoundedRectangleRect(rect, (4,6,8)[self.appData['flowSize']])
            #draw text
            dc.SetTextForeground(rgbEdge)
            dc.DrawLabel(name, rect, alignment = wx.ALIGN_CENTRE)
            if nonSlip and self.appData['flowSize']!=0:
                font.SetPointSize(font.GetPointSize()*0.6)
                dc.SetFont(font)
                dc.DrawLabel("(%.2fs)" %maxTime,
                    rect, alignment = wx.ALIGN_CENTRE|wx.ALIGN_BOTTOM)

            self.componentFromID[id]=routine
            #set the area for this component
            dc.SetIdBounds(id,rect)

        return endX

        #tbtn = AB.AquaButton(self, id, pos=pos, label=name)
        #tbtn.Bind(wx.EVT_BUTTON, self.onBtn)
        #print tbtn.GetBackgroundColour()

        #print dir(tbtn)
        #print tbtn.GetRect()
        #rect = tbtn.GetRect()
        #return rect[0]+rect[2]+20
    #def onBtn(self, event):
        #print 'evt:', self.componentFromID[event.GetId()].name
        #print '\nobj:', dir(event.GetEventObject())
    def drawLoop(self,dc,loop,id, startX,endX,
            base,height,rgb=[0,0,0], downwards=True):
        if downwards: up=-1
        else: up=+1

        #draw loop itself, as transparent rect with curved corners
        tmpId = wx.NewId()
        dc.SetId(tmpId)
        curve = (6, 11, 15)[self.appData['flowSize']] #extra distance, in both h and w for curve
        yy = [base,height+curve*up,height+curve*up/2,height] # for area
        r,g,b=rgb
        dc.SetPen(wx.Pen(wx.Color(r, g, b, 200)))
        vertOffset=0 # 1 is interesting too
        area = wx.Rect(startX, base+vertOffset, endX-startX, max(yy)-min(yy))
        dc.SetBrush(wx.Brush(wx.Color(0,0,0,0),style=wx.TRANSPARENT)) # transparent
        dc.DrawRoundedRectangleRect(area, curve) # draws outline
        dc.SetIdBounds(tmpId, area)

        #add a name label, loop info, except at smallest size
        name = loop.params['name'].val
        if self.appData['showLoopInfoInFlow'] and not self.appData['flowSize']==0:
            if 'conditions' in loop.params.keys() and loop.params['conditions'].val:
                xnumTrials = 'x'+str(len(loop.params['conditions'].val))
            else: xnumTrials = ''
            name += '  ('+str(loop.params['nReps'].val)+xnumTrials
            abbrev = ['', {'random': 'rand.', 'sequential': 'sequ.', 'fullRandom':'f-ran.',
                      'staircase': 'stair.', 'interleaved staircases': "int-str."},
                      {'random': 'random', 'sequential': 'sequential', 'fullRandom':'fullRandom',
                      'staircase': 'staircase', 'interleaved staircases': "interl'vd stairs"}]
            name += ' '+abbrev[self.appData['flowSize']][loop.params['loopType'].val]+')'
        if self.appData['flowSize']==0:
            if len(name) > 9:
                name = ' '+name[:8]+'..'
            else: name = ' '+name[:9]
        else:
            name = ' '+name+' '

        dc.SetId(id)
        font = self.GetFont()
        if sys.platform=='darwin':
            basePtSize = (650,750,900)[self.appData['flowSize']]
        elif sys.platform.startswith('linux'):
            basePtSize = (750,850,1000)[self.appData['flowSize']]
        else:
            basePtSize = (700,750,800)[self.appData['flowSize']]
        font.SetPointSize(basePtSize/self.dpi)
        self.SetFont(font)
        dc.SetFont(font)

        #get size based on text
        pad = (5,8,10)[self.appData['flowSize']]
        w,h = self.GetFullTextExtent(name)[0:2]
        x = startX+(endX-startX)/2-w/2-pad/2
        y = (height-h/2)

        #draw box
        rect = wx.Rect(x, y, w+pad,h+pad)
        #the edge should match the text
        dc.SetPen(wx.Pen(wx.Color(r, g, b, 100)))
        #try to make the loop fill brighter than the background canvas:
        dc.SetBrush(wx.Brush(wx.Color(235,235,235, 250)))

        dc.DrawRoundedRectangleRect(rect, (4,6,8)[self.appData['flowSize']])
        #draw text
        dc.SetTextForeground([r,g,b])
        dc.DrawText(name, x+pad/2, y+pad/2)

        self.componentFromID[id]=loop
        #set the area for this component
        dc.SetIdBounds(id,rect)

class RoutineCanvas(wx.ScrolledWindow):
    """Represents a single routine (used as page in RoutinesNotebook)"""
    def __init__(self, notebook, id=-1, routine=None):
        """This window is based heavily on the PseudoDC demo of wxPython
        """
        wx.ScrolledWindow.__init__(self, notebook, id, (0, 0), style=wx.SUNKEN_BORDER)

        self.SetBackgroundColour(canvasColor)
        self.notebook=notebook
        self.frame=notebook.frame
        self.app=self.frame.app
        self.dpi=self.app.dpi
        self.lines = []
        self.maxWidth  = 15*self.dpi
        self.maxHeight = 15*self.dpi
        self.x = self.y = 0
        self.curLine = []
        self.drawing = False
        self.drawSize = self.app.prefs.appData['routineSize']
        # auto-rescale based on number of components and window size looks jumpy
        # when switch between routines of diff drawing sizes
        self.iconSize = (24,24,48)[self.drawSize] # only 24, 48 so far
        self.fontBaseSize = (800,900,1000)[self.drawSize] # depends on OS?

        self.SetVirtualSize((self.maxWidth, self.maxHeight))
        self.SetScrollRate(self.dpi/4,self.dpi/4)

        self.routine=routine
        self.yPositions=None
        self.yPosTop=(25,40,60)[self.drawSize]
        self.componentStep=(25,32,50)[self.drawSize]#the step in Y between each component
        self.timeXposStart = (150,150,200)[self.drawSize]
        self.iconXpos = self.timeXposStart - self.iconSize*(1.3,1.5,1.5)[self.drawSize] #the left hand edge of the icons
        self.timeXposEnd = self.timeXposStart + 400 # onResize() overrides

        # create a PseudoDC to record our drawing
        self.pdc = wx.PseudoDC()
        self.pen_cache = {}
        self.brush_cache = {}
        # vars for handling mouse clicks
        self.dragid = -1
        self.lastpos = (0,0)
        self.componentFromID={}#use the ID of the drawn icon to retrieve component name
        self.contextMenuItems=['edit','remove','move to top','move up','move down','move to bottom']
        self.contextItemFromID={}; self.contextIDFromItem={}
        for item in self.contextMenuItems:
            id = wx.NewId()
            self.contextItemFromID[id] = item
            self.contextIDFromItem[item] = id

        self.redrawRoutine()

        self.Bind(wx.EVT_PAINT, self.OnPaint)
        self.Bind(wx.EVT_ERASE_BACKGROUND, lambda x:None)
        self.Bind(wx.EVT_MOUSE_EVENTS, self.OnMouse)
        self.Bind(wx.EVT_SIZE, self.onResize)
        #self.SetDropTarget(FileDropTarget(builder = self.frame)) # crashes if drop on OSX

    def onResize(self, event):
        self.sizePix=event.GetSize()
        self.timeXposStart = (150,150,200)[self.drawSize]
        self.timeXposEnd = self.sizePix[0]-(60,80,100)[self.drawSize]
        self.redrawRoutine()#then redraw visible
    def ConvertEventCoords(self, event):
        xView, yView = self.GetViewStart()
        xDelta, yDelta = self.GetScrollPixelsPerUnit()
        return (event.GetX() + (xView * xDelta),
            event.GetY() + (yView * yDelta))
    def OffsetRect(self, r):
        """Offset the rectangle, r, to appear in the given position in the window
        """
        xView, yView = self.GetViewStart()
        xDelta, yDelta = self.GetScrollPixelsPerUnit()
        r.OffsetXY(-(xView*xDelta),-(yView*yDelta))

    def OnMouse(self, event):
        if event.LeftDown():
            x,y = self.ConvertEventCoords(event)
            icons = self.pdc.FindObjectsByBBox(x, y)
            if len(icons):
                self.editComponentProperties(component=self.componentFromID[icons[0]])
        elif event.RightDown():
            x,y = self.ConvertEventCoords(event)
            icons = self.pdc.FindObjectsByBBox(x, y)
            if len(icons):
                self._menuComponent=self.componentFromID[icons[0]]
                self.showContextMenu(self._menuComponent, xy=event.GetPosition())
        elif event.Dragging() or event.LeftUp():
            if self.dragid != -1:
                pass
            if event.LeftUp():
                pass
    def showContextMenu(self, component, xy):
        menu = wx.Menu()
        for item in self.contextMenuItems:
            id = self.contextIDFromItem[item]
            menu.Append( id, item )
            wx.EVT_MENU( menu, id, self.onContextSelect )
        self.frame.PopupMenu( menu, xy )
        menu.Destroy() # destroy to avoid mem leak

    def onContextSelect(self, event):
        """Perform a given action on the component chosen
        """
        op = self.contextItemFromID[event.GetId()]
        component=self._menuComponent
        r = self.routine
        if op=='edit':
            self.editComponentProperties(component=component)
        elif op=='remove':
            r.remove(component)
            self.frame.addToUndoStack("REMOVE `%s` from Routine" %(component.params['name'].val))
            self.frame.exp.namespace.remove(component.params['name'].val)
        elif op.startswith('move'):
            lastLoc=r.index(component)
            r.remove(component)
            if op=='move to top': r.insert(0, component)
            if op=='move up': r.insert(lastLoc-1, component)
            if op=='move down': r.insert(lastLoc+1, component)
            if op=='move to bottom': r.append(component)
            self.frame.addToUndoStack("MOVED `%s`" %component.params['name'].val)
        self.redrawRoutine()
        self._menuComponent=None
    def OnPaint(self, event):
        # Create a buffered paint DC.  It will create the real
        # wx.PaintDC and then blit the bitmap to it when dc is
        # deleted.
        dc = wx.BufferedPaintDC(self)
        if sys.platform.startswith('linux'):
            gcdc = dc
        else:
            gcdc = wx.GCDC(dc)
        # use PrepateDC to set position correctly
        self.PrepareDC(dc)
        # we need to clear the dc BEFORE calling PrepareDC
        bg = wx.Brush(self.GetBackgroundColour())
        gcdc.SetBackground(bg)
        gcdc.Clear()
        # create a clipping rect from our position and size
        # and the Update Region
        xv, yv = self.GetViewStart()
        dx, dy = self.GetScrollPixelsPerUnit()
        x, y   = (xv * dx, yv * dy)
        rgn = self.GetUpdateRegion()
        rgn.Offset(x,y)
        r = rgn.GetBox()
        # draw to the dc using the calculated clipping rect
        self.pdc.DrawToDCClipped(gcdc,r)

    def redrawRoutine(self):
        self.pdc.Clear()#clear the screen
        self.pdc.RemoveAll()#clear all objects (icon buttons)

        self.pdc.BeginDrawing()

        #work out where the component names and icons should be from name lengths
        self.setFontSize(self.fontBaseSize/self.dpi, self.pdc)
        longest=0; w=50
        for comp in self.routine:
            name = comp.params['name'].val
            if len(name)>longest:
                longest=len(name)
                w = self.GetFullTextExtent(name)[0]
        self.timeXpos = w+(50,50,90)[self.drawSize]

        #draw timeline at bottom of page
        yPosBottom = self.yPosTop+len(self.routine)*self.componentStep
        self.drawTimeGrid(self.pdc,self.yPosTop,yPosBottom)
        yPos = self.yPosTop

        for n, component in enumerate(self.routine):
            self.drawComponent(self.pdc, component, yPos)
            yPos+=self.componentStep

        self.SetVirtualSize((self.maxWidth, yPos+50))#the 50 allows space for labels below the time axis
        self.pdc.EndDrawing()
        self.Refresh()#refresh the visible window after drawing (using OnPaint)

    def drawTimeGrid(self, dc, yPosTop, yPosBottom, labelAbove=True):
        """Draws the grid of lines and labels the time axes
        """
        tMax=self.routine.getMaxTime()[0]*1.1
        xScale = self.getSecsPerPixel()
        xSt=self.timeXposStart
        xEnd=self.timeXposEnd
        dc.SetPen(wx.Pen(wx.Color(0, 0, 0, 150)))
        #draw horizontal lines on top and bottom
        dc.DrawLine(x1=xSt,y1=yPosTop,
                    x2=xEnd,y2=yPosTop)
        dc.DrawLine(x1=xSt,y1=yPosBottom,
                    x2=xEnd,y2=yPosBottom)
        #draw vertical time points
        unitSize = 10**numpy.ceil(numpy.log10(tMax*0.8))/10.0#gives roughly 1/10 the width, but in rounded to base 10 of 0.1,1,10...
        if tMax/unitSize<3: unitSize = 10**numpy.ceil(numpy.log10(tMax*0.8))/50.0#gives units of 2 (0.2,2,20)
        elif tMax/unitSize<6: unitSize = 10**numpy.ceil(numpy.log10(tMax*0.8))/20.0#gives units of 5 (0.5,5,50)
        for lineN in range(int(numpy.floor(tMax/unitSize))):
            dc.DrawLine(xSt+lineN*unitSize/xScale, yPosTop-4,#vertical line
                    xSt+lineN*unitSize/xScale, yPosBottom+4)
            dc.DrawText('%.2g' %(lineN*unitSize),xSt+lineN*unitSize/xScale-4,yPosTop-20)#label above
            if yPosBottom>300:#if bottom of grid is far away then draw labels here too
                dc.DrawText('%.2g' %(lineN*unitSize),xSt+lineN*unitSize/xScale-4,yPosBottom+10)#label below
        #add a label
        self.setFontSize(self.fontBaseSize/self.dpi, dc)
        dc.DrawText('t (sec)',xEnd+5,yPosTop-self.GetFullTextExtent('t')[1]/2.0)#y is y-half height of text
        # or draw bottom labels only if scrolling is turned on, virtual size > available size?
        if yPosBottom>300:#if bottom of grid is far away then draw labels here too
            dc.DrawText('t (sec)',xEnd+5,yPosBottom-self.GetFullTextExtent('t')[1]/2.0)#y is y-half height of text
    def setFontSize(self, size, dc):
        font = self.GetFont()
        font.SetPointSize(size)
        dc.SetFont(font)
    def drawComponent(self, dc, component, yPos):
        """Draw the timing of one component on the timeline"""

        #set an id for the region of this comonent (so it can act as a button)
        ##see if we created this already
        id=None
        for key in self.componentFromID.keys():
            if self.componentFromID[key]==component:
                id=key
        if not id: #then create one and add to the dict
            id = wx.NewId()
            self.componentFromID[id]=component
        dc.SetId(id)

        iconYOffset = (6,6,0)[self.drawSize]
        thisIcon = components.icons[component.getType()][str(self.iconSize)]#getType index 0 is main icon
        dc.DrawBitmap(thisIcon, self.iconXpos,yPos+iconYOffset, True)
        fullRect = wx.Rect(self.iconXpos, yPos, thisIcon.GetWidth(),thisIcon.GetHeight())

        self.setFontSize(self.fontBaseSize/self.dpi, dc)

        name = component.params['name'].val
        #get size based on text
        w,h = self.GetFullTextExtent(name)[0:2]
        #draw text
        x = self.iconXpos-self.dpi/10-w + (self.iconSize,self.iconSize,10)[self.drawSize]
        y = yPos+thisIcon.GetHeight()/2-h/2 + (5,5,-2)[self.drawSize]
        dc.DrawText(name, x-20, y)
        fullRect.Union(wx.Rect(x-20,y,w,h))

        #deduce start and stop times if possible
        startTime, duration, nonSlipSafe = component.getStartAndDuration()
        #draw entries on timeline (if they have some time definition)
        if startTime!=None and duration!=None:#then we can draw a sensible time bar!
            xScale = self.getSecsPerPixel()
            dc.SetPen(wx.Pen(wx.Color(200, 100, 100, 0), style=wx.TRANSPARENT))
            dc.SetBrush(wx.Brush(routineTimeColor))
            hSize = (3.5,2.75,2)[self.drawSize]
            yOffset = (3,3,0)[self.drawSize]
            h = self.componentStep/hSize
            xSt = self.timeXposStart + startTime/xScale
            w = (duration)/xScale+1.85 # +1.85 to compensate for border alpha=0 in dc.SetPen
            if w>10000: w=10000#limit width to 10000 pixels!
            if w<2: w=2#make sure at least one pixel shows
            dc.DrawRectangle(xSt, y+yOffset, w,h )
            fullRect.Union(wx.Rect(xSt, y+yOffset, w,h ))#update bounds to include time bar
        dc.SetIdBounds(id,fullRect)

    def editComponentProperties(self, event=None, component=None):
        if event:#we got here from a wx.button press (rather than our own drawn icons)
            componentName=event.EventObject.GetName()
            component=self.routine.getComponentFromName(componentName)
        #does this component have a help page?
        if hasattr(component, 'url'):helpUrl=component.url
        else:helpUrl=None
        old_name = component.params['name'].val
        #check current timing settings of component (if it changes we need to update views)
        timings = component.getStartAndDuration()
        #create the dialog
        dlg = DlgComponentProperties(frame=self.frame,
            title=component.params['name'].val+' Properties',
            params = component.params,
            order = component.order,
            helpUrl=helpUrl, editing=True)
        if dlg.OK:
            if component.getStartAndDuration() != timings:
                self.redrawRoutine()#need to refresh timings section
                self.Refresh()#then redraw visible
                self.frame.flowPanel.draw()
#                self.frame.flowPanel.Refresh()
            self.frame.exp.namespace.remove(old_name)
            self.frame.exp.namespace.add(component.params['name'].val)
            self.frame.addToUndoStack("EDIT `%s`" %component.params['name'].val)

    def getSecsPerPixel(self):
        return float(self.routine.getMaxTime()[0])/(self.timeXposEnd-self.timeXposStart)

class RoutinesNotebook(wx.aui.AuiNotebook):
    """A notebook that stores one or more routines
    """
    def __init__(self, frame, id=-1):
        self.frame=frame
        self.app=frame.app
        self.routineMaxSize = 2
        self.appData = self.app.prefs.appData
        wx.aui.AuiNotebook.__init__(self, frame, id)

        self.Bind(wx.aui.EVT_AUINOTEBOOK_PAGE_CLOSE, self.onClosePane)
        if not hasattr(self.frame, 'exp'):
            return#we haven't yet added an exp
    def getCurrentRoutine(self):
        routinePage=self.getCurrentPage()
        if routinePage:
            return routinePage.routine
        else: #no routine page
            return None
    def setCurrentRoutine(self, routine):
        for ii in range(self.GetPageCount()):
            if routine is self.GetPage(ii).routine:
                self.SetSelection(ii)
    def getCurrentPage(self):
        if self.GetSelection()>=0:
            return self.GetPage(self.GetSelection())
        else:#there are no routine pages
            return None
    def addRoutinePage(self, routineName, routine):
#        routinePage = RoutinePage(parent=self, routine=routine)
        routinePage = RoutineCanvas(notebook=self, routine=routine)
        self.AddPage(routinePage, routineName)
    def removePages(self):
        for ii in range(self.GetPageCount()):
            currId = self.GetSelection()
            self.DeletePage(currId)
    def createNewRoutine(self, returnName=False):
        #dlg = wx.TextEntryDialog(self, message="What is the name for the new Routine? (e.g. instr, trial, feedback)",
        #    caption='New Routine')
        dlg = RoutineNameEntry(self.frame)
        exp = self.frame.exp
        routineName = None
        dlg.show()
        if dlg.GetReturnCode() == wx.ID_OK:
            routineName=dlg.GetValue()
            # silently auto-adjust the name to be valid, and register in the namespace:
            routineName = exp.namespace.makeValid(routineName, prefix='routine')
            exp.namespace.add(routineName) #add to the namespace
            exp.addRoutine(routineName)#add to the experiment
            self.addRoutinePage(routineName, exp.routines[routineName])#then to the notebook
            self.frame.addToUndoStack("NEW Routine `%s`" %routineName)
        dlg.Destroy()
        if returnName:
            return routineName
    def onClosePane(self, event=None):
        """Close the pane and remove the routine from the exp
        """
        routine = self.GetPage(event.GetSelection()).routine
        name=routine.name
        #update experiment object, namespace, and flow window (if this is being used)
        if name in self.frame.exp.routines.keys():
            # remove names of the routine and all its components from namespace
            for c in self.frame.exp.routines[name]:
                self.frame.exp.namespace.remove(c.params['name'].val)
            self.frame.exp.namespace.remove(self.frame.exp.routines[name].name)
            del self.frame.exp.routines[name]
        if routine in self.frame.exp.flow:
            self.frame.exp.flow.removeComponent(routine)
            self.frame.flowPanel.draw()
        self.frame.addToUndoStack("REMOVE Routine `%s`" %(name))
    def increaseSize(self, event=None):
        self.appData['routineSize'] = min(self.routineMaxSize, self.appData['routineSize'] + 1)
        self.frame.Freeze()
        self.redrawRoutines()
        self.frame.Thaw()
    def decreaseSize(self, event=None):
        self.appData['routineSize'] = max(0, self.appData['routineSize'] - 1)
        self.frame.Freeze()
        self.redrawRoutines()
        self.frame.Thaw()
    def redrawRoutines(self):
        """Removes all the routines, adds them back and sets current back to orig
        """
        currPage = self.GetSelection()
        self.removePages()
        for routineName in self.frame.exp.routines:
            self.addRoutinePage(routineName, self.frame.exp.routines[routineName])
        if currPage>-1:
            self.SetSelection(currPage)

<<<<<<< HEAD

=======
>>>>>>> e0e48ef2
class ComponentsPanel(scrolledpanel.ScrolledPanel):
    
    # Singleton components have one instance per experiment
    SINGLETON_COMPONENTS = ["SettingsComponent", "ResourcePoolComponent"]
    
    def __init__(self, frame, id=-1):
        """A panel that displays available components.
        """
        self.frame=frame
        self.app=frame.app
        self.dpi=self.app.dpi
<<<<<<< HEAD
        scrolledpanel.ScrolledPanel.__init__(self,frame,id,size=(1.1*self.dpi,10*self.dpi))
        if self.app.prefs.app['largeIcons']:
            self.sizer=wx.BoxSizer(wx.VERTICAL)
        else:
            self.sizer=wx.FlexGridSizer(cols=2)
        # add a button for each type of event that can be added
        self.componentButtons={}; self.componentFromID={}
        self.components=components.getAllComponents(self.app.prefs.builder['componentsFolders'])
        for hiddenComp in self.frame.prefs['hiddenComponents']:
            if hiddenComp in self.components:
                del self.components[hiddenComp]
        # remove singleton components
        for singletonComponent in ComponentsPanel.SINGLETON_COMPONENTS:
            if singletonComponent in self.components.keys():
                del self.components[singletonComponent]
        for thisName in self.components.keys():
            #NB thisComp is a class - we can't use its methods until it is an instance
            thisComp=self.components[thisName]
            shortName=thisName#but might be shortened below
            for redundant in ['component','Component']:
                if redundant in thisName: shortName=thisName.replace(redundant, "")
#            thisIcon.SetSize((16,16))
=======
        scrolledpanel.ScrolledPanel.__init__(self,frame,id,size=(100,10*self.dpi))
        self.sizer=wx.BoxSizer(wx.VERTICAL)
        self.components=components.getAllComponents()
        self.components=experiment.getAllComponents(self.app.prefs.builder['componentsFolders'])
        categories = ['Favorites']
        categories.extend(components.getAllCategories())
        #get rid of hidden components
        for hiddenComp in self.frame.prefs['hiddenComponents']:
            if hiddenComp in self.components:
                del self.components[hiddenComp]
        del self.components['SettingsComponent']#also remove settings - that's in toolbar not components panel
        #get favorites
        self.favorites = FavoriteComponents(componentsPanel=self)
        #create labels and sizers for each category
        self.componentFromID={}
        self.panels={}
        self.sizerList=[]#to keep track of the objects (sections and section labels) within the main sizer
        for categ in categories:
            sectionBtn = platebtn.PlateButton(self,-1,categ,
                style=platebtn.PB_STYLE_DROPARROW)
            sectionBtn.Bind(wx.EVT_LEFT_DOWN, self.onSectionBtn) #mouse event must be bound like this
            sectionBtn.Bind(wx.EVT_RIGHT_DOWN, self.onSectionBtn) #mouse event must be bound like this
>>>>>>> e0e48ef2
            if self.app.prefs.app['largeIcons']:
                self.panels[categ]=wx.BoxSizer(wx.VERTICAL)
            else:
                self.panels[categ]=wx.FlexGridSizer(cols=2)
            self.sizer.Add(sectionBtn, flag=wx.EXPAND)
            self.sizerList.append(sectionBtn)
            self.sizer.Add(self.panels[categ], flag=wx.ALIGN_RIGHT)
            self.sizerList.append(self.panels[categ])
        self.makeComponentButtons()
        self._rightClicked=None
        #start all except for Favorites collapsed
        for section in categories[1:]:
            self.toggleSection(self.panels[section])
        self.SetSizer(self.sizer)
        self.SetAutoLayout(True)
        self.SetupScrolling()
        self.SetDropTarget(FileDropTarget(builder = self.frame))

    def makeFavoriteButtons(self):
        #add a copy of each favorite to that panel first
        for thisName in self.favorites.getFavorites():
            self.addComponentButton(thisName, self.panels['Favorites'])
    def makeComponentButtons(self):
        """Make all the components buttons, including a call to makeFavorite() buttons
        """
        self.makeFavoriteButtons()
        #then add another copy for each category that the component itself lists
        for thisName in self.components.keys():
            thisComp=self.components[thisName]
            #NB thisComp is a class - we can't use its methods/attribs until it is an instance
            for category in thisComp.categories:
                panel = self.panels[category]
                self.addComponentButton(thisName, panel)
    def addComponentButton(self, name, panel):
        """Create a component button and add it to a specific panel's sizer
        """
        thisComp=self.components[name]
        shortName=name
        for redundant in ['component','Component']:
            if redundant in name:
                shortName=name.replace(redundant, "")
        if self.app.prefs.app['largeIcons']:
            thisIcon = components.icons[name]['48add']#index 1 is the 'add' icon
        else:
            thisIcon = components.icons[name]['24add']#index 1 is the 'add' icon
        btn = wx.BitmapButton(self, -1, thisIcon,
                       size=(thisIcon.GetWidth()+10, thisIcon.GetHeight()+10),
                       name=thisComp.__name__)
        if name in components.tooltips:
            thisTip = components.tooltips[name]
        else:
            thisTip = shortName
        btn.SetToolTip(wx.ToolTip(thisTip))
        self.componentFromID[btn.GetId()]=name
        btn.Bind(wx.EVT_RIGHT_DOWN, self.onRightClick) #use btn.bind instead of self.Bind in oder to trap event here
        self.Bind(wx.EVT_BUTTON, self.onClick, btn)
        panel.Add(btn, proportion=0, flag=wx.ALIGN_RIGHT)#,wx.EXPAND|wx.ALIGN_CENTER )

    def onSectionBtn(self,evt):
        if hasattr(evt,'GetString'):
            buttons = self.panels[evt.GetString()]
        else:
            btn = evt.GetEventObject()
            buttons = self.panels[btn.Label]
        self.toggleSection(buttons)
    def toggleSection(self, section):
        ii = self.sizerList.index(section)
        self.sizer.Show( ii, not self.sizer.IsShown(ii) ) #ie toggle this item
        self.sizer.Layout()
        self.SetupScrolling()
    def getIndexInSizer(self, obj, sizer):
        """Find index of an item within a sizer (to see if it's there or to toggle visibility)
        WX sizers don't (as of v2.8.11) have a way to find the index of their contents. This method helps
        get around that.
        """
        #if the obj is itself a sizer (e.g. within the main sizer then we can't even use
        #sizer.Children (as far as I can work out) so we keep a list to track the contents
        if sizer==self.sizer:#for the main sizer we kept track of everything with a list
            return self.sizerList.index(obj)
        else:
            #let's just hope the
            index = None
            for ii, child in enumerate(sizer.Children):
                if child.GetWindow()==obj:
                    index=ii
                    break
            return index
    def onRightClick(self, evt):
        btn = evt.GetEventObject()
        self._rightClicked = btn
        index = self.getIndexInSizer(btn, self.panels['Favorites'])
        if index==None:
            #not currently in favs
            msg = "Add to favorites"
            function = self.onAddToFavorites
        else:
            #is currently in favs
            msg = "Remove from favorites"
            function = self.onRemFromFavorites
        menu = wx.Menu()
        id = wx.NewId()
        menu.Append(id, msg)
        wx.EVT_MENU(menu, id, function)
        #where to put the context menu
        x,y = evt.GetPosition()#this is position relative to object
        xBtn,yBtn = evt.GetEventObject().GetPosition()
        self.PopupMenu( menu, (x+xBtn, y+yBtn) )
        menu.Destroy() # destroy to avoid mem leak
    def onClick(self,evt):
        #get name of current routine
        currRoutinePage = self.frame.routinePanel.getCurrentPage()
        if not currRoutinePage:
            dialogs.MessageDialog(self,"Create a routine (Experiment menu) before adding components",
                type='Info', title='Error').ShowModal()
            return False
        currRoutine = self.frame.routinePanel.getCurrentRoutine()
        #get component name
        newClassStr = self.componentFromID[evt.GetId()]
        componentName = newClassStr.replace('Component','')
        newCompClass = self.components[newClassStr]
        newComp = newCompClass(parentName=currRoutine.name, exp=self.frame.exp)
        #does this component have a help page?
        if hasattr(newComp, 'url'):helpUrl=newComp.url
        else:
            helpUrl=None
        #create component template
        dlg = DlgComponentProperties(frame=self.frame,
            title=componentName+' Properties',
            params = newComp.params,
            order = newComp.order,
            helpUrl=helpUrl)

        compName = newComp.params['name']
        if dlg.OK:
            currRoutine.addComponent(newComp)#add to the actual routing
            namespace = self.frame.exp.namespace
            newComp.params['name'].val = namespace.makeValid(newComp.params['name'].val)
            namespace.add(newComp.params['name'].val)
            currRoutinePage.redrawRoutine()#update the routine's view with the new component too
            self.frame.addToUndoStack("ADD `%s` to `%s`" %(compName, currRoutine.name))
            wasNotInFavs = (not newClassStr in self.favorites.getFavorites())
            self.favorites.promoteComponent(newClassStr, 1)
            #was that promotion enough to be a favorite?
            if wasNotInFavs and newClassStr in self.favorites.getFavorites():
                self.addComponentButton(newClassStr, self.panels['Favorites'])
                self.sizer.Layout()
        return True

<<<<<<< HEAD
=======
    def onAddToFavorites(self, evt=None, btn=None):
        if btn is None:
            btn = self._rightClicked
        if btn.Name not in self.favorites.getFavorites():#check we aren't duplicating
            self.favorites.makeFavorite(btn.Name)
            self.addComponentButton(btn.Name, self.panels['Favorites'])
        self.sizer.Layout()
        self._rightClicked = None

    def onRemFromFavorites(self, evt=None, btn=None):
        if btn is None:
            btn = self._rightClicked
        index = self.getIndexInSizer(btn,self.panels['Favorites'])
        if index is None:
            pass
        else:
            self.favorites.setLevel(btn.Name, -100)
            btn.Destroy()
        self.sizer.Layout()
        self._rightClicked = None

class FavoriteComponents(object):

    def __init__(self, componentsPanel, threshold=20, neutral=0):
        self.threshold=20
        self.neutral=0
        self.panel = componentsPanel
        self.frame = componentsPanel.frame
        self.app = self.frame.app
        self.prefs = self.app.prefs
        self.currentLevels  = self.prefs.appDataCfg['builder']['favComponents']
        self.setDefaults()
    def setDefaults(self):
        #set those that are favorites by default
        for comp in ['ImageComponent','KeyboardComponent','SoundComponent','TextComponent']:
            if comp not in self.currentLevels.keys():
                self.currentLevels[comp]=self.threshold
        for comp in self.panel.components.keys():
            if comp not in self.currentLevels.keys():
                self.currentLevels[comp]=self.neutral

    def makeFavorite(self, compName):
        """Set the value of this component to an arbitraty high value (10000)
        """
        self.currentLevels[compName] = 10000
    def promoteComponent(self, compName, value=1):
        """Promote this component by a certain value (can be negative to demote)
        """
        self.currentLevels[compName] += value
    def setLevel(self, compName, value=0):
        """Set the level to neutral (0) favourite (20?) or banned (-1000?)
        """
        self.currentLevels[compName] = value
    def getFavorites(self):
        """Returns a list of favorite components. Each must have level greater
        than the threshold and there will be not more than
        max length prefs['builder']['maxFavorites']
        """
        sortedVals = sorted(self.currentLevels.items(), key=lambda x: x[1], reverse=True)
        favorites=[]
        for name, level in sortedVals:
            if level>=10000:#this has been explicitly requested (or REALLY liked!)
                favorites.append(name)
            elif level>=self.threshold and len(favorites)<self.prefs.builder['maxFavorites']:
                favorites.append(name)
            else:
                #either we've run out of levels>10000 or exceeded maxFavs or runout of level>=thresh
                break
        return favorites

>>>>>>> e0e48ef2
class ParamCtrls:
    def __init__(self, dlg, label, param, browse=False, noCtrls=False, advanced=False, appPrefs=None):
        """Create a set of ctrls for a particular Component Parameter, to be
        used in Component Properties dialogs. These need to be positioned
        by the calling dlg.

        e.g.::

            param = experiment.Param(val='boo', valType='str')
            ctrls=ParamCtrls(dlg=self, label=fieldName,param=param)
            self.paramCtrls[fieldName] = ctrls #keep track of them in the dlg
            self.sizer.Add(ctrls.nameCtrl, (self.currRow,0), (1,1),wx.ALIGN_RIGHT )
            self.sizer.Add(ctrls.valueCtrl, (self.currRow,1) )
            #these are optional (the parameter might be None)
            if ctrls.typeCtrl: self.sizer.Add(ctrls.typeCtrl, (self.currRow,2) )
            if ctrls.updateCtrl: self.sizer.Add(ctrls.updateCtrl, (self.currRow,3))

        If browse is True then a browseCtrl will be added (you need to bind events yourself)
        If noCtrls is True then no actual wx widgets are made, but attribute names are created
        """
        self.param = param
        self.dlg = dlg
        self.dpi=self.dlg.dpi
        self.valueWidth = self.dpi*3.5
        if advanced: parent=self.dlg.advPanel.GetPane()
        else: parent=self.dlg
        #param has the fields:
        #val, valType, allowedVals=[],allowedTypes=[], hint="", updates=None, allowedUpdates=None
        # we need the following
        self.nameCtrl = self.valueCtrl = self.typeCtrl = self.updateCtrl = None
        self.browseCtrl = None
        if noCtrls: return#we don't need to do any more

        if type(param.val)==numpy.ndarray:
            initial=param.val.tolist() #convert numpy arrays to lists
        labelLength = wx.Size(self.dpi*2,self.dpi*2/3)#was 8*until v0.91.4
        if param.valType == 'code' and label not in ['name', 'Experiment info']:
            displayLabel = label+' $'
        else:
            displayLabel = label
        self.nameCtrl = wx.StaticText(parent,-1,displayLabel,size=None,
                                        style=wx.ALIGN_RIGHT)

        if label in ['text', 'customize_everything', 'Text']:
            #for text input we need a bigger (multiline) box
            self.valueCtrl = wx.TextCtrl(parent,-1,unicode(param.val),
                style=wx.TE_MULTILINE,
                size=wx.Size(self.valueWidth,-1))
            if label == 'text':
                self.valueCtrl.SetFocus()
            #expando seems like a nice idea - but probs with pasting in text and with resizing
            #self.valueCtrl = ExpandoTextCtrl(parent,-1,str(param.val),
            #    style=wx.TE_MULTILINE,
            #    size=wx.Size(500,-1))
            #self.valueCtrl.SetMaxHeight(500)
        elif label == 'Experiment info':
            #for expInfo convert from a string to the list-of-dicts
            val = self.expInfoToListWidget(param.val)
            self.valueCtrl = dialogs.ListWidget(parent, val, order=['Field','Default'])
        elif label in components.code.codeParamNames[:]:
            self.valueCtrl = CodeBox(parent,-1,
                 pos=wx.DefaultPosition, size=wx.Size(100,100),#set the viewer to be small, then it will increase with wx.aui control
                 style=0, prefs=appPrefs)

            if len(param.val):
                self.valueCtrl.AddText(unicode(param.val))
            #code input fields one day change these to wx.stc fields?
#            self.valueCtrl = wx.TextCtrl(parent,-1,unicode(param.val),
#                style=wx.TE_MULTILINE,
#                size=wx.Size(self.valueWidth*2,160))
        elif param.valType=='bool':
            #only True or False - use a checkbox
             self.valueCtrl = wx.CheckBox(parent, size = wx.Size(self.valueWidth,-1))
             self.valueCtrl.SetValue(param.val)
        elif len(param.allowedVals)>1:
            #there are limitted options - use a Choice control
            self.valueCtrl = wx.Choice(parent, choices=param.allowedVals, size=wx.Size(self.valueWidth,-1))
            self.valueCtrl.SetStringSelection(unicode(param.val))
        else:
            #create the full set of ctrls
            val = unicode(param.val)
            if label == 'conditionsFile':
                val = getAbbrev(val)
            self.valueCtrl = wx.TextCtrl(parent,-1,val,size=wx.Size(self.valueWidth,-1))
            if label in ['allowedKeys', 'image', 'movie', 'scaleDescription', 'sound', 'Begin Routine']:
                self.valueCtrl.SetFocus()
        self.valueCtrl.SetToolTipString(param.hint)
        if len(param.allowedVals)==1:
            self.valueCtrl.Disable()#visible but can't be changed

        # add a NameValidator to name valueCtrl
        if label.lower() == "name":
            self.valueCtrl.SetValidator(validators.NameValidator())

        #create the type control
        if len(param.allowedTypes)==0:
            pass
        else:
            self.typeCtrl = wx.Choice(parent, choices=param.allowedTypes)
            self.typeCtrl.SetStringSelection(param.valType)
        if len(param.allowedTypes)==1:
            self.typeCtrl.Disable()#visible but can't be changed

        #create update control
        if param.allowedUpdates==None or len(param.allowedUpdates)==0:
            pass
        else:
            self.updateCtrl = wx.Choice(parent, choices=param.allowedUpdates)
            self.updateCtrl.SetStringSelection(param.updates)
        if param.allowedUpdates!=None and len(param.allowedUpdates)==1:
            self.updateCtrl.Disable()#visible but can't be changed
        #create browse control
        if browse:
            self.browseCtrl = wx.Button(parent, -1, "Browse...") #we don't need a label for this
    def _getCtrlValue(self, ctrl):
        """Retrieve the current value form the control (whatever type of ctrl it
        is, e.g. checkbox.GetValue, textctrl.GetStringSelection
        """
        """Different types of control have different methods for retrieving value.
        This function checks them all and returns the value or None.
        """
        if ctrl==None: return None
        elif hasattr(ctrl,'GetText'):
            return ctrl.GetText()
        elif hasattr(ctrl, 'GetValue'): #e.g. TextCtrl
            val = ctrl.GetValue()
            if isinstance(self.valueCtrl, dialogs.ListWidget):
                val = self.expInfoFromListWidget(val)
            return val
        elif hasattr(ctrl, 'GetStringSelection'): #for wx.Choice
            return ctrl.GetStringSelection()
        elif hasattr(ctrl, 'GetLabel'): #for wx.StaticText
            return ctrl.GetLabel()
        else:
            print "failed to retrieve the value for %s" %(ctrl)
            return None
    def _setCtrlValue(self, ctrl, newVal):
        """Set the current value form the control (whatever type of ctrl it
        is, e.g. checkbox.SetValue, textctrl.SetStringSelection
        """
        """Different types of control have different methods for retrieving value.
        This function checks them all and returns the value or None.
        """
        if ctrl==None: return None
        elif hasattr(ctrl, 'SetValue'): #e.g. TextCtrl
            ctrl.SetValue(newVal)
        elif hasattr(ctrl, 'SetStringSelection'): #for wx.Choice
            ctrl.SetStringSelection(newVal)
        elif hasattr(ctrl, 'SetLabel'): #for wx.StaticText
            ctrl.SetLabel(newVal)
        else:
            print "failed to retrieve the value for %s" %(ctrl)
    def getValue(self):
        """Get the current value of the value ctrl
        """
        return self._getCtrlValue(self.valueCtrl)
    def setValue(self, newVal):
        """Get the current value of the value ctrl
        """
        return self._setCtrlValue(self.valueCtrl, newVal)
    def getType(self):
        """Get the current value of the type ctrl
        """
        if self.typeCtrl:
            return self._getCtrlValue(self.typeCtrl)
    def getUpdates(self):
        """Get the current value of the updates ctrl
        """
        if self.updateCtrl:
            return self._getCtrlValue(self.updateCtrl)
    def setVisible(self, newVal=True):
        self.valueCtrl.Show(newVal)
        self.nameCtrl.Show(newVal)
        if self.updateCtrl: self.updateCtrl.Show(newVal)
        if self.typeCtrl: self.typeCtrl.Show(newVal)
    def expInfoToListWidget(self, expInfoStr):
        """Takes a string describing a dictionary and turns it into a format
        that the ListWidget can receive (list of dicts of Field:'', Default:'')
        """
        expInfo = eval(expInfoStr)
        listOfDicts = []
        for field, default in expInfo.items():
            listOfDicts.append({'Field':field, 'Default':default})
        return listOfDicts
    def expInfoFromListWidget(self, listOfDicts):
        """Creates a string representation of a dict from a list of field/default
        values.
        """
        expInfo = {}
        for field in listOfDicts:
            expInfo[field['Field']] = field['Default']
        expInfoStr = repr(expInfo)
        return expInfoStr

class _BaseParamsDlg(wx.Dialog):
    """
    Base dialog for a list of configurable parameters. Includes validation, which disables OK button on failure.
    """
    def __init__(self,frame,title,params,order,
            helpUrl=None, suppressTitles=True,
            showAdvanced=False,
            pos=wx.DefaultPosition, size=wx.DefaultSize,
            style=wx.DEFAULT_DIALOG_STYLE | wx.DIALOG_NO_PARENT | wx.TAB_TRAVERSAL | wx.WS_EX_VALIDATE_RECURSIVELY,
            editing=False):
        wx.Dialog.__init__(self, frame,-1,title,pos,size,style)
        self.frame=frame
        self.app=frame.app
        self.dpi=self.app.dpi
        self.helpUrl=helpUrl
        self.Center()
        self.panel = wx.Panel(self, -1)
        self.params=params   #dict
        self.title = title
        if not editing and title != 'Experiment Settings' and 'name' in self.params.keys():
            # then we're adding a new component, so provide a known-valid name:
            self.params['name'].val = self.frame.exp.namespace.makeValid(params['name'].val)
        self.paramCtrls={}
        self.showAdvanced=showAdvanced
        self.order=order
        self.data = []
        self.ctrlSizer= wx.GridBagSizer(vgap=2,hgap=2)
        self.ctrlSizer.AddGrowableCol(1)#valueCtrl column
        self.currRow = 0
        self.advCtrlSizer= wx.GridBagSizer(vgap=2,hgap=2)
        self.advCurrRow = 0
        self.nameOKlabel=None
        self.maxFieldLength = 10#max( len(str(self.params[x])) for x in keys )
        types=dict([])
        self.useUpdates=False#does the dlg need an 'updates' row (do any params use it?)
        self.timeParams=['startType','startVal','stopType','stopVal']
        self.codeParamNames = components.code.codeParamNames[:] # want a copy
        self.codeFieldNameFromID = {}
        self.codeIDFromFieldName = {}

        #create a header row of titles
        if not suppressTitles:
            size=wx.Size(1.5*self.dpi,-1)
            self.ctrlSizer.Add(wx.StaticText(self,-1,'Parameter',size=size, style=wx.ALIGN_CENTER),(self.currRow,0))
            self.ctrlSizer.Add(wx.StaticText(self,-1,'Value',size=size, style=wx.ALIGN_CENTER),(self.currRow,1))
            #self.sizer.Add(wx.StaticText(self,-1,'Value Type',size=size, style=wx.ALIGN_CENTER),(self.currRow,3))
            self.ctrlSizer.Add(wx.StaticText(self,-1,'Updates',size=size, style=wx.ALIGN_CENTER),(self.currRow,2))
            self.currRow+=1
            self.ctrlSizer.Add(
                wx.StaticLine(self, size=wx.Size(100,20)),
                (self.currRow,0),(1,2), wx.ALIGN_CENTER|wx.EXPAND)
        self.currRow+=1

        #get all params and sort
        remaining = sorted(self.params.keys())
        #check for advanced params
        if 'advancedParams' in self.params.keys():
            self.advParams=self.params['advancedParams']
            remaining.remove('advancedParams')
        else:self.advParams=[]

        #start with the name (always)
        if 'name' in remaining:
            self.addParam('name')
            remaining.remove('name')
            if 'name' in self.order:
                self.order.remove('name')
#            self.currRow+=1
        #add start/stop info
        if 'startType' in remaining:
            remaining = self.addStartStopCtrls(remaining=remaining)
            #self.ctrlSizer.Add(
            #    wx.StaticLine(self, size=wx.Size(100,10)),
            #    (self.currRow,0),(1,3), wx.ALIGN_CENTER|wx.EXPAND)
            self.currRow+=1#an extra row to create space (staticLine didn't look right)
        #loop through the prescribed order (the most important?)
        for fieldName in self.order:
            if fieldName in self.advParams:continue#skip advanced params
            self.addParam(fieldName)
            remaining.remove(fieldName)
        #add any params that weren't specified in the order
        for fieldName in remaining:
            if fieldName not in self.advParams:
                self.addParam(fieldName)
        #add advanced params if needed
        if len(self.advParams)>0:
            self.addAdvancedTab()
            for fieldName in self.advParams:
                self.addParam(fieldName, advanced=True)

    def addStartStopCtrls(self,remaining):
        """Add controls for startType, startVal, stopType, stopVal
        remaining refers to
        """
        sizer=self.ctrlSizer
        parent=self
        currRow = self.currRow

        ##Start point
        startTypeParam = self.params['startType']
        startValParam = self.params['startVal']
        #create label
        label = wx.StaticText(self,-1,'Start', style=wx.ALIGN_CENTER)
        labelEstim = wx.StaticText(self,-1,'Expected start (s)', style=wx.ALIGN_CENTER)
        labelEstim.SetForegroundColour('gray')
        #the method to be used to interpret this start/stop
        self.startTypeCtrl = wx.Choice(parent, choices=startTypeParam.allowedVals)
        self.startTypeCtrl.SetStringSelection(startTypeParam.val)
        #the value to be used as the start/stop
        self.startValCtrl = wx.TextCtrl(parent,-1,unicode(startValParam.val))
        self.startValCtrl.SetToolTipString(self.params['startVal'].hint)
        #the value to estimate start/stop if not numeric
        self.startEstimCtrl = wx.TextCtrl(parent,-1,unicode(self.params['startEstim'].val))
        self.startEstimCtrl.SetToolTipString(self.params['startEstim'].hint)
        #add the controls to a new line
        startSizer = wx.BoxSizer(orient=wx.HORIZONTAL)
        startSizer.Add(self.startTypeCtrl)
        startSizer.Add(self.startValCtrl, 1,flag=wx.EXPAND)
        startEstimSizer=wx.BoxSizer(orient=wx.HORIZONTAL)
        startEstimSizer.Add(labelEstim)
        startEstimSizer.Add(self.startEstimCtrl)
        startAllCrtlSizer = wx.BoxSizer(orient=wx.VERTICAL)
        startAllCrtlSizer.Add(startSizer,flag=wx.EXPAND)
        startAllCrtlSizer.Add(startEstimSizer, flag=wx.ALIGN_RIGHT)
        self.ctrlSizer.Add(label, (self.currRow,0),(1,1),wx.ALIGN_RIGHT)
        #add our new row
        self.ctrlSizer.Add(startAllCrtlSizer,(self.currRow,1),(1,1),flag=wx.EXPAND)
        self.currRow+=1
        remaining.remove('startType')
        remaining.remove('startVal')
        remaining.remove('startEstim')

        ##Stop point
        stopTypeParam = self.params['stopType']
        stopValParam = self.params['stopVal']
        #create label
        label = wx.StaticText(self,-1,'Stop', style=wx.ALIGN_CENTER)
        labelEstim = wx.StaticText(self,-1,'Expected duration (s)', style=wx.ALIGN_CENTER)
        labelEstim.SetForegroundColour('gray')
        #the method to be used to interpret this start/stop
        self.stopTypeCtrl = wx.Choice(parent, choices=stopTypeParam.allowedVals)
        self.stopTypeCtrl.SetStringSelection(stopTypeParam.val)
        #the value to be used as the start/stop
        self.stopValCtrl = wx.TextCtrl(parent,-1,unicode(stopValParam.val))
        self.stopValCtrl.SetToolTipString(self.params['stopVal'].hint)
        #the value to estimate start/stop if not numeric
        self.durationEstimCtrl = wx.TextCtrl(parent,-1,unicode(self.params['durationEstim'].val))
        self.durationEstimCtrl.SetToolTipString(self.params['durationEstim'].hint)
        #add the controls to a new line
        stopSizer = wx.BoxSizer(orient=wx.HORIZONTAL)
        stopSizer.Add(self.stopTypeCtrl)
        stopSizer.Add(self.stopValCtrl, 1,flag=wx.EXPAND)
        stopEstimSizer=wx.BoxSizer(orient=wx.HORIZONTAL)
        stopEstimSizer.Add(labelEstim)
        stopEstimSizer.Add(self.durationEstimCtrl)
        stopAllCrtlSizer = wx.BoxSizer(orient=wx.VERTICAL)
        stopAllCrtlSizer.Add(stopSizer,flag=wx.EXPAND)
        stopAllCrtlSizer.Add(stopEstimSizer, flag=wx.ALIGN_RIGHT)
        self.ctrlSizer.Add(label, (self.currRow,0),(1,1),wx.ALIGN_RIGHT)
        #add our new row
        self.ctrlSizer.Add(stopAllCrtlSizer,(self.currRow,1),(1,1),flag=wx.EXPAND)
        self.currRow+=1
        remaining.remove('stopType')
        remaining.remove('stopVal')
        remaining.remove('durationEstim')
        return remaining

    def addParam(self,fieldName, advanced=False):
        """Add a parameter to the basic sizer
        """
        if advanced:
            sizer=self.advCtrlSizer
            parent=self.advPanel.GetPane()
            currRow = self.advCurrRow
        else:
            sizer=self.ctrlSizer
            parent=self
            currRow = self.currRow
        param=self.params[fieldName]
        if param.label not in [None, '']:
            label=param.label
        else:
            label=fieldName
        ctrls=ParamCtrls(dlg=self, label=label,param=param, advanced=advanced, appPrefs=self.app.prefs)
        self.paramCtrls[fieldName] = ctrls
        if fieldName=='name':
            ctrls.valueCtrl.Bind(wx.EVT_TEXT, self.checkName)
        # self.valueCtrl = self.typeCtrl = self.updateCtrl
        sizer.Add(ctrls.nameCtrl, (currRow,0), flag=wx.ALIGN_RIGHT| wx.LEFT|wx.RIGHT,border=5 )
        sizer.Add(ctrls.valueCtrl, (currRow,1) , flag=wx.EXPAND| wx.ALL,border=5)
        if ctrls.updateCtrl:
            sizer.Add(ctrls.updateCtrl, (currRow,2))
        if ctrls.typeCtrl:
            sizer.Add(ctrls.typeCtrl, (currRow,3) )
        if fieldName in ['text', 'Text']:
            sizer.AddGrowableRow(currRow)#doesn't seem to work though
            #self.Bind(EVT_ETC_LAYOUT_NEEDED, self.onNewTextSize, ctrls.valueCtrl)
        elif fieldName in ['color', 'Color']:
            ctrls.valueCtrl.Bind(wx.EVT_RIGHT_DOWN, self.launchColorPicker)
        elif fieldName in self.codeParamNames:
            sizer.AddGrowableRow(currRow)#doesn't seem to work though
            ctrls.valueCtrl.Bind(wx.EVT_KEY_DOWN, self.onTextEventCode)
        elif fieldName=='Monitor':
            ctrls.valueCtrl.Bind(wx.EVT_RIGHT_DOWN, self.openMonitorCenter)
        #increment row number
        if advanced: self.advCurrRow+=1
        else:self.currRow+=1

    def openMonitorCenter(self,event):
        self.app.openMonitorCenter(event)
        self.paramCtrls['Monitor'].valueCtrl.SetFocus()
        # need to delay until the user closes the monitor center
        #self.paramCtrls['Monitor'].valueCtrl.Clear()
        #if wx.TheClipboard.Open():
        #    dataObject = wx.TextDataObject()
        #    if wx.TheClipboard.GetData(dataObject):
        #        self.paramCtrls['Monitor'].valueCtrl.WriteText(dataObject.GetText())
        #    wx.TheClipboard.Close()
    def launchColorPicker(self, event):
        # bring up a colorPicker
        rgb = self.app.colorPicker(None) # str, remapped to -1..+1
        self.paramCtrls['color'].valueCtrl.SetFocus()
        self.paramCtrls['color'].valueCtrl.Clear()
        self.paramCtrls['color'].valueCtrl.WriteText('$'+rgb) # $ flag as code
        ii = self.paramCtrls['colorSpace'].valueCtrl.FindString('rgb')
        self.paramCtrls['colorSpace'].valueCtrl.SetSelection(ii)

    def onNewTextSize(self, event):
        self.Fit()#for ExpandoTextCtrl this is needed

    def addText(self, text, size=None):
        if size==None:
            size = wx.Size(8*len(text)+16, 25)
        myTxt = wx.StaticText(self,-1,
                                label=text,
                                style=wx.ALIGN_CENTER_VERTICAL|wx.ALIGN_CENTER_HORIZONTAL,
                                size=size)
        self.ctrlSizer.Add(myTxt,wx.EXPAND)#add to current row spanning entire
        return myTxt
    def addAdvancedTab(self):
        self.advPanel = wx.CollapsiblePane(self, label='Show Advanced')
        self.Bind(wx.EVT_COLLAPSIBLEPANE_CHANGED, self.onToggleAdvanced, self.advPanel)
        pane = self.advPanel.GetPane()
        pane.SetSizer(self.advCtrlSizer)
        self.advPanel.Collapse(not self.showAdvanced)
    def onToggleAdvanced(self, event=None):
        if self.advPanel.IsExpanded():
            self.advPanel.SetLabel('Hide Advanced')
            self.showAdvanced=True
        else:
            self.advPanel.SetLabel('Show Advanced')
            self.showAdvanced=False
    def show(self):
        """Adds an OK and cancel button, shows dialogue.

        This method returns wx.ID_OK (as from ShowModal), but also
        sets self.OK to be True or False
        """
        if 'name' in self.params.keys():
            if len(self.params['name'].val):
                nameInfo='Need a name'
            else: nameInfo=''
            self.nameOKlabel=wx.StaticText(self,-1,nameInfo,size=(300,25),
                                        style=wx.ALIGN_RIGHT)
            self.nameOKlabel.SetForegroundColour(wx.RED)

        #add buttons for OK and Cancel
        self.mainSizer=wx.BoxSizer(wx.VERTICAL)
        buttons = wx.StdDialogButtonSizer()
        #help button if we know the url
        if self.helpUrl!=None:
            helpBtn = wx.Button(self, wx.ID_HELP)
            helpBtn.SetToolTip(wx.ToolTip("Go to online help about this component"))
            helpBtn.Bind(wx.EVT_BUTTON, self.onHelp)
            buttons.Add(helpBtn, wx.ALIGN_LEFT|wx.ALL,border=3)
            buttons.AddSpacer(12)
        self.OKbtn = wx.Button(self, wx.ID_OK, " OK ")
        # intercept OK button if a loop dialog, in case file name was edited:
        self.OKbtn.Bind(wx.EVT_BUTTON, self.onOK)
        self.OKbtn.SetDefault()
        self.checkName() # disables OKbtn if bad name

        buttons.Add(self.OKbtn, 0, wx.ALL,border=3)
        CANCEL = wx.Button(self, wx.ID_CANCEL, " Cancel ")
        buttons.Add(CANCEL, 0, wx.ALL,border=3)
        buttons.Realize()
        #put it all together
        self.mainSizer.Add(self.ctrlSizer,flag=wx.EXPAND|wx.ALL)#add main controls
        if hasattr(self, 'advParams') and len(self.advParams)>0:#add advanced controls
            self.mainSizer.Add(self.advPanel,flag=wx.EXPAND|wx.ALL,border=5)
        if self.nameOKlabel: self.mainSizer.Add(self.nameOKlabel, wx.ALIGN_RIGHT)
        self.mainSizer.Add(buttons, flag=wx.ALIGN_RIGHT)
        self.border = wx.BoxSizer(wx.VERTICAL)
        self.border.Add(self.mainSizer, flag=wx.ALL|wx.EXPAND, border=8)
        self.SetSizerAndFit(self.border)

        #do show and process return
        retVal = self.ShowModal()
        if retVal== wx.ID_OK: self.OK=True
        else:  self.OK=False
        return wx.ID_OK

    def Validate(self, *args, **kwargs):
        """
        Validate form data and disable OK button if validation fails.
        """
        valid = super(_BaseParamsDlg, self).Validate(*args, **kwargs)
        if valid:
            self.OKbtn.Enable()
        else:
            self.OKbtn.Disable()
        return valid

    def onOK(self, event=None):
        """
        Handler for OK button which should validate dialog contents.
        """
        print self.GetValidator()
        valid = self.Validate()
        print valid
        if not valid:
            return
        event.Skip()

    def onTextEventCode(self, event=None):
        """process text events for code components: change color to grey
        """
        codeBox = event.GetEventObject()
        textBeforeThisKey = codeBox.GetText()
        keyCode = event.GetKeyCode()
        pos = event.GetPosition()
        if keyCode<256 and keyCode not in [10,13]: # ord(10)='\n', ord(13)='\l'
            #new line is trigger to check syntax
            codeBox.setStatus('changed')
        elif keyCode in [10,13] and len(textBeforeThisKey) and textBeforeThisKey[-1] != ':':
            # ... but skip the check if end of line is colon ord(58)=':'
            self._setNameColor(self._testCompile(codeBox))
        event.Skip()
    def _testCompile(self, ctrl):
        """checks code.val for legal python syntax, sets field bg color, returns status

        method: writes code to a file, try to py_compile it. not intended for
        high-freq repeated checking, ok for CPU but hits the disk every time.
        """
        # better to use a StringIO.StringIO() than a tmp file, but couldnt work it out
        # definitely don't want eval() or exec()
        tmpDir = mkdtemp(prefix='psychopy-check-code-syntax')
        tmpFile = os.path.join(tmpDir, 'tmp')
        if hasattr(ctrl,'GetText'):
            val = ctrl.GetText()
        elif hasattr(ctrl, 'GetValue'): #e.g. TextCtrl
            val = ctrl.GetValue()
        else:
            raise ValueError, 'Unknown type of ctrl in _testCompile: %s' %(type(ctrl))
        f = codecs.open(tmpFile, 'w', 'utf-8')
        f.write(val)
        f.close()
        #f=StringIO.StringIO(self.params[param].val) # tried to avoid a tmp file, no go
        try:
            py_compile.compile(tmpFile, doraise=True)
            syntaxCheck = True # syntax fine
            ctrl.setStatus('OK')
        except: # hopefully SyntaxError, but can't check for it; checking messes with things
#            ctrl.SetBackgroundColour(wx.Color(250,210,210, 255)) # red, bad
            ctrl.setStatus('error')
            syntaxCheck = False # syntax error
        # clean up tmp files:
        shutil.rmtree(tmpDir, ignore_errors=True)

        return syntaxCheck

    def checkCodeSyntax(self, event=None):
        """Checks syntax for whole code component by code box, sets box bg-color.
        """
        if hasattr(event, 'GetEventObject'):
            codeBox = event.GetEventObject()
        elif hasattr(event,'GetText'):
            codeBox = event #we were given the control itself, not an event
        else:
            print 'checkCodeSyntax received unexpected event object (%s). Should be a wx.Event or a CodeBox' %type(event)
            logging.error('checkCodeSyntax received unexpected event object (%s). Should be a wx.Event or a CodeBox' %type(event))
        text = codeBox.GetText()
        if not text.strip(): # if basically empty
            codeBox.SetBackgroundColour(wx.Color(255,255,255, 255)) # white
            return # skip test
        goodSyntax = self._testCompile(codeBox) # test syntax
        self._setNameColor(goodSyntax)
    def _setNameColor(self, goodSyntax):
        if goodSyntax:
            self.paramCtrls['name'].valueCtrl.SetBackgroundColour(wx.Color(220,250,220, 255)) # name green, good
            self.nameOKlabel.SetLabel("")
        else:
            self.paramCtrls['name'].valueCtrl.SetBackgroundColour(wx.Color(255,255,255, 255)) # name white
            self.nameOKlabel.SetLabel('syntax error')

    def getParams(self):
        """retrieves data from any fields in self.paramCtrls
        (populated during the __init__ function)

        The new data from the dlg get inserted back into the original params
        used in __init__ and are also returned from this method.
        """
        #get data from input fields
        for fieldName in self.params.keys():
            param=self.params[fieldName]
            if fieldName=='advancedParams':
                pass
            elif fieldName=='startType':
                param.val = self.startTypeCtrl.GetStringSelection()
            elif fieldName=='stopType':
                param.val = self.stopTypeCtrl.GetStringSelection()
            elif fieldName=='startVal':
                param.val = self.startValCtrl.GetValue()
            elif fieldName=='stopVal':
                param.val = self.stopValCtrl.GetValue()
            elif fieldName=='startEstim':
                param.val = self.startEstimCtrl.GetValue()
            elif fieldName=='durationEstim':
                param.val = self.durationEstimCtrl.GetValue()
            else:
                ctrls = self.paramCtrls[fieldName]#the various dlg ctrls for this param
                param.val = ctrls.getValue()
                if ctrls.typeCtrl: param.valType = ctrls.getType()
                if ctrls.updateCtrl: param.updates = ctrls.getUpdates()
        return self.params
    def _checkName(self, event=None, name=None):
        """checks namespace, return error-msg (str), enable (bool)
        """
        if event: newName = event.GetString()
        elif name: newName = name
        elif hasattr(self, 'paramCtrls'): newName=self.paramCtrls['name'].getValue()
        elif hasattr(self, 'globalCtrls'): newName=self.globalCtrls['name'].getValue()
        if newName=='':
            return "Missing name", False
        else:
            namespace = self.frame.exp.namespace
            used = namespace.exists(newName)
            same_as_old_name = bool(newName == self.params['name'].val)
            if used and not same_as_old_name:
                return "That name is in use (it's a %s). Try another name." % used, False
            elif not namespace.isValid(newName): # valid as a var name
                return "Name must be alpha-numeric or _, no spaces", False
            elif namespace.isPossiblyDerivable(newName): # warn but allow, chances are good that its actually ok
                return namespace.isPossiblyDerivable(newName), True
            else:
                return "", True

    def checkName(self, event=None):
        """
        Issue a form validation on name change.
        """
        self.Validate()

    def onHelp(self, event=None):
        """Uses self.app.followLink() to self.helpUrl
        """
        self.app.followLink(url=self.helpUrl)


class RoutineNameEntry(_BaseParamsDlg):
    MESSAGE = "What is the name for the new Routine? (e.g. instr, trial, feedback)"
    CAPTION = "New Routine"
    
    def __init__(self, parent):
        params = {
            'name': Param("", "str", label="Name", hint=RoutineNameEntry.MESSAGE)
        }
        super(RoutineNameEntry, self).__init__(
            parent, RoutineNameEntry.CAPTION, params, [])
    
    def GetValue(self):
        return self.getParams()["name"].val


class DlgLoopProperties(_BaseParamsDlg):
    def __init__(self,frame,title="Loop properties",loop=None,
            helpUrl=None,
            pos=wx.DefaultPosition, size=wx.DefaultSize,
            style=wx.DEFAULT_DIALOG_STYLE|wx.DIALOG_NO_PARENT|wx.RESIZE_BORDER):
        wx.Dialog.__init__(self, frame,-1,title,pos,size,style)
        self.helpUrl=helpUrl
        self.frame=frame
        self.exp=frame.exp
        self.app=frame.app
        self.dpi=self.app.dpi
        self.params={}
        self.Center()
        self.panel = wx.Panel(self, -1)
        self.globalCtrls={}
        self.constantsCtrls={}
        self.staircaseCtrls={}
        self.multiStairCtrls={}
        self.currentCtrls={}
        self.data = []
        self.ctrlSizer= wx.BoxSizer(wx.VERTICAL)
        self.conditions=None
        self.conditionsFile=None
        #create a valid new name; save old name in case we need to revert
        defaultName = 'trials'
        oldLoopName = defaultName
        if loop:
            oldLoopName = loop.params['name'].val
        namespace = frame.exp.namespace
        new_name = namespace.makeValid(oldLoopName)
        #create default instances of the diff loop types
        self.trialHandler=experiment.TrialHandler(exp=self.exp, name=new_name,
            loopType='random',nReps=5,conditions=[]) #for 'random','sequential', 'fullRandom'
        self.stairHandler=experiment.StairHandler(exp=self.exp, name=new_name,
            nReps=50, nReversals='',
            stepSizes='[0.8,0.8,0.4,0.4,0.2]', stepType='log', startVal=0.5) #for staircases
        self.multiStairHandler=experiment.MultiStairHandler(exp=self.exp, name=new_name,
            nReps=50, stairType='simple', switchStairs='random',
            conditions=[], conditionsFile='')
        #replace defaults with the loop we were given
        if loop==None:
            self.currentType='random'
            self.currentHandler=self.trialHandler
        elif loop.type=='TrialHandler':
            self.conditions=loop.params['conditions'].val
            self.conditionsFile=loop.params['conditionsFile'].val
            self.trialHandler = self.currentHandler = loop
            self.currentType=loop.params['loopType']#could be 'random', 'sequential', 'fullRandom'
        elif loop.type=='StairHandler':
            self.stairHandler = self.currentHandler = loop
            self.currentType='staircase'
        elif loop.type=='MultiStairHandler':
            self.multiStairHandler = self.currentHandler = loop
            self.currentType='interleaved staircase'
        elif loop.type=='QuestHandler':
            pass # what to do for quest?
        self.params['name']=self.currentHandler.params['name']

        self.makeGlobalCtrls()
        self.makeStaircaseCtrls()
        self.makeConstantsCtrls()#the controls for Method of Constants
        self.makeMultiStairCtrls()
        self.setCtrls(self.currentType)

        #show dialog and get most of the data
        self.show()
        if self.OK:
            self.params = self.getParams()
            #convert endPoints from str to list
            exec("self.params['endPoints'].val = %s" %self.params['endPoints'].val)
            #then sort the list so the endpoints are in correct order
            self.params['endPoints'].val.sort()
            if loop: # editing an existing loop
                namespace.remove(oldLoopName)
            namespace.add(self.params['name'].val)
            # don't always have a conditionsFile
            if hasattr(self, 'condNamesInFile'):
                namespace.add(self.condNamesInFile)
            if hasattr(self, 'duplCondNames'):
                namespace.remove(self.duplCondNames)
        else:
            if loop!=None:#if we had a loop during init then revert to its old name
                loop.params['name'].val = oldLoopName

        #make sure we set this back regardless of whether OK
        #otherwise it will be left as a summary string, not a conditions
        if self.currentHandler.params.has_key('conditionsFile'):
            self.currentHandler.params['conditions'].val=self.conditions

    def makeGlobalCtrls(self):
        for fieldName in ['name','loopType']:
            container=wx.BoxSizer(wx.HORIZONTAL)#to put them in
            self.globalCtrls[fieldName] = ctrls = ParamCtrls(self, fieldName,
                self.currentHandler.params[fieldName])
            container.AddMany( (ctrls.nameCtrl, ctrls.valueCtrl))
            self.ctrlSizer.Add(container)

        self.globalCtrls['name'].valueCtrl.Bind(wx.EVT_TEXT, self.checkName)
        self.Bind(wx.EVT_CHOICE, self.onTypeChanged, self.globalCtrls['loopType'].valueCtrl)

    def makeConstantsCtrls(self):
        #a list of controls for the random/sequential versions
        #that can be hidden or shown
        handler=self.trialHandler
        #loop through the params
        keys = handler.params.keys()
        #add conditions stuff to the *end*
        if 'conditions' in keys:
            keys.remove('conditions')
            keys.insert(-1,'conditions')
        if 'conditionsFile' in keys:
            keys.remove('conditionsFile')
            keys.insert(-1,'conditionsFile')
        #then step through them
        for fieldName in keys:
            if fieldName=='endPoints':continue#this was deprecated in v1.62.00
            if fieldName in self.globalCtrls.keys():
                #these have already been made and inserted into sizer
                ctrls=self.globalCtrls[fieldName]
            elif fieldName=='conditionsFile':
                container=wx.BoxSizer(wx.HORIZONTAL)
                ctrls=ParamCtrls(self, fieldName, handler.params[fieldName], browse=True)
                self.Bind(wx.EVT_BUTTON, self.onBrowseTrialsFile,ctrls.browseCtrl)
                ctrls.valueCtrl.Bind(wx.EVT_RIGHT_DOWN, self.viewConditions)
                container.AddMany((ctrls.nameCtrl, ctrls.valueCtrl, ctrls.browseCtrl))
                self.ctrlSizer.Add(container)
            elif fieldName=='conditions':
                if handler.params.has_key('conditions'):
                    text=self.getTrialsSummary(handler.params['conditions'].val)
                else:
                    text = """No parameters set"""
                ctrls = ParamCtrls(self, 'conditions',text,noCtrls=True)#we'll create our own widgets
                size = wx.Size(350, 50)
                ctrls.valueCtrl = self.addText(text, size)#NB this automatically adds to self.ctrlSizer
                #self.ctrlSizer.Add(ctrls.valueCtrl)
            else: #normal text entry field
                container=wx.BoxSizer(wx.HORIZONTAL)
                ctrls=ParamCtrls(self, fieldName, handler.params[fieldName])
                container.AddMany((ctrls.nameCtrl, ctrls.valueCtrl))
                self.ctrlSizer.Add(container)
            #store info about the field
            self.constantsCtrls[fieldName] = ctrls

    def makeMultiStairCtrls(self):
        #a list of controls for the random/sequential versions
        #that can be hidden or shown
        handler=self.multiStairHandler
        #loop through the params
        keys = handler.params.keys()
        #add conditions stuff to the *end*
        if 'conditions' in keys:
            keys.remove('conditions')
            keys.insert(-1,'conditions')
        if 'conditionsFile' in keys:
            keys.remove('conditionsFile')
            keys.insert(-1,'conditionsFile')
        #then step through them
        for fieldName in keys:
            if fieldName=='endPoints':continue#this was deprecated in v1.62.00
            if fieldName in self.globalCtrls.keys():
                #these have already been made and inserted into sizer
                ctrls=self.globalCtrls[fieldName]
            elif fieldName=='conditionsFile':
                container=wx.BoxSizer(wx.HORIZONTAL)
                ctrls=ParamCtrls(self, fieldName, handler.params[fieldName], browse=True)
                self.Bind(wx.EVT_BUTTON, self.onBrowseTrialsFile,ctrls.browseCtrl)
                container.AddMany((ctrls.nameCtrl, ctrls.valueCtrl, ctrls.browseCtrl))
                self.ctrlSizer.Add(container)
            elif fieldName=='conditions':
                if handler.params.has_key('conditions'):
                    text=self.getTrialsSummary(handler.params['conditions'].val)
                else:
                    text = """No parameters set (select a file above)"""
                ctrls = ParamCtrls(self, 'conditions',text,noCtrls=True)#we'll create our own widgets
                size = wx.Size(350, 50)
                ctrls.valueCtrl = self.addText(text, size)#NB this automatically adds to self.ctrlSizer
                #self.ctrlSizer.Add(ctrls.valueCtrl)
            else: #normal text entry field
                container=wx.BoxSizer(wx.HORIZONTAL)
                ctrls=ParamCtrls(self, fieldName, handler.params[fieldName])
                container.AddMany((ctrls.nameCtrl, ctrls.valueCtrl))
                self.ctrlSizer.Add(container)
            #store info about the field
            self.multiStairCtrls[fieldName] = ctrls
    def makeStaircaseCtrls(self):
        """Setup the controls for a StairHandler"""
        handler=self.stairHandler
        #loop through the params
        for fieldName in handler.params.keys():
            if fieldName=='endPoints':continue#this was deprecated in v1.62.00
            if fieldName in self.globalCtrls.keys():
                #these have already been made and inserted into sizer
                ctrls=self.globalCtrls[fieldName]
            else: #normal text entry field
                container=wx.BoxSizer(wx.HORIZONTAL)
                ctrls=ParamCtrls(self, fieldName, handler.params[fieldName])
                container.AddMany((ctrls.nameCtrl, ctrls.valueCtrl))
                self.ctrlSizer.Add(container)
            #store info about the field
            self.staircaseCtrls[fieldName] = ctrls
    def getTrialsSummary(self, conditions):
        if type(conditions)==list and len(conditions)>0:
            #get attr names (conditions[0].keys() inserts u'name' and u' is annoying for novice)
            paramStr = "["
            for param in conditions[0].keys():
                paramStr += (unicode(param)+', ')
            paramStr = paramStr[:-2]+"]"#remove final comma and add ]
            #generate summary info
            return '%i conditions, with %i parameters\n%s' \
                %(len(conditions),len(conditions[0]), paramStr)
        else:
            if self.conditionsFile and not os.path.isfile(self.conditionsFile):
                return  "No parameters set (conditionsFile not found)"
            return "No parameters set"
    def viewConditions(self, event):
        """ display Condition x Parameter values from within a file
        make new if no self.conditionsFile is set
        """
        self.refreshConditions()
        conditions = self.conditions # list of dict
        if self.conditionsFile:
            # get name + dir, like BART/trialTypes.xlsx
            fileName = os.path.abspath(self.conditionsFile)
            fileName = fileName.rsplit(os.path.sep,2)[1:]
            fileName = os.path.join(*fileName)
            if fileName.endswith('.pkl'):
                # edit existing .pkl file, loading from file
                gridGUI = DlgConditions(fileName=self.conditionsFile,
                                            parent=self, title=fileName)
            else:
                # preview existing .csv or .xlsx file that has already been loaded -> conditions
                # better to reload file, get fieldOrder as well
                gridGUI = DlgConditions(conditions, parent=self,
                                        title=fileName, fixed=True)
        else: # edit new empty .pkl file
            gridGUI = DlgConditions(parent=self)
            # should not check return value, its meaningless
            if gridGUI.OK:
                self.conditions = gridGUI.asConditions()
                if hasattr(gridGUI, 'fileName'):
                    self.conditionsFile = gridGUI.fileName
        self.currentHandler.params['conditionsFile'].val = self.conditionsFile
        if self.conditionsFile: # as set via DlgConditions
            valCtrl = self.constantsCtrls['conditionsFile'].valueCtrl
            valCtrl.Clear()
            valCtrl.WriteText(getAbbrev(self.conditionsFile))
        # still need to do namespace and internal updates (see end of onBrowseTrialsFile)

    def setCtrls(self, ctrlType):
        #create a list of ctrls to hide
        toHide = self.currentCtrls.values()
        if len(toHide)==0:
            toHide.extend(self.staircaseCtrls.values())
            toHide.extend(self.multiStairCtrls.values())
            toHide.extend(self.constantsCtrls.values())
        #choose the ctrls to show/hide
        if ctrlType=='staircase':
            self.currentHandler = self.stairHandler
            toShow = self.staircaseCtrls
        elif ctrlType=='interleaved staircase':
            self.currentHandler = self.multiStairHandler
            toShow = self.multiStairCtrls
        else:
            self.currentHandler = self.trialHandler
            toShow = self.constantsCtrls
        #hide them
        for ctrls in toHide:
            if ctrls.nameCtrl: ctrls.nameCtrl.Hide()
            if ctrls.valueCtrl: ctrls.valueCtrl.Hide()
            if ctrls.browseCtrl: ctrls.browseCtrl.Hide()
        #show them
        for paramName in toShow.keys():
            ctrls=toShow[paramName]
            if ctrls.nameCtrl: ctrls.nameCtrl.Show()
            if ctrls.valueCtrl: ctrls.valueCtrl.Show()
            if ctrls.browseCtrl: ctrls.browseCtrl.Show()
        self.currentCtrls=toShow
        self.ctrlSizer.Layout()
        self.Fit()
        self.Refresh()
    def onTypeChanged(self, evt=None):
        newType = evt.GetString()
        if newType==self.currentType:
            return
        self.setCtrls(newType)
    def onBrowseTrialsFile(self, event):
        self.conditionsFileOrig = self.conditionsFile
        self.conditionsOrig = self.conditions
        expFolder,expName = os.path.split(self.frame.filename)
        dlg = wx.FileDialog(self, message="Open file ...", style=wx.OPEN,
                            defaultDir=expFolder)
        if dlg.ShowModal() == wx.ID_OK:
            newFullPath = dlg.GetPath()
            if self.conditionsFile:
                oldFullPath = os.path.abspath(os.path.join(expFolder, self.conditionsFile))
                isSameFilePathAndName = (newFullPath==oldFullPath)
            else:
                isSameFilePathAndName = False
            newPath = _relpath(newFullPath, expFolder)
            self.conditionsFile = newPath
            needUpdate = False
            try:
                self.conditions, self.condNamesInFile = data.importConditions(dlg.GetPath(),
                                                        returnFieldNames=True)
                needUpdate = True
            except DataImportError, msg:
                msg = str(msg)
                if msg.startswith('Could not open'):
                    self.constantsCtrls['conditions'].setValue('Could not read conditions from:\n' + newFullPath.split(os.path.sep)[-1])
                    logging.error('Could not open as a conditions file: %s' % newFullPath)
                else:
                    m2 = msg.replace('Conditions file ', '')
                    dlgErr = dialogs.MessageDialog(parent=self.frame,
                        message=m2.replace(': ', os.linesep * 2), type='Info',
                        title='Configuration error in conditions file').ShowModal()
                    self.constantsCtrls['conditions'].setValue(
                        'Bad condition name(s) in file:\n' + newFullPath.split(os.path.sep)[-1])
                    logging.error('Rejected bad condition name(s) in file: %s' % newFullPath)
                self.conditionsFile = self.conditionsFileOrig
                self.conditions = self.conditionsOrig
                return # no update or display changes

            duplCondNames = []
            if len(self.condNamesInFile):
                for condName in self.condNamesInFile:
                    if self.exp.namespace.exists(condName):
                        duplCondNames.append(condName)
            # abbrev long strings to better fit in the dialog:
            duplCondNamesStr = ' '.join(duplCondNames)[:42]
            if len(duplCondNamesStr)==42:
                duplCondNamesStr = duplCondNamesStr[:39]+'...'
            if len(duplCondNames):
                if isSameFilePathAndName:
                    logging.info('Assuming reloading file: same filename and duplicate condition names in file: %s' % self.conditionsFile)
                else:
                    self.constantsCtrls['conditionsFile'].setValue(getAbbrev(newPath))
                    self.constantsCtrls['conditions'].setValue(
                        'Warning: Condition names conflict with existing:\n['+duplCondNamesStr+
                        ']\nProceed anyway? (= safe if these are in old file)')
                    logging.warning('Duplicate condition names, different conditions file: %s' % duplCondNamesStr)
            # stash condition names but don't add to namespace yet, user can still cancel
            self.duplCondNames = duplCondNames # add after self.show() in __init__

            if needUpdate or 'conditionsFile' in self.currentCtrls.keys() and not duplCondNames:
                self.constantsCtrls['conditionsFile'].setValue(getAbbrev(newPath))
                self.constantsCtrls['conditions'].setValue(self.getTrialsSummary(self.conditions))

    def getParams(self):
        """Retrieves data and re-inserts it into the handler and returns those handler params
        """
        #get data from input fields
        for fieldName in self.currentHandler.params.keys():
            if fieldName=='endPoints':continue#this was deprecated in v1.62.00
            param=self.currentHandler.params[fieldName]
            if fieldName in ['conditionsFile']:
                param.val=self.conditionsFile#not the value from ctrl - that was abbreviated
                # see onOK() for partial handling = check for '...'
            else:#most other fields
                ctrls = self.currentCtrls[fieldName]#the various dlg ctrls for this param
                param.val = ctrls.getValue()#from _baseParamsDlg (handles diff control types)
                if ctrls.typeCtrl: param.valType = ctrls.getType()
                if ctrls.updateCtrl: param.updates = ctrls.getUpdates()
        return self.currentHandler.params
    def refreshConditions(self):
        """user might have manually edited the conditionsFile name, which in turn
        affects self.conditions and namespace. its harder to handle changes to
        long names that have been abbrev()'d, so skip them (names containing '...').
        """
        val = self.currentCtrls['conditionsFile'].valueCtrl.GetValue()
        if val.find('...')==-1 and self.conditionsFile != val:
            self.conditionsFile = val
            if self.conditions:
                self.exp.namespace.remove(self.conditions[0].keys())
            if os.path.isfile(self.conditionsFile):
                try:
                    self.conditions = data.importConditions(self.conditionsFile)
                    self.constantsCtrls['conditions'].setValue(self.getTrialsSummary(self.conditions))
                except ImportError, msg:
                    self.constantsCtrls['conditions'].setValue(
                        'Badly formed condition name(s) in file:\n'+str(msg).replace(':','\n')+
                        '.\nNeed to be legal as var name; edit file, try again.')
                    self.conditions = ''
                    logging.error('Rejected bad condition name in conditions file: %s' % str(msg).split(':')[0])
            else:
                self.conditions = None
                self.constantsCtrls['conditions'].setValue("No parameters set (conditionsFile not found)")
        else:
            logging.debug('DlgLoop: could not determine if a condition filename was edited')
            #self.constantsCtrls['conditions'] could be misleading at this point
    def onOK(self, event=None):
        # intercept OK in case user deletes or edits the filename manually
        super(DlgLoopProperties, self).onOK(event)
        if 'conditionsFile' in self.currentCtrls.keys():
            self.refreshConditions()
        event.Skip() # do the OK button press

class DlgComponentProperties(_BaseParamsDlg):
    def __init__(self,frame,title,params,order,
            helpUrl=None, suppressTitles=True,
            pos=wx.DefaultPosition, size=wx.DefaultSize,
            style=wx.DEFAULT_DIALOG_STYLE|wx.DIALOG_NO_PARENT,
            editing=False):
        style=style|wx.RESIZE_BORDER
        _BaseParamsDlg.__init__(self,frame,title,params,order,
                                helpUrl=helpUrl,
                                pos=pos,size=size,style=style,
                                editing=editing)
        self.frame=frame
        self.app=frame.app
        self.dpi=self.app.dpi

        #for input devices:
        if 'storeCorrect' in self.params:
            self.onStoreCorrectChange(event=None)#do this just to set the initial values to be
            self.Bind(wx.EVT_CHECKBOX, self.onStoreCorrectChange, self.paramCtrls['storeCorrect'].valueCtrl)

        #for all components
        self.show()
        if self.OK:
            self.params = self.getParams()#get new vals from dlg
        self.Destroy()
    def onStoreCorrectChange(self,event=None):
        """store correct has been checked/unchecked. Show or hide the correctAns field accordingly"""
        if self.paramCtrls['storeCorrect'].valueCtrl.GetValue():
            self.paramCtrls['correctAns'].valueCtrl.Show()
            self.paramCtrls['correctAns'].nameCtrl.Show()
            #self.paramCtrls['correctAns'].typeCtrl.Show()
            #self.paramCtrls['correctAns'].updateCtrl.Show()
        else:
            self.paramCtrls['correctAns'].valueCtrl.Hide()
            self.paramCtrls['correctAns'].nameCtrl.Hide()
            #self.paramCtrls['correctAns'].typeCtrl.Hide()
            #self.paramCtrls['correctAns'].updateCtrl.Hide()
        self.ctrlSizer.Layout()
        self.Fit()
        self.Refresh()

class DlgExperimentProperties(_BaseParamsDlg):
    def __init__(self,frame,title,params,order,suppressTitles=False,
            pos=wx.DefaultPosition, size=wx.DefaultSize,helpUrl=None,
            style=wx.DEFAULT_DIALOG_STYLE|wx.DIALOG_NO_PARENT):
        style=style|wx.RESIZE_BORDER
        _BaseParamsDlg.__init__(self,frame,'Experiment Settings',params,order,
                                pos=pos,size=size,style=style,helpUrl=helpUrl)
        self.frame=frame
        self.app=frame.app
        self.dpi=self.app.dpi

        #for input devices:
        self.onFullScrChange(event=None)#do this just to set the initial values to be
        self.Bind(wx.EVT_CHECKBOX, self.onFullScrChange, self.paramCtrls['Full-screen window'].valueCtrl)

        #for all components
        self.show()
        if self.OK:
            self.params = self.getParams()#get new vals from dlg
        self.Destroy()

    def onFullScrChange(self,event=None):
        """store correct has been checked/unchecked. Show or hide the correctAns field accordingly"""
        if self.paramCtrls['Full-screen window'].valueCtrl.GetValue():
            #get screen size for requested display
            num_displays = wx.Display.GetCount()
            if int(self.paramCtrls['Screen'].valueCtrl.GetValue())>num_displays:
                logging.error("User requested non-existent screen")
                screenN=0
            else:
                screenN=int(self.paramCtrls['Screen'].valueCtrl.GetValue())-1
            size=list(wx.Display(screenN).GetGeometry()[2:])
            #set vals and disable changes
            self.paramCtrls['Window size (pixels)'].valueCtrl.SetValue(unicode(size))
            self.paramCtrls['Window size (pixels)'].valueCtrl.Disable()
            self.paramCtrls['Window size (pixels)'].nameCtrl.Disable()
        else:
            self.paramCtrls['Window size (pixels)'].valueCtrl.Enable()
            self.paramCtrls['Window size (pixels)'].nameCtrl.Enable()
        self.ctrlSizer.Layout()
        self.Fit()
        self.Refresh()

    def show(self):
        """Adds an OK and cancel button, shows dialogue.

        This method returns wx.ID_OK (as from ShowModal), but also
        sets self.OK to be True or False
        """
        #add buttons for help, OK and Cancel
        self.mainSizer=wx.BoxSizer(wx.VERTICAL)
        buttons = wx.BoxSizer(wx.HORIZONTAL)
        if self.helpUrl!=None:
            helpBtn = wx.Button(self, wx.ID_HELP)
            helpBtn.SetHelpText("Get help about this component")
            helpBtn.Bind(wx.EVT_BUTTON, self.onHelp)
            buttons.Add(helpBtn, 0, wx.ALIGN_RIGHT|wx.ALL,border=3)
        self.OKbtn = wx.Button(self, wx.ID_OK, " OK ")
        self.OKbtn.SetDefault()
        buttons.Add(self.OKbtn, 0, wx.ALIGN_RIGHT|wx.ALL,border=3)
        CANCEL = wx.Button(self, wx.ID_CANCEL, " Cancel ")
        buttons.Add(CANCEL, 0, wx.ALIGN_RIGHT|wx.ALL,border=3)

        self.mainSizer.Add(self.ctrlSizer)
        self.mainSizer.Add(buttons, flag=wx.ALIGN_RIGHT)
        self.SetSizerAndFit(self.mainSizer)
        #do show and process return
        retVal = self.ShowModal()
        if retVal== wx.ID_OK: self.OK=True
        else:  self.OK=False
        return wx.ID_OK

class DlgConditions(wx.Dialog):
    """Given a file or conditions, present values in a grid; view, edit, save.

    Accepts file name, list of lists, or list-of-dict
    Designed around a conditionsFile, but potentially more general.

    Example usage: from builder.DlgLoopProperties.viewConditions()
    edit new empty .pkl file:
        gridGUI = builder.DlgConditions(parent=self) # create and present Dlg
    edit existing .pkl file, loading from file (also for .csv or .xlsx):
        gridGUI = builder.DlgConditions(fileName=self.conditionsFile,
                                    parent=self, title=fileName)
    preview existing .csv or .xlsx file that has already been loaded -> conditions:
        gridGUI = builder.DlgConditions(conditions, parent=self,
                                    title=fileName, fixed=True)

    To add columns, an instance of this class will instantiate a new instance
    having one more column. Doing so makes the return value from the first instance's
    showModal() meaningless. In order to update things like fileName and conditions,
    values are set in the parent, and should not be set based on showModal retVal.

    Author: Jeremy Gray, 2011
    """
    def __init__(self, grid=None, fileName=False, parent=None, title='',
            trim=True, fixed=False, hasHeader=True, gui=True, extraRows=0, extraCols=0,
            clean=True, pos=None, preview=True,
            _restore=None, size=wx.DefaultSize,
            style=wx.DEFAULT_DIALOG_STYLE|wx.DIALOG_NO_PARENT):
        self.parent = parent # gets the conditionsFile info
        if parent: self.helpUrl = self.parent.app.urls['builder.loops']
        # read data from file, if any:
        self.defaultFileName = 'conditions.pkl'
        self.newFile = True
        if _restore:
            self.newFile = _restore[0]
            self.fileName = _restore[1]
        if fileName:
            grid = self.load(fileName)
            if grid:
                self.fileName = fileName
                self.newFile = False
            if not title:
                f = os.path.abspath(fileName)
                f = f.rsplit(os.path.sep,2)[1:]
                f = os.path.join(*f) # eg, BART/trialTypes.xlsx
                title = f
        elif not grid:
            title = 'New (no file)'
        elif _restore:
            if not title:
                f = os.path.abspath(_restore[1])
                f = f.rsplit(os.path.sep,2)[1:]
                f = os.path.join(*f) # eg, BART/trialTypes.xlsx
                title = f
        elif not title:
            title = 'Conditions data (no file)'
        # if got here via addColumn:
        # convert from conditions dict format:
        if grid and type(grid) == list and type(grid[0]) == dict:
            conditions = grid[:]
            numCond, numParam = len(conditions), len(conditions[0])
            grid = [conditions[0].keys()]
            for i in xrange(numCond):
                row = conditions[i].values()
                grid.append(row)
            hasHeader=True # keys of a dict are the header
        # ensure a sensible grid, or provide a basic default:
        if not grid or not len(grid) or not len(grid[0]):
            grid = [[self.colName(0)], [u'']]
            hasHeader = True
            extraRows += 5
            extraCols += 3
        self.grid = grid # grid is list of lists
        self.fixed = bool(fixed)
        if self.fixed:
            extraRows = extraCols = 0
            trim = clean = confirm = False
        else:
            style = style|wx.RESIZE_BORDER
        self.pos = pos
        self.title = title
        try:
            self.madeApp = False
            wx.Dialog.__init__(self, None,-1,title,pos,size,style)
        except: # only needed during development?
            self.madeApp = True
            global app
            app = wx.PySimpleApp()
            wx.Dialog.__init__(self, None,-1,title,pos,size,style)
        self.trim = trim
        self.warning = '' # updated to warn about eg, trailing whitespace
        if hasHeader and not len(grid) > 1 and not self.fixed:
            self.grid.append([])
        self.clean = bool(clean)
        self.typeChoices = ['None', 'str', 'utf-8', 'int', 'long', 'float',
                            'bool', 'list', 'tuple', 'array']
        # make all rows have same # cols, extending as needed or requested:
        longest = max([len(r) for r in self.grid]) + extraCols
        for row in self.grid:
            for i in range(len(row),longest):
                row.append(u'') # None
        self.hasHeader = bool(hasHeader) # self.header <== row of input param name fields
        self.rows = min(len(self.grid), 30) # max 30 rows displayed
        self.cols = len(self.grid[0])
        extraRow = int(not self.fixed) # extra row for explicit type drop-down
        self.sizer = wx.FlexGridSizer(self.rows+extraRow, self.cols+1, # +1 for condition labels
                                      vgap=0, hgap=0)
        # set length of input box as the longest in the column (bounded):
        self.colSizes = []
        for x in range(self.cols):
            self.colSizes.append( max([4] +
                [len(unicode(self.grid[y][x])) for y in range(self.rows)]) )
        self.colSizes = map(lambda x: min(20, max(10, x+1)) * 8 + 30, self.colSizes)
        self.inputTypes = [] # explicit, as selected by user via type-selector
        self.inputFields = [] # values in fields
        self.data = []

        # make header label, if any:
        if self.hasHeader:
            rowLabel = wx.StaticText(self,-1,label='Params:', size=(6*9, 20))
            rowLabel.SetForegroundColour(darkblue)
            self.addRow(0, rowLabel=rowLabel)
        # make type-selector drop-down:
        if not self.fixed:
            if sys.platform == 'darwin':
                self.SetWindowVariant(variant=wx.WINDOW_VARIANT_SMALL)
            labelBox = wx.BoxSizer(wx.VERTICAL)
            tx = wx.StaticText(self,-1,label='type:', size=(5*9,20))
            tx.SetForegroundColour(darkgrey)
            labelBox.Add(tx,1,flag=wx.ALIGN_RIGHT)
            labelBox.AddSpacer(5) # vertical
            self.sizer.Add(labelBox,1,flag=wx.ALIGN_RIGHT)
            row = int(self.hasHeader) # row to use for type inference
            for col in range(self.cols):
                # make each selector:
                typeOpt = wx.Choice(self, choices=self.typeChoices)
                # set it to best guess about the column's type:
                firstType = str(type(self.grid[row][col])).split("'",2)[1]
                if firstType=='numpy.ndarray':
                    firstType = 'array'
                if firstType=='unicode':
                    firstType = 'utf-8'
                typeOpt.SetStringSelection(str(firstType))
                self.inputTypes.append(typeOpt)
                self.sizer.Add(typeOpt, 1)
            if sys.platform == 'darwin':
                self.SetWindowVariant(variant=wx.WINDOW_VARIANT_NORMAL)
        # stash implicit types for setType:
        self.types = [] # implicit types
        row = int(self.hasHeader) # which row to use for type inference
        for col in range(self.cols):
            firstType = str(type(self.grid[row][col])).split("'")[1]
            self.types.append(firstType)
        # add normal row:
        for row in range(int(self.hasHeader), self.rows):
            self.addRow(row)
        for r in range(extraRows):
            self.grid.append([ u'' for i in range(self.cols)])
            self.rows = len(self.grid)
            self.addRow(self.rows-1)
        # show the GUI:
        if gui:
            self.show()
            self.Destroy()
        if self.madeApp:
            del(self, app)

    def colName(self, c, prefix='param_'):
        # generates 702 excel-style column names, A ... ZZ, with prefix
        abc = 'ABCDEFGHIJKLMNOPQRSTUVWXYZ' # for A, ..., Z
        aabb = [''] + [ch for ch in abc] # for Ax, ..., Zx
        return prefix + aabb[c//26] + abc[c%26]
    def addRow(self, row, rowLabel=None):
        """Add one row of info, either header (col names) or normal data

        Adds items sequentially; FlexGridSizer moves to next row automatically
        """
        labelBox = wx.BoxSizer(wx.HORIZONTAL)
        if not rowLabel:
            if sys.platform == 'darwin':
                self.SetWindowVariant(variant=wx.WINDOW_VARIANT_SMALL)
            label = 'cond %s:'%str(row+1-int(self.hasHeader)).zfill(2)
            rowLabel = wx.StaticText(self, -1, label=label)
            rowLabel.SetForegroundColour(darkgrey)
            if sys.platform == 'darwin':
                self.SetWindowVariant(variant=wx.WINDOW_VARIANT_NORMAL)
        labelBox.Add(rowLabel, 1, flag=wx.ALIGN_RIGHT|wx.ALIGN_BOTTOM)
        self.sizer.Add(labelBox, 1, flag=wx.ALIGN_CENTER)
        lastRow = []
        for col in range(self.cols):
            # get the item, as unicode for display purposes:
            if len(unicode(self.grid[row][col])): # want 0, for example
                item = unicode(self.grid[row][col])
            else:
                item = u''
            # make a textbox:
            field = ExpandoTextCtrl(self, -1, item, size=(self.colSizes[col],20))
            field.Bind(EVT_ETC_LAYOUT_NEEDED, self.onNeedsResize)
            field.SetMaxHeight(100) # ~ 5 lines
            if self.hasHeader and row==0:
                # add a default column name (header) if none provided
                header = self.grid[0]
                if item.strip() == '':
                    c = col
                    while self.colName(c) in header:
                        c += 1
                    field.SetValue(self.colName(c))
                field.SetForegroundColour(darkblue) #dark blue
                if not _valid_var_re.match(field.GetValue()): #or (self.parent and
                            #self.parent.exp.namespace.exists(field.GetValue()) ):
                            # was always red when preview .xlsx file -- in namespace already is fine
                    if self.fixed:
                        field.SetForegroundColour("Red")
                field.SetToolTip(wx.ToolTip('Should be legal as a variable name (alphanumeric)'))
                field.Bind(wx.EVT_TEXT, self.checkName)
            elif self.fixed:
                field.SetForegroundColour(darkgrey)
                field.SetBackgroundColour(white)

            # warn about whitespace unless will be auto-removed. invisible, probably spurious:
            if (self.fixed or not self.clean) and item != item.lstrip().strip():
                field.SetForegroundColour('Red')
                self.warning = 'extra white-space' # also used in show()
                field.SetToolTip(wx.ToolTip(self.warning))
            if self.fixed:
                field.Disable()
            lastRow.append(field)
            self.sizer.Add(field, 1)
        self.inputFields.append(lastRow)
        if self.hasHeader and row==0:
            self.header = lastRow
    def checkName(self, event=None, name=None):
        """check param name (missing, namespace conflict, legal var name)
        disable save, save-as if bad name
        """
        if self.parent:
            if event:
                msg, enable = self.parent._checkName(event=event)
            else:
                msg, enable = self.parent._checkName(name=name)
        else:
            if (name and not _valid_var_re.match(name)
                or not _valid_var_re.match(event.GetString()) ):
                msg, enable = "Name must be alpha-numeric or _, no spaces", False
            else:
                msg, enable = "", True
        self.tmpMsg.SetLabel(msg)
        if enable:
            self.OKbtn.Enable()
            self.SAVEAS.Enable()
        else:
            self.OKbtn.Disable()
            self.SAVEAS.Disable()
    def userAddRow(self, event=None):
        """handle user request to add another row: just add to the FlexGridSizer
        """
        self.grid.append([ u''] * self.cols)
        self.rows = len(self.grid)
        self.addRow(self.rows-1)
        self.tmpMsg.SetLabel('')
        self.onNeedsResize()
    def userAddCol(self, event=None):
        """adds a column by recreating the Dlg with a wider size one more column
        relaunch loses the retVal from OK, so use parent.fileName not OK for exit status
        """
        self.relaunch(kwargs={'extraCols':1, 'title':self.title})
    def relaunch(self, kwargs={}):
        self.trim = False # avoid removing blank rows / cols that user has added
        self.getData(True)
        currentData = self.data[:]
        # launch new Dlg, but only after bail out of current one:
        if hasattr(self, 'fileName'): fname = self.fileName
        else: fname = None
        wx.CallAfter(DlgConditions, currentData, _restore=(self.newFile,fname),
                     parent=self.parent, **kwargs)
        # bail from current Dlg:
        self.EndModal(wx.ID_OK) # retVal here, first one goes to Builder, ignore
        #self.Destroy() # -> PyDeadObjectError, so already handled hopefully
    def getData(self, typeSelected=False):
        """gets data from inputFields (unicode), converts to desired type
        """
        if self.fixed:
            self.data = self.grid
            return
        elif typeSelected: # get user-selected explicit types of the columns
            self.types = []
            for col in range(self.cols):
                selected = self.inputTypes[col].GetCurrentSelection()
                self.types.append(self.typeChoices[selected])
        # mark empty columns for later removal:
        if self.trim:
            start = int(self.hasHeader) # name is not empty, so ignore
            for col in range(self.cols):
                if not ''.join([self.inputFields[row][col].GetValue()
                                for row in range(start, self.rows)]):
                    self.types[col] = 'None' # col will be removed below
        # get the data:
        self.data = []
        for row in range(self.rows):
            lastRow = []
            # remove empty rows
            if self.trim and not ''.join([self.inputFields[row][col].GetValue()
                                          for col in range(self.cols)]):
                continue
            for col in range(self.cols):
                thisType = self.types[col]
                # trim 'None' columns, including header name:
                if self.trim and thisType in ['None']:
                    continue
                thisVal = self.inputFields[row][col].GetValue()
                if self.clean:
                    thisVal = thisVal.lstrip().strip()
                if thisVal:# and thisType in ['list', 'tuple', 'array']:
                    while len(thisVal) and thisVal[-1] in "]), ":
                        thisVal = thisVal[:-1]
                    while len(thisVal) and thisVal[0] in "[(, ":
                        thisVal = thisVal[1:]

                if thisType not in ['str', 'utf-8']:
                    thisVal = thisVal.replace('\n', '')
                else:
                    thisVal = repr(thisVal) # handles quoting ', ", ''' etc
                # convert to requested type:
                try:
                    if self.hasHeader and row==0:
                        lastRow.append(str(self.inputFields[row][col].GetValue())) # header always str
                    elif thisType in ['float','int', 'long']:
                        exec("lastRow.append("+thisType+'('+thisVal+"))")
                    elif thisType in ['list']:
                        thisVal = thisVal.lstrip('[').strip(']')
                        exec("lastRow.append("+thisType+'(['+thisVal+"]))")
                    elif thisType in ['tuple']:
                        thisVal = thisVal.lstrip('(').strip(')')
                        if thisVal:
                            exec("lastRow.append(("+thisVal.strip(',')+",))")
                        else:
                            lastRow.append(tuple(()))
                    elif thisType in ['array']:
                        thisVal = thisVal.lstrip('[').strip(']')
                        exec("lastRow.append(numpy.array"+'("['+thisVal+']"))')
                    elif thisType in ['utf-8', 'bool']:
                        if thisType=='utf-8': thisType='unicode'
                        exec("lastRow.append("+thisType+'('+thisVal+'))')
                    elif thisType in ['str']:
                        exec("lastRow.append(str("+thisVal+"))")
                    elif thisType in ['file']:
                        exec("lastRow.append(repr("+thisVal+"))")
                    else: #if thisType in ['NoneType']:
                        #assert False, 'programer error, unknown type: '+thisType
                        exec("lastRow.append("+unicode(thisVal)+')')
                except ValueError, msg:
                    print 'ValueError:', msg, '; using unicode'
                    exec("lastRow.append("+unicode(thisVal)+')')
                except NameError, msg:
                    print 'NameError:', msg, '; using unicode'
                    exec("lastRow.append("+repr(thisVal)+')')
            self.data.append(lastRow)
        if self.trim:
            # the corresponding data have already been removed
            while 'None' in self.types:
                self.types.remove('None')
        return self.data[:]

    def preview(self,event=None):
        self.getData(typeSelected=True)
        previewData = self.data[:] # in theory, self.data is also ok, because fixed
            # is supposed to never change anything, but bugs would be very subtle
        DlgConditions(previewData, parent=self.parent, title='PREVIEW', fixed=True)
    def onNeedsResize(self, event=None):
        self.SetSizerAndFit(self.border) # do outer-most sizer
        if self.pos==None: self.Center()
    def show(self):
        """called internally; to display, pass gui=True to init
        """
        # put things inside a border:
        self.border = wx.FlexGridSizer(2,1) # data matrix on top, buttons below
        self.border.Add(self.sizer, proportion=1, flag=wx.ALL|wx.EXPAND, border=8)

        # add a message area, buttons:
        buttons = wx.BoxSizer(wx.HORIZONTAL)
        if sys.platform == 'darwin':
            self.SetWindowVariant(variant=wx.WINDOW_VARIANT_SMALL)
        if not self.fixed:
            # placeholder for possible messages / warnings:
            self.tmpMsg = wx.StaticText(self, -1, label='', size=(350,15), style=wx.ALIGN_RIGHT)
            self.tmpMsg.SetForegroundColour('Red')
            if self.warning:
                self.tmpMsg.SetLabel(self.warning)
            buttons.Add(self.tmpMsg, flag=wx.ALIGN_CENTER)
            buttons.AddSpacer(8)
            self.border.Add(buttons,1,flag=wx.BOTTOM|wx.ALIGN_CENTER, border=8)
            buttons = wx.BoxSizer(wx.HORIZONTAL)
            size=(60,15)
            if sys.platform.startswith('linux'):
                size=(75, 30)
            ADDROW = wx.Button(self, -1, "+cond.", size=size) # good size for mac, SMALL
            ADDROW.SetToolTip(wx.ToolTip('Add a condition (row); to delete a condition, delete all of its values.'))
            ADDROW.Bind(wx.EVT_BUTTON, self.userAddRow)
            buttons.Add(ADDROW)
            buttons.AddSpacer(4)
            ADDCOL = wx.Button(self, -1, "+param", size=size)
            ADDCOL.SetToolTip(wx.ToolTip('Add a parameter (column); to delete a param, set its type to None, or delete all of its values.'))
            ADDCOL.Bind(wx.EVT_BUTTON, self.userAddCol)
            buttons.Add(ADDCOL)
            buttons.AddSpacer(4)
            PREVIEW = wx.Button(self, -1, "Preview")
            PREVIEW.SetToolTip(wx.ToolTip("Show all values as they would appear after saving to a file, without actually saving anything."))
            PREVIEW.Bind(wx.EVT_BUTTON, self.preview)
            buttons.Add(PREVIEW)
            buttons.AddSpacer(4)
            self.SAVEAS = wx.Button(self, wx.SAVE, "Save as")
            self.SAVEAS.Bind(wx.EVT_BUTTON, self.saveAs)
            buttons.Add(self.SAVEAS)
            buttons.AddSpacer(8)
            self.border.Add(buttons,1,flag=wx.BOTTOM|wx.ALIGN_RIGHT, border=8)
        if sys.platform == 'darwin':
            self.SetWindowVariant(variant=wx.WINDOW_VARIANT_NORMAL)
        buttons = wx.StdDialogButtonSizer()
        #help button if we know the url
        if self.helpUrl and not self.fixed:
            helpBtn = wx.Button(self, wx.ID_HELP)
            helpBtn.SetToolTip(wx.ToolTip("Go to online help"))
            helpBtn.Bind(wx.EVT_BUTTON, self.onHelp)
            buttons.Add(helpBtn, wx.ALIGN_LEFT|wx.ALL)
            buttons.AddSpacer(12)
        self.OKbtn = wx.Button(self, wx.ID_OK, " OK ")
        if not self.fixed:
            self.OKbtn.SetToolTip(wx.ToolTip('Save and exit'))
        self.OKbtn.Bind(wx.EVT_BUTTON, self.onOK)
        self.OKbtn.SetDefault()
        buttons.Add(self.OKbtn)
        if not self.fixed:
            buttons.AddSpacer(4)
            CANCEL = wx.Button(self, wx.ID_CANCEL, " Cancel ")
            CANCEL.SetToolTip(wx.ToolTip('Exit, discard any edits'))
            buttons.Add(CANCEL)
        buttons.AddSpacer(8)
        buttons.Realize()
        self.border.Add(buttons,1,flag=wx.BOTTOM|wx.ALIGN_RIGHT, border=8)

        # finally, its show time:
        self.SetSizerAndFit(self.border)
        if self.pos==None: self.Center()
        if self.ShowModal() == wx.ID_OK:
            self.getData(typeSelected=True) # set self.data and self.types, from fields
            self.OK = True
        else:
            self.data = self.types = None
            self.OK = False
        self.Destroy()
    def onOK(self, event=None):
        if not self.fixed:
            if not self.save():
                return # disallow OK if bad param names
        event.Skip() # handle the OK button event
    def saveAs(self, event=None):
        """save, but allow user to give a new name
        """
        self.newFile = True # trigger query for fileName
        self.save()
        self.relaunch() # to update fileName in title
    def save(self, event=None):
        """save header + row x col data to a pickle file
        """
        self.getData(True) # update self.data
        adjustedNames = False
        for i, paramName in enumerate(self.data[0]):
            newName = paramName
            # ensure its legal as a var name, including namespace check:
            if self.parent:
                msg, enable = self.parent._checkName(name=paramName)
                if msg: # msg not empty means a namespace issue
                    newName = self.parent.exp.namespace.makeValid(paramName, prefix='param')
                    adjustedNames = True
            elif not _valid_var_re.match(paramName):
                msg, enable = "Name must be alpha-numeric or _, no spaces", False
                newName = _nonalphanumeric_re.sub('_', newName)
                adjustedNames = True
            else:
                msg, enable = "", True
            # try to ensure its unique:
            while newName in self.data[0][:i]:
                adjustedNames = True
                newName += 'x' # unlikely to create a namespace conflict, but could happen
            self.data[0][i] = newName
            self.header[i].SetValue(newName) # displayed value
        if adjustedNames:
            self.tmpMsg.SetLabel('Param name(s) adjusted to be legal. Look ok?')
            return False
        if hasattr(self, 'fileName') and self.fileName:
            fname = self.fileName
        else:
            self.newFile = True
            fname = self.defaultFileName
        if self.newFile or not os.path.isfile(fname):
            fullPath = gui.fileSaveDlg(initFilePath=os.path.split(fname)[0],
                initFileName=os.path.basename(fname),
                        allowed="Pickle files *.pkl")
        else:
            fullPath = fname
        if fullPath: # None if user canceled
            if not fullPath.endswith('.pkl'):
                fullPath += '.pkl'
            f = open(fullPath, 'w')
            cPickle.dump(self.data, f)
            f.close()
            self.fileName = fullPath
            self.newFile = False
            # ack, sometimes might want relative path
            if self.parent:
                self.parent.conditionsFile = fullPath
        return True
    def load(self, fileName=''):
        """read and return header + row x col data from a pickle file
        """
        if not fileName:
            fileName = self.defaultFileName
        if not os.path.isfile(fileName):
            fullPathList = gui.fileOpenDlg(tryFileName=os.path.basename(fileName),
                            allowed="All files (*.*)|*.*")
            if fullPathList:
                fileName = fullPathList[0] # wx.MULTIPLE -> list
        if os.path.isfile(fileName) and fileName.endswith('.pkl'):
            f = open(fileName)
            contents = cPickle.load(f)
            f.close()
            if self.parent:
                self.parent.conditionsFile = fileName
            return contents
        elif not os.path.isfile(fileName):
            print 'file %s not found' % fileName
        else:
            print 'only .pkl supported at the moment'
    def asConditions(self):
        """converts self.data into self.conditions for TrialHandler, returns conditions
        """
        if not self.data or not self.hasHeader:
            if hasattr(self, 'conditions') and self.conditions:
                return self.conditions
            return
        self.conditions = []
        keyList = self.data[0] # header = keys of dict
        for row in self.data[1:]:
            condition = {}
            for col, key in enumerate(keyList):
                condition[key] = row[col]
            self.conditions.append(condition)
        return self.conditions
    def onHelp(self, event=None):
        """similar to self.app.followLink() to self.helpUrl, but only use url
        """
        wx.LaunchDefaultBrowser(self.helpUrl)

class BuilderFrame(wx.Frame):
    def __init__(self, parent, id=-1, title='PsychoPy (Experiment Builder)',
                 pos=wx.DefaultPosition, fileName=None,frameData=None,
                 style=wx.DEFAULT_FRAME_STYLE, app=None):

        self.app=app
        self.dpi=self.app.dpi
        self.appData = self.app.prefs.appData['builder']#things the user doesn't set like winsize etc
        self.prefs = self.app.prefs.builder#things about the coder that get set
        self.appPrefs = self.app.prefs.app
        self.paths = self.app.prefs.paths
        self.IDs = self.app.IDs
        self.frameType='builder'
        self.filename = fileName
        self.experiment_contact = None

        if fileName in self.appData['frames'].keys():
            self.frameData = self.appData['frames'][fileName]
        else:#work out a new frame size/location
            dispW,dispH = self.app.getPrimaryDisplaySize()
            default=self.appData['defaultFrame']
            default['winW'], default['winH'],  = int(dispW*0.75), int(dispH*0.75)
            if default['winX']+default['winW']>dispW:
                default['winX']=5
            if default['winY']+default['winH']>dispH:
                default['winY']=5
            self.frameData = dict(self.appData['defaultFrame'])#take a copy
            #increment default for next frame
            default['winX']+=10
            default['winY']+=10

        if self.frameData['winH']==0 or self.frameData['winW']==0:#we didn't have the key or the win was minimized/invalid

            self.frameData['winX'], self.frameData['winY'] = (0,0)
            usingDefaultSize=True
        else:
            usingDefaultSize=False
        wx.Frame.__init__(self, parent=parent, id=id, title=title,
                            pos=(int(self.frameData['winX']), int(self.frameData['winY'])),
                            size=(int(self.frameData['winW']),int(self.frameData['winH'])),
                            style=style)

        self.panel = wx.Panel(self)
        #create icon
        if sys.platform=='darwin':
            pass#doesn't work and not necessary - handled by application bundle
        else:
            iconFile = os.path.join(self.paths['resources'], 'psychopy.ico')
            if os.path.isfile(iconFile):
                self.SetIcon(wx.Icon(iconFile, wx.BITMAP_TYPE_ICO))

        # create our panels
        self.flowPanel=FlowPanel(frame=self)
        self.routinePanel=RoutinesNotebook(self)
        self.componentButtons=ComponentsPanel(self)
        #menus and toolbars
        self.makeToolbar()
        self.makeMenus()
        self.CreateStatusBar()
        self.SetStatusText("")

        #
        self.stdoutOrig = sys.stdout
        self.stderrOrig = sys.stderr
        self.stdoutFrame=stdOutRich.StdOutFrame(parent=self, app=self.app, size=(700,300))

        #setup a default exp
        if fileName!=None and os.path.isfile(fileName):
            self.fileOpen(filename=fileName, closeCurrent=False)
        else:
            self.lastSavedCopy=None
            self.fileNew(closeCurrent=False)#don't try to close before opening
        self.updateReadme()

        #control the panes using aui manager
        self._mgr = wx.aui.AuiManager(self)
        if self.prefs['topFlow']:
            self._mgr.AddPane(self.flowPanel,
                              wx.aui.AuiPaneInfo().
                              Name("Flow").Caption("Flow").BestSize((8*self.dpi,2*self.dpi)).
                              RightDockable(True).LeftDockable(True).CloseButton(False).
                              Top())
            self._mgr.AddPane(self.componentButtons, wx.aui.AuiPaneInfo().
                              Name("Components").Caption("Components").
                              RightDockable(True).LeftDockable(True).CloseButton(False).
                              Left())
            self._mgr.AddPane(self.routinePanel, wx.aui.AuiPaneInfo().
                              Name("Routines").Caption("Routines").
                              CenterPane(). #'center panes' expand to fill space
                              CloseButton(False).MaximizeButton(True))
        else:
            self._mgr.AddPane(self.routinePanel, wx.aui.AuiPaneInfo().
                              Name("Routines").Caption("Routines").
                              CenterPane(). #'center panes' expand to fill space
                              CloseButton(False).MaximizeButton(True))
            self._mgr.AddPane(self.componentButtons, wx.aui.AuiPaneInfo().
                              Name("Components").Caption("Components").
                              RightDockable(True).LeftDockable(True).CloseButton(False).
                              Right())
            self._mgr.AddPane(self.flowPanel,
                              wx.aui.AuiPaneInfo().
                              Name("Flow").Caption("Flow").BestSize((8*self.dpi,2*self.dpi)).
                              RightDockable(True).LeftDockable(True).CloseButton(False).
                              Bottom())
        #tell the manager to 'commit' all the changes just made
        self._mgr.Update()
        #self.SetSizer(self.mainSizer)#not necessary for aui type controls
        if self.frameData['auiPerspective']:
            self._mgr.LoadPerspective(self.frameData['auiPerspective'])
        self.SetMinSize(wx.Size(600, 400)) #min size for the whole window
        self.SetSize((int(self.frameData['winW']),int(self.frameData['winH'])))
        self.SendSizeEvent()
        self._mgr.Update()

        #self.SetAutoLayout(True)
        self.Bind(wx.EVT_CLOSE, self.closeFrame)
        self.Bind(wx.EVT_END_PROCESS, self.onProcessEnded)
    def makeToolbar(self):
        #---toolbar---#000000#FFFFFF----------------------------------------------
        self.toolbar = self.CreateToolBar( (wx.TB_HORIZONTAL
            | wx.NO_BORDER
            | wx.TB_FLAT))

        if sys.platform=='win32' or sys.platform.startswith('linux') or float(wx.version()[:3]) >= 2.8:
            if self.appPrefs['largeIcons']: toolbarSize=32
            else: toolbarSize=16
        else:
            toolbarSize=32 #size 16 doesn't work on mac wx; does work with wx.version() == '2.8.7.1 (mac-unicode)'
        self.toolbar.SetToolBitmapSize((toolbarSize,toolbarSize))
        self.toolbar.SetToolBitmapSize((toolbarSize,toolbarSize))
        new_bmp = wx.Bitmap(os.path.join(self.app.prefs.paths['resources'], 'filenew%i.png' %toolbarSize), wx.BITMAP_TYPE_PNG)
        open_bmp = wx.Bitmap(os.path.join(self.app.prefs.paths['resources'], 'fileopen%i.png' %toolbarSize), wx.BITMAP_TYPE_PNG)
        save_bmp = wx.Bitmap(os.path.join(self.app.prefs.paths['resources'], 'filesave%i.png' %toolbarSize), wx.BITMAP_TYPE_PNG)
        saveAs_bmp = wx.Bitmap(os.path.join(self.app.prefs.paths['resources'], 'filesaveas%i.png' %toolbarSize), wx.BITMAP_TYPE_PNG)
        undo_bmp = wx.Bitmap(os.path.join(self.app.prefs.paths['resources'], 'undo%i.png' %toolbarSize),wx.BITMAP_TYPE_PNG)
        redo_bmp = wx.Bitmap(os.path.join(self.app.prefs.paths['resources'], 'redo%i.png' %toolbarSize),wx.BITMAP_TYPE_PNG)
        stop_bmp = wx.Bitmap(os.path.join(self.app.prefs.paths['resources'], 'stop%i.png' %toolbarSize),wx.BITMAP_TYPE_PNG)
        run_bmp = wx.Bitmap(os.path.join(self.app.prefs.paths['resources'], 'run%i.png' %toolbarSize),wx.BITMAP_TYPE_PNG)
        
        run_amp_bmp = wx.Bitmap(os.path.join(self.app.prefs.paths['resources'], 'run_amp%i.png' %toolbarSize),wx.BITMAP_TYPE_PNG)
        
        compile_bmp = wx.Bitmap(os.path.join(self.app.prefs.paths['resources'], 'compile%i.png' %toolbarSize),wx.BITMAP_TYPE_PNG)
        settings_bmp = wx.Bitmap(os.path.join(self.app.prefs.paths['resources'], 'settingsExp%i.png' %toolbarSize), wx.BITMAP_TYPE_PNG)
        pool_bmp = wx.Bitmap(os.path.join(self.app.prefs.paths['resources'], 'pool%i.png' %toolbarSize), wx.BITMAP_TYPE_PNG)
        preferences_bmp = wx.Bitmap(os.path.join(self.app.prefs.paths['resources'], 'preferences%i.png' %toolbarSize), wx.BITMAP_TYPE_PNG)
        monitors_bmp = wx.Bitmap(os.path.join(self.app.prefs.paths['resources'], 'monitors%i.png' %toolbarSize), wx.BITMAP_TYPE_PNG)
        #colorpicker_bmp = wx.Bitmap(os.path.join(self.app.prefs.paths['resources'], 'color%i.png' %toolbarSize), wx.BITMAP_TYPE_PNG)

        ctrlKey = 'Ctrl+'  # show key-bindings in tool-tips in an OS-dependent way
        if sys.platform == 'darwin': ctrlKey = 'Cmd+'
        self.toolbar.AddSimpleTool(self.IDs.tbFileNew, new_bmp, ("New [%s]" %self.app.keys['new']).replace('Ctrl+', ctrlKey), "Create new python file")
        self.toolbar.Bind(wx.EVT_TOOL, self.app.newBuilderFrame, id=self.IDs.tbFileNew)
        self.toolbar.AddSimpleTool(self.IDs.tbFileOpen, open_bmp, ("Open [%s]" %self.app.keys['open']).replace('Ctrl+', ctrlKey), "Open an existing file")
        self.toolbar.Bind(wx.EVT_TOOL, self.fileOpen, id=self.IDs.tbFileOpen)
        self.toolbar.AddSimpleTool(self.IDs.tbFileSave, save_bmp, ("Save [%s]" %self.app.keys['save']).replace('Ctrl+', ctrlKey),  "Save current file")
        self.toolbar.EnableTool(self.IDs.tbFileSave, False)
        self.toolbar.Bind(wx.EVT_TOOL, self.fileSave, id=self.IDs.tbFileSave)
        self.toolbar.AddSimpleTool(self.IDs.tbFileSaveAs, saveAs_bmp, ("Save As... [%s]" %self.app.keys['saveAs']).replace('Ctrl+', ctrlKey), "Save current python file as...")
        self.toolbar.Bind(wx.EVT_TOOL, self.fileSaveAs, id=self.IDs.tbFileSaveAs)
        self.toolbar.AddSimpleTool(self.IDs.tbUndo, undo_bmp, ("Undo [%s]" %self.app.keys['undo']).replace('Ctrl+', ctrlKey), "Undo last action")
        self.toolbar.Bind(wx.EVT_TOOL, self.undo, id=self.IDs.tbUndo)
        self.toolbar.AddSimpleTool(self.IDs.tbRedo, redo_bmp, ("Redo [%s]" %self.app.keys['redo']).replace('Ctrl+', ctrlKey),  "Redo last action")
        self.toolbar.Bind(wx.EVT_TOOL, self.redo, id=self.IDs.tbRedo)
        self.toolbar.AddSeparator()
        self.toolbar.AddSeparator()
        self.toolbar.AddSimpleTool(self.IDs.tbPreferences, preferences_bmp, "Preferences",  "Application preferences")
        self.toolbar.Bind(wx.EVT_TOOL, self.app.showPrefs, id=self.IDs.tbPreferences)
        self.toolbar.AddSimpleTool(self.IDs.tbMonitorCenter, monitors_bmp, "Monitor Center",  "Monitor settings and calibration")
        self.toolbar.Bind(wx.EVT_TOOL, self.app.openMonitorCenter, id=self.IDs.tbMonitorCenter)
        #self.toolbar.AddSimpleTool(self.IDs.tbColorPicker, colorpicker_bmp, "Color Picker",  "Color Picker")
        #self.toolbar.Bind(wx.EVT_TOOL, self.app.colorPicker, id=self.IDs.tbColorPicker)
        self.toolbar.AddSeparator()
        self.toolbar.AddSeparator()
        self.toolbar.AddSimpleTool(self.IDs.tbExpSettings, settings_bmp, "Experiment Settings",  "Settings for this exp")
        self.toolbar.Bind(wx.EVT_TOOL, self.setExperimentSettings, id=self.IDs.tbExpSettings)
        
        self.toolbar.AddSimpleTool(self.IDs.tbResPool, pool_bmp, "Resource Pool",  "Edit resource pool")
        self.toolbar.Bind(wx.EVT_TOOL, self.showResourcePool, id=self.IDs.tbResPool)
        
        self.toolbar.AddSimpleTool(self.IDs.tbCompile, compile_bmp, ("Compile Script [%s]" %self.app.keys['compileScript']).replace('Ctrl+', ctrlKey),  "Compile to script")
        self.toolbar.Bind(wx.EVT_TOOL, self.compileScript, id=self.IDs.tbCompile)
        self.toolbar.AddSimpleTool(self.IDs.tbRunAmp, run_amp_bmp, "Run with amplifier...",  "Run experiment with selected amplifier")
        self.toolbar.Bind(wx.EVT_TOOL, self.runFileAmp, id=self.IDs.tbRunAmp)
        self.toolbar.AddSimpleTool(self.IDs.tbRun, run_bmp, ("Run [%s]" %self.app.keys['runScript']).replace('Ctrl+', ctrlKey),  "Run experiment")
        self.toolbar.Bind(wx.EVT_TOOL, self.runFile, id=self.IDs.tbRun)
        self.toolbar.AddSimpleTool(self.IDs.tbStop, stop_bmp, ("Stop [%s]" %self.app.keys['stopScript']).replace('Ctrl+', ctrlKey),  "Stop experiment")
        self.toolbar.Bind(wx.EVT_TOOL, self.stopFile, id=self.IDs.tbStop)
        self.toolbar.EnableTool(self.IDs.tbStop,False)
        self.toolbar.Realize()

    def makeMenus(self):
        """ IDs are from app.wxIDs"""

        #---Menus---#000000#FFFFFF--------------------------------------------------
        menuBar = wx.MenuBar()
        #---_file---#000000#FFFFFF--------------------------------------------------
        self.fileMenu = wx.Menu()
        menuBar.Append(self.fileMenu, '&File')

        #create a file history submenu
        self.fileHistory = wx.FileHistory(maxFiles=10)
        self.recentFilesMenu = wx.Menu()
        self.fileHistory.UseMenu(self.recentFilesMenu)
        for filename in self.appData['fileHistory']: self.fileHistory.AddFileToHistory(filename)
        self.Bind(
            wx.EVT_MENU_RANGE, self.OnFileHistory, id=wx.ID_FILE1, id2=wx.ID_FILE9
            )

        self.fileMenu.Append(wx.ID_NEW,     "&New\t%s" %self.app.keys['new'])
        self.fileMenu.Append(wx.ID_OPEN,    "&Open...\t%s" %self.app.keys['open'])
        self.fileMenu.AppendSubMenu(self.recentFilesMenu,"Open &Recent")
        self.fileMenu.Append(wx.ID_SAVE,    "&Save\t%s" %self.app.keys['save'])
        self.fileMenu.Append(wx.ID_SAVEAS,  "Save &as...\t%s" %self.app.keys['saveAs'])
        self.fileMenu.Append(wx.ID_CLOSE,   "&Close file\t%s" %self.app.keys['close'])
        wx.EVT_MENU(self, wx.ID_NEW,  self.app.newBuilderFrame)
        wx.EVT_MENU(self, wx.ID_OPEN,  self.fileOpen)
        wx.EVT_MENU(self, wx.ID_SAVE,  self.fileSave)
        self.fileMenu.Enable(wx.ID_SAVE, False)
        wx.EVT_MENU(self, wx.ID_SAVEAS,  self.fileSaveAs)
        wx.EVT_MENU(self, wx.ID_CLOSE,  self.closeFrame)
        item = self.fileMenu.Append(wx.ID_PREFERENCES, text = "&Preferences")
        self.Bind(wx.EVT_MENU, self.app.showPrefs, item)
        #-------------quit
        self.fileMenu.AppendSeparator()
        self.fileMenu.Append(wx.ID_EXIT, "&Quit\t%s" %self.app.keys['quit'], "Terminate the program")
        wx.EVT_MENU(self, wx.ID_EXIT, self.quit)

        self.editMenu = wx.Menu()
        menuBar.Append(self.editMenu, '&Edit')
        self._undoLabel = self.editMenu.Append(wx.ID_UNDO, "Undo\t%s" %self.app.keys['undo'], "Undo last action", wx.ITEM_NORMAL)
        wx.EVT_MENU(self, wx.ID_UNDO,  self.undo)
        self._redoLabel = self.editMenu.Append(wx.ID_REDO, "Redo\t%s" %self.app.keys['redo'], "Redo last action", wx.ITEM_NORMAL)
        wx.EVT_MENU(self, wx.ID_REDO,  self.redo)

        #---_tools---#000000#FFFFFF--------------------------------------------------
        self.toolsMenu = wx.Menu()
        menuBar.Append(self.toolsMenu, '&Tools')
        self.toolsMenu.Append(self.IDs.monitorCenter, "Monitor Center", "To set information about your monitor")
        wx.EVT_MENU(self, self.IDs.monitorCenter,  self.app.openMonitorCenter)

        self.toolsMenu.Append(self.IDs.compileScript, "Compile\t%s" %self.app.keys['compileScript'], "Compile the exp to a script")
        wx.EVT_MENU(self, self.IDs.compileScript,  self.compileScript)
        self.toolsMenu.Append(self.IDs.runFile, "Run\t%s" %self.app.keys['runScript'], "Run the current script")
        wx.EVT_MENU(self, self.IDs.runFile,  self.runFile)
        self.toolsMenu.Append(self.IDs.stopFile, "Stop\t%s" %self.app.keys['stopScript'], "Abort the current script")
        wx.EVT_MENU(self, self.IDs.stopFile,  self.stopFile)

        self.toolsMenu.AppendSeparator()
        self.toolsMenu.Append(self.IDs.openUpdater, "PsychoPy updates...", "Update PsychoPy to the latest, or a specific, version")
        wx.EVT_MENU(self, self.IDs.openUpdater,  self.app.openUpdater)

        #---_view---#000000#FFFFFF--------------------------------------------------
        self.viewMenu = wx.Menu()
        menuBar.Append(self.viewMenu, '&View')
        self.viewMenu.Append(self.IDs.openCoderView, "&Open Coder view\t%s" %self.app.keys['switchToCoder'], "Open a new Coder view")
        wx.EVT_MENU(self, self.IDs.openCoderView,  self.app.showCoder)
        self.viewMenu.Append(self.IDs.toggleReadme, "&Toggle readme\t%s" %self.app.keys['toggleReadme'], "Open a new Coder view")
        wx.EVT_MENU(self, self.IDs.toggleReadme,  self.toggleReadme)
        self.viewMenu.Append(self.IDs.tbIncrFlowSize, "&Flow Larger\t%s" %self.app.keys['largerFlow'], "Larger flow items")
        wx.EVT_MENU(self, self.IDs.tbIncrFlowSize, self.flowPanel.increaseSize)
        self.viewMenu.Append(self.IDs.tbDecrFlowSize, "&Flow Smaller\t%s" %self.app.keys['smallerFlow'], "Smaller flow items")
        wx.EVT_MENU(self, self.IDs.tbDecrFlowSize, self.flowPanel.decreaseSize)
        self.viewMenu.Append(self.IDs.tbIncrRoutineSize, "&Routine Larger\t%s" %self.app.keys['largerRoutine'], "Larger routine items")
        wx.EVT_MENU(self, self.IDs.tbIncrRoutineSize, self.routinePanel.increaseSize)
        self.viewMenu.Append(self.IDs.tbDecrRoutineSize, "&Routine Smaller\t%s" %self.app.keys['smallerRoutine'], "Smaller routine items")
        wx.EVT_MENU(self, self.IDs.tbDecrRoutineSize, self.routinePanel.decreaseSize)


        #---_experiment---#000000#FFFFFF--------------------------------------------------
        self.expMenu = wx.Menu()
        menuBar.Append(self.expMenu, '&Experiment')
        self.expMenu.Append(self.IDs.newRoutine, "&New Routine\t%s" %self.app.keys['newRoutine'], "Create a new routine (e.g. the trial definition)")
        wx.EVT_MENU(self, self.IDs.newRoutine,  self.addRoutine)
        self.expMenu.Append(self.IDs.copyRoutine, "&Copy Routine\t%s" %self.app.keys['copyRoutine'], "Copy the current routine so it can be used in another exp", wx.ITEM_NORMAL)
        wx.EVT_MENU(self, self.IDs.copyRoutine,  self.onCopyRoutine)
        self.expMenu.Append(self.IDs.pasteRoutine, "&Paste Routine\t%s" %self.app.keys['pasteRoutine'], "Paste the Routine into the current experiment", wx.ITEM_NORMAL)
        wx.EVT_MENU(self, self.IDs.pasteRoutine,  self.onPasteRoutine)
        self.expMenu.AppendSeparator()

        self.expMenu.Append(self.IDs.addRoutineToFlow, "Insert Routine in Flow", "Select one of your routines to be inserted into the experiment flow")
        wx.EVT_MENU(self, self.IDs.addRoutineToFlow,  self.flowPanel.onInsertRoutine)
        self.expMenu.Append(self.IDs.addLoopToFlow, "Insert Loop in Flow", "Create a new loop in your flow window")
        wx.EVT_MENU(self, self.IDs.addLoopToFlow,  self.flowPanel.insertLoop)

        #---_demos---#000000#FFFFFF--------------------------------------------------
        #for demos we need a dict where the event ID will correspond to a filename

        self.demosMenu = wx.Menu()
        #unpack demos option
        self.demosMenu.Append(self.IDs.builderDemosUnpack, "&Unpack Demos...",
            "Unpack demos to a writable location (so that they can be run)")
        wx.EVT_MENU(self, self.IDs.builderDemosUnpack, self.demosUnpack)
        self.demosMenu.AppendSeparator()
        self.demosMenuUpdate()#add any demos that are found in the prefs['demosUnpacked'] folder
        menuBar.Append(self.demosMenu, '&Demos')

        #---_help---#000000#FFFFFF--------------------------------------------------
        self.helpMenu = wx.Menu()
        menuBar.Append(self.helpMenu, '&Help')
        self.helpMenu.Append(self.IDs.psychopyHome, "&PsychoPy Homepage", "Go to the PsychoPy homepage")
        wx.EVT_MENU(self, self.IDs.psychopyHome, self.app.followLink)
        self.helpMenu.Append(self.IDs.builderHelp, "&PsychoPy Builder Help", "Go to the online documentation for PsychoPy Builder")
        wx.EVT_MENU(self, self.IDs.builderHelp, self.app.followLink)

        self.helpMenu.AppendSeparator()
        self.helpMenu.Append(wx.ID_ABOUT, "&About...", "About PsychoPy")
        wx.EVT_MENU(self, wx.ID_ABOUT, self.app.showAbout)

        self.SetMenuBar(menuBar)

    def closeFrame(self, event=None, checkSave=True):

        if self.app.coder==None and sys.platform!='darwin':
            if not self.app.quitting:
                self.app.quit()
                return#app.quit() will have closed the frame already
        okToClose = self.fileClose(updateViews=False)#close file first (check for save) but no need to update view
        if not okToClose:
            return 0
        else:
            self.app.allFrames.remove(self)
            self.app.builderFrames.remove(self)
            self.Destroy()#close window
            return 1#indicates all was successful (including check for save)
    def quit(self, event=None):
        """quit the app"""
        self.app.quit()
    def fileNew(self, event=None, closeCurrent=True):
        """Create a default experiment (maybe an empty one instead)"""
        #Note: this is NOT the method called by the File>New menu item. That calls app.newBuilderFrame() instead
        if closeCurrent: #if no exp exists then don't try to close it
            if not self.fileClose(updateViews=False): return False #close the existing (and prompt for save if necess)
        self.filename='untitled.psyexp'
        self.exp = experiment.Experiment(prefs=self.app.prefs)
        default_routine = 'trial'
        self.exp.addRoutine(default_routine) #create the trial routine as an example
        self.exp.flow.addRoutine(self.exp.routines[default_routine], pos=1)#add it to flow
        self.exp.namespace.add(default_routine, self.exp.namespace.user) # add it to user's namespace
        self.resetUndoStack()
        self.setIsModified(False)
        self.updateAllViews()
    def fileOpen(self, event=None, filename=None, closeCurrent=True):
        """Open a FileDialog, then load the file if possible.
        """
        if filename==None:
            dlg = wx.FileDialog(self, message="Open file ...", style=wx.OPEN,
                wildcard="PsychoPy experiments (*.psyexp)|*.psyexp|Any file (*.*)|*")
            if dlg.ShowModal() != wx.ID_OK:
                return 0
            filename = dlg.GetPath()
        #did user try to open a script in Builder?
        if filename.endswith('.py'):
            self.app.showCoder(fileList=[filename])
            return
        #NB this requires Python 2.5 to work because of with... statement
        with WindowFrozen(self):#try to pause rendering until all panels updated
            if closeCurrent:
                if not self.fileClose(updateViews=False):
                    return False #close the existing (and prompt for save if necess)
            self.exp = experiment.Experiment(prefs=self.app.prefs)
            try:
                self.exp.loadFromXML(filename)
            except Exception, err:
                print "Failed to load %s. Please send the following to the PsychoPy user list" %filename
                traceback.print_exc()
                logging.flush()
            self.resetUndoStack()
            self.setIsModified(False)
            self.filename = filename
            #routinePanel.addRoutinePage() is done in routinePanel.redrawRoutines(), as called by self.updateAllViews()
            #update the views
            self.updateAllViews()#if frozen effect will be visible on thaw
        self.updateReadme()

    def fileSave(self,event=None, filename=None):
        """Save file, revert to SaveAs if the file hasn't yet been saved
        """
        if filename==None:
            filename = self.filename
        if filename.startswith('untitled'):
            if not self.fileSaveAs(filename):
                return False #the user cancelled during saveAs
        else:
            self.exp.saveToXML(filename)
        self.setIsModified(False)
        return True
    def fileSaveAs(self,event=None, filename=None):
        """
        """
        origFilename = self.filename
        origShortname = os.path.splitext(os.path.split(origFilename)[1])[0]
        defaultName = (origShortname==self.exp.name)
        if filename==None: filename = self.filename
        initPath, filename = os.path.split(filename)

        os.getcwd()
        if sys.platform=='darwin':
            wildcard="PsychoPy experiments (*.psyexp)|*.psyexp|Any file (*.*)|*"
        else:
            wildcard="PsychoPy experiments (*.psyexp)|*.psyexp|Any file (*.*)|*.*"
        returnVal=False
        dlg = wx.FileDialog(
            self, message="Save file as ...", defaultDir=initPath,
            defaultFile=filename, style=wx.SAVE, wildcard=wildcard)
        if dlg.ShowModal() == wx.ID_OK:
            newPath = dlg.GetPath()
            #update exp name
            # if the file already exists, query whether it should be overwritten (default = yes)
            dlg2 = dialogs.MessageDialog(self,
                        message="File '%s' already exists.\n    OK to overwrite?" % (newPath),
                        type='Warning')
            if not os.path.exists(newPath) or dlg2.ShowModal() == wx.ID_YES:
                #if user has not manually renamed experiment
                if defaultName:
                    newShortName = os.path.splitext(os.path.split(newPath)[1])[0]
                    self.exp.setExpName(newShortName)
                #actually save
                self.fileSave(event=None, filename=newPath)
                self.filename = newPath
                returnVal = 1
                try: dlg2.destroy()
                except: pass
            else:
                print "'Save-as' canceled; existing file NOT overwritten.\n"
        try: #this seems correct on PC, but not on mac
            dlg.destroy()
        except:
            pass
        self.updateWindowTitle()
        return returnVal


    def updateReadme(self):
        """Check whether there is a readme file in this folder and try to show it"""
        #create the frame if we don't have one yet
        if not hasattr(self, 'readmeFrame') or self.readmeFrame==None:
            self.readmeFrame=ReadmeFrame(parent=self)
        #look for a readme file
        if self.filename and self.filename!='untitled.psyexp':
            dirname = os.path.dirname(self.filename)
            possibles = glob.glob(os.path.join(dirname,'readme*'))
            if len(possibles)==0:
                possibles = glob.glob(os.path.join(dirname,'Readme*'))
                possibles.extend(glob.glob(os.path.join(dirname,'README*')))
            #still haven't found a file so use default name
            if len(possibles)==0:
                self.readmeFilename=os.path.join(dirname,'readme.txt')#use this as our default
            else:
                self.readmeFilename = possibles[0]#take the first one found
        else:
            self.readmeFilename=None
        self.readmeFrame.setFile(self.readmeFilename)
        if self.readmeFrame.ctrl.GetValue() and self.prefs['alwaysShowReadme']:
            self.showReadme()
    def showReadme(self, evt=None, value=True):
        if not self.readmeFrame.IsShown():
            self.readmeFrame.Show(value)
    def toggleReadme(self, evt=None):
        self.readmeFrame.toggleVisible()
    def OnFileHistory(self, evt=None):
        # get the file based on the menu ID
        fileNum = evt.GetId() - wx.ID_FILE1
        path = self.fileHistory.GetHistoryFile(fileNum)
        self.setCurrentDoc(path)#load the file
        # add it back to the history so it will be moved up the list
        self.fileHistory.AddFileToHistory(path)
    def checkSave(self):
        """Check whether we need to save before quitting
        """
        if hasattr(self, 'isModified') and self.isModified:
            dlg = dialogs.MessageDialog(self,'Experiment has changed. Save before quitting?', type='Warning')
            resp = dlg.ShowModal()
            dlg.Destroy()
            if resp  == wx.ID_CANCEL: return False #return, don't quit
            elif resp == wx.ID_YES:
                if not self.fileSave(): return False #user might cancel during save
            elif resp == wx.ID_NO: pass #don't save just quit
        return 1
    def fileClose(self, event=None, checkSave=True, updateViews=True):
        """This is typically only called when the user x"""
        if checkSave:
            ok = self.checkSave()
            if not ok: return False#user cancelled

        if self.filename==None:
            frameData=self.appData['defaultFrame']
        else:
            frameData = dict(self.appData['defaultFrame'])
            self.appData['prevFiles'].append(self.filename)
            #get size and window layout info
        if self.IsIconized():
            self.Iconize(False)#will return to normal mode to get size info
            frameData['state']='normal'
        elif self.IsMaximized():
            self.Maximize(False)#will briefly return to normal mode to get size info
            frameData['state']='maxim'
        else:
            frameData['state']='normal'
        frameData['auiPerspective'] = self._mgr.SavePerspective()
        frameData['winW'], frameData['winH']=self.GetSize()
        frameData['winX'], frameData['winY']=self.GetPosition()
        for ii in range(self.fileHistory.GetCount()):
            self.appData['fileHistory'].append(self.fileHistory.GetHistoryFile(ii))

        #assign the data to this filename
        self.appData['frames'][self.filename] = frameData

        #close self
        self.routinePanel.removePages()
        self.filename = 'untitled.psyexp'
        self.resetUndoStack()#will add the current exp as the start point for undo
        if updateViews:
            self.updateAllViews()
        return 1
    def updateAllViews(self):
        self.flowPanel.draw()
        self.routinePanel.redrawRoutines()
        self.updateWindowTitle()
    def updateWindowTitle(self, newTitle=None):
        if newTitle==None:
            shortName = os.path.split(self.filename)[-1]
            newTitle='%s - PsychoPy Builder' %(shortName)
        self.SetTitle(newTitle)
    def setIsModified(self, newVal=None):
        """Sets current modified status and updates save icon accordingly.

        This method is called by the methods fileSave, undo, redo, addToUndoStack
        and it is usually preferably to call those than to call this directly.

        Call with ``newVal=None``, to only update the save icon(s)
        """
        if newVal==None:
            newVal= self.getIsModified()
        else: self.isModified=newVal
#        elif newVal==False:
#            self.lastSavedCopy=copy.copy(self.exp)
#            print 'made new copy of exp'
#        #then update buttons/menus
#        if newVal:
        self.toolbar.EnableTool(self.IDs.tbFileSave, newVal)
        self.fileMenu.Enable(wx.ID_SAVE, newVal)
    def getIsModified(self):
        return self.isModified
    def resetUndoStack(self):
        """Reset the undo stack. e.g. do this *immediately after* creating a new exp.

        Will implicitly call addToUndoStack() using the current exp as the state
        """
        self.currentUndoLevel=1#1 is current, 2 is back one setp...
        self.currentUndoStack=[]
        self.addToUndoStack()
        self.updateUndoRedo()
        self.setIsModified(newVal=False)#update save icon if needed
    def addToUndoStack(self, action="", state=None):
        """Add the given ``action`` to the currentUndoStack, associated with the @state@.
        ``state`` should be a copy of the exp from *immediately after* the action was taken.
        If no ``state`` is given the current state of the experiment is used.

        If we are at end of stack already then simply append the action.
        If not (user has done an undo) then remove orphan actions and then append.
        """
        if state==None:
            state=copy.deepcopy(self.exp)
        #remove actions from after the current level
        if self.currentUndoLevel>1:
            self.currentUndoStack = self.currentUndoStack[:-(self.currentUndoLevel-1)]
            self.currentUndoLevel=1
        #append this action
        self.currentUndoStack.append({'action':action,'state':state})
        self.setIsModified(newVal=True)#update save icon if needed
        self.updateUndoRedo()

    def undo(self, event=None):
        """Step the exp back one level in the @currentUndoStack@ if possible,
        and update the windows

        Returns the final undo level (1=current, >1 for further in past)
        or -1 if redo failed (probably can't undo)
        """
        if (self.currentUndoLevel)>=len(self.currentUndoStack):
            return -1#can't undo
        self.currentUndoLevel+=1
        self.exp = copy.deepcopy(self.currentUndoStack[-self.currentUndoLevel]['state'])
        self.updateAllViews()
        self.setIsModified(newVal=True)#update save icon if needed
        self.updateUndoRedo()
        # return
        return self.currentUndoLevel
    def redo(self, event=None):
        """Step the exp up one level in the @currentUndoStack@ if possible,
        and update the windows

        Returns the final undo level (0=current, >0 for further in past)
        or -1 if redo failed (probably can't redo)
        """
        if self.currentUndoLevel<=1:
            return -1#can't redo, we're already at latest state
        self.currentUndoLevel-=1
        self.exp = copy.deepcopy(self.currentUndoStack[-self.currentUndoLevel]['state'])
        self.updateUndoRedo()
        self.updateAllViews()
        self.setIsModified(newVal=True)#update save icon if needed
        return self.currentUndoLevel
    def updateUndoRedo(self):
        #check undo
        if (self.currentUndoLevel)>=len(self.currentUndoStack):
            # can't undo if we're at top of undo stack
            label = "Undo\t%s" %(self.app.keys['undo'])
            enable = False
        else:
            action = self.currentUndoStack[-self.currentUndoLevel]['action']
            label = "Undo %s\t%s" %(action, self.app.keys['undo'])
            enable = True
        self._undoLabel.SetText(label)
        self.toolbar.EnableTool(self.IDs.tbUndo,enable)
        self.editMenu.Enable(wx.ID_UNDO,enable)
        # check redo
        if self.currentUndoLevel==1:
            label = "Redo\t%s" %(self.app.keys['redo'])
            enable = False
        else:
            action = self.currentUndoStack[-self.currentUndoLevel+1]['action']
            label = "Redo %s\t%s" %(action, self.app.keys['redo'])
            enable = True
        self._redoLabel.SetText(label)
        self.toolbar.EnableTool(self.IDs.tbRedo,enable)
        self.editMenu.Enable(wx.ID_REDO,enable)

    def demosUnpack(self, event=None):
        """Get a folder location from the user and unpack demos into it
        """
        #choose a dir to unpack in
        dlg = wx.DirDialog(parent=self, message="Location to unpack demos")
        if dlg.ShowModal()==wx.ID_OK:
            unpackFolder = dlg.GetPath()
        else:
            return -1#user cancelled
        # ensure it's an empty dir:
        if os.listdir(unpackFolder) != []:
            unpackFolder = os.path.join(unpackFolder, 'PsychoPy2 Demos')
            if not os.path.isdir(unpackFolder):
                os.mkdir(unpackFolder)
        misc.mergeFolder(os.path.join(self.paths['demos'], 'builder'), unpackFolder)
        self.prefs['unpackedDemosDir']=unpackFolder
        self.app.prefs.saveUserPrefs()
        self.demosMenuUpdate()
    def demoLoad(self, event=None):
        fileDir = self.demos[event.GetId()]
        files = glob.glob(os.path.join(fileDir,'*.psyexp'))
        if len(files)==0:
            print "Found no psyexp files in %s" %fileDir
        else:
            self.fileOpen(event=None, filename=files[0], closeCurrent=True)
    def demosMenuUpdate(self):
        #list available demos
        if len(self.prefs['unpackedDemosDir'])==0:
            return
        demoList = glob.glob(os.path.join(self.prefs['unpackedDemosDir'],'*'))
        demoList.sort(key=lambda entry: entry.lower)
        ID_DEMOS = \
            map(lambda _makeID: wx.NewId(), range(len(demoList)))
        self.demos={}
        for n in range(len(demoList)):
            self.demos[ID_DEMOS[n]] = demoList[n]
        for thisID in ID_DEMOS:
            junk, shortname = os.path.split(self.demos[thisID])
            if shortname.startswith('_') or shortname.lower().startswith('readme.'):
                continue #ignore 'private' or README files
            self.demosMenu.Append(thisID, shortname)
            wx.EVT_MENU(self, thisID, self.demoLoad)
    def runFile(self, event=None):
        #get abs path of expereiment so it can be stored with data at end of exp
        expPath = self.filename
        if expPath==None or expPath.startswith('untitled'):
            ok = self.fileSave()
            if not ok: return#save file before compiling script
        expPath = os.path.abspath(expPath)
        #make new pathname for script file
        fullPath = self.filename.replace('.psyexp','_lastrun.py')
        
        script = self.generateScript(expPath)
        if not script:
            return

        #set the directory and add to path
        folder, scriptName = os.path.split(fullPath)
        if len(folder)>0: os.chdir(folder)#otherwise this is unsaved 'untitled.psyexp'
        f = codecs.open(fullPath, 'w', 'utf-8')
        f.write(script.getvalue())
        f.close()
        try:
            self.stdoutFrame.getText()
        except:
            self.stdoutFrame=stdOutRich.StdOutFrame(parent=self, app=self.app, size=(700,300))

        # redirect standard streams to log window
        sys.stdout = self.stdoutFrame
        sys.stderr = self.stdoutFrame

        #provide a running... message
        print "\n"+(" Running: %s " %(fullPath)).center(80,"#")
        self.stdoutFrame.lenLastRun = len(self.stdoutFrame.getText())

        self.scriptProcess=wx.Process(self) #self is the parent (which will receive an event when the process ends)
        self.scriptProcess.Redirect()#builder will receive the stdout/stdin

        if sys.platform=='win32':
            command = '"%s" -u "%s"' %(sys.executable, fullPath)# the quotes allow file paths with spaces
            #self.scriptProcessID = wx.Execute(command, wx.EXEC_ASYNC, self.scriptProcess)
            self.scriptProcessID = wx.Execute(command, wx.EXEC_ASYNC| wx.EXEC_NOHIDE, self.scriptProcess)
        else:
            fullPath= fullPath.replace(' ','\ ')#for unix this signifis a space in a filename
            command = '%s -u %s' %(sys.executable, fullPath)# the quotes would break a unix system command
            self.scriptProcessID = wx.Execute(command, wx.EXEC_ASYNC| wx.EXEC_MAKE_GROUP_LEADER, self.scriptProcess)
        self.toolbar.EnableTool(self.IDs.tbRun,False)
        self.toolbar.EnableTool(self.IDs.tbRunAmp, False)
        self.toolbar.EnableTool(self.IDs.tbStop,True)
    
    def runFileAmp(self, event):        
        #get abs path of expereiment so it can be stored with data at end of exp
        expPath = self.filename
        if expPath==None or expPath.startswith('untitled'):
            ok = self.fileSave()
            if not ok: return#save file before compiling script
        expPath = os.path.abspath(expPath)
        #make new pathname for script file
        fullPath = self.filename.replace('.psyexp','_lastrun.py')
        
        script = self.generateScript(expPath)
        if not script:
            return

        #set the directory and add to path
        folder, scriptName = os.path.split(fullPath)
        if len(folder)>0: os.chdir(folder)#otherwise this is unsaved 'untitled.psyexp'
        f = codecs.open(fullPath, 'w', 'utf-8')
        f.write(script.getvalue())
        f.close()
        
        runAmpDialog = amp_launcher.AmpLauncherDialog(self)
        print runAmpDialog.ShowModal()
        self.experiment_contact = runAmpDialog.get_experiment_contact()
        print self.experiment_contact
        if not self.experiment_contact:
            return
        
        try:
            self.stdoutFrame.getText()
        except:
            self.stdoutFrame=stdOutRich.StdOutFrame(parent=self, app=self.app, size=(700,300))

        # redirect standard streams to log window
        sys.stdout = self.stdoutFrame
        sys.stderr = self.stdoutFrame

        #provide a running... message
        print "\n"+(" Running: %s " %(fullPath)).center(80,"#")
        self.stdoutFrame.lenLastRun = len(self.stdoutFrame.getText())

        self.scriptProcess=wx.Process(self) #self is the parent (which will receive an event when the process ends)
        self.scriptProcess.Redirect()#builder will receive the stdout/stdin

        if sys.platform=='win32':
            command = '"%s" -u "%s"' %(sys.executable, fullPath)# the quotes allow file paths with spaces
            #self.scriptProcessID = wx.Execute(command, wx.EXEC_ASYNC, self.scriptProcess)
            self.scriptProcessID = wx.Execute(command, wx.EXEC_ASYNC| wx.EXEC_NOHIDE, self.scriptProcess)
        else:
            fullPath= fullPath.replace(' ','\ ')#for unix this signifis a space in a filename
            command = '%s -u %s' %(sys.executable, fullPath)# the quotes would break a unix system command
            self.scriptProcessID = wx.Execute(command, wx.EXEC_ASYNC| wx.EXEC_MAKE_GROUP_LEADER, self.scriptProcess)
        self.toolbar.EnableTool(self.IDs.tbRun,False)
        self.toolbar.EnableTool(self.IDs.tbRunAmp, False)
        self.toolbar.EnableTool(self.IDs.tbStop,True)

    def stopFile(self, event=None):
        success = wx.Kill(self.scriptProcessID,wx.SIGTERM) #try to kill it gently first
        if success[0] != wx.KILL_OK:
            wx.Kill(self.scriptProcessID,wx.SIGKILL) #kill it aggressively
        self.onProcessEnded(event=None)
    def onProcessEnded(self, event=None):
        """The script/exp has finished running
        """
        if self.experiment_contact:
            self.experiment_contact.stop_experiment()
            self.experiment_contact = None
        
        self.toolbar.EnableTool(self.IDs.tbRun,True)
        self.toolbar.EnableTool(self.IDs.tbRunAmp, True)
        self.toolbar.EnableTool(self.IDs.tbStop,False)
        #update the output window and show it
        text=""
        if self.scriptProcess.IsInputAvailable():
            stream = self.scriptProcess.GetInputStream()
            text += stream.read()
        if self.scriptProcess.IsErrorAvailable():
            stream = self.scriptProcess.GetErrorStream()
            text += stream.read()
        if len(text):self.stdoutFrame.write(text) #if some text hadn't yet been written (possible?)
        if len(self.stdoutFrame.getText())>self.stdoutFrame.lenLastRun:
            self.stdoutFrame.Show()
            self.stdoutFrame.Raise()

        #provide a finished... message
        msg = "\n"+" Finished ".center(80,"#")#80 chars padded with #

        #then return stdout to its org location
        sys.stdout=self.stdoutOrig
        sys.stderr=self.stderrOrig
    def onCopyRoutine(self, event=None):
        """copy the current routine from self.routinePanel to self.app.copiedRoutine
        """
        r = copy.deepcopy(self.routinePanel.getCurrentRoutine())
        if r is not None:
            self.app.copiedRoutine = r
    def onPasteRoutine(self, event=None):
        """Paste the current routine from self.app.copiedRoutine to a new page
        in self.routinePanel after promting for a new name
        """
        if self.app.copiedRoutine == None:
            return -1
        defaultName = self.exp.namespace.makeValid(self.app.copiedRoutine.name)
        message = 'New name for copy of "%s"?  [%s]' % (self.app.copiedRoutine.name, defaultName)
        dlg = wx.TextEntryDialog(self, message=message, caption='Paste Routine')
        if dlg.ShowModal() == wx.ID_OK:
            routineName=dlg.GetValue()
            newRoutine = copy.deepcopy(self.app.copiedRoutine)
            if not routineName:
                routineName = defaultName
            newRoutine.name = self.exp.namespace.makeValid(routineName)
            newRoutine.params['name'] = newRoutine.name
            self.exp.namespace.add(newRoutine.name)
            self.exp.addRoutine(newRoutine.name, newRoutine)#add to the experiment
            for newComp in newRoutine: # routine == list of components
                newName = self.exp.namespace.makeValid(newComp.params['name'])
                self.exp.namespace.add(newName)
                newComp.params['name'].val = newName
            self.routinePanel.addRoutinePage(newRoutine.name, newRoutine)#could do redrawRoutines but would be slower?
            self.addToUndoStack("PASTE Routine `%s`" % newRoutine.name)
        dlg.Destroy()
    def onURL(self, evt):
        """decompose the URL of a file and line number"""
        # "C:\\Program Files\\wxPython2.8 Docs and Demos\\samples\\hangman\\hangman.py", line 21,
        filename = evt.GetString().split('"')[1]
        lineNumber = int(evt.GetString().split(',')[1][5:])
        self.app.coder.gotoLine(filename,lineNumber)
        self.app.showCoder()
    def compileScript(self, event=None):
        script = self.generateScript(None) #leave the experiment path blank
        if not script:
           return
        name = os.path.splitext(self.filename)[0]+".py"#remove .psyexp and add .py
        self.app.showCoder()#make sure coder is visible
        self.app.coder.fileNew(filepath=name)
        self.app.coder.currentDoc.SetText(script.getvalue())
    def setExperimentSettings(self,event=None):
        component=self.exp.settings
        #does this component have a help page?
        if hasattr(component, 'url'):helpUrl=component.url
        else:helpUrl=None
        dlg = DlgExperimentProperties(frame=self,
            title='%s Properties' %self.exp.name,
            params = component.params,helpUrl=helpUrl,
            order = component.order)
        if dlg.OK:
            self.addToUndoStack("EDIT experiment settings")
            self.setIsModified(True)

    def showResourcePool(self, event=None):
        component = self.exp.resourcePool
        dlg = resource_pool.ResourcePoolDialog(self, pool=component)
        dlg.Show()

    def addRoutine(self, event=None):
        self.routinePanel.createNewRoutine()

    def generateScript(self, experimentPath):
        try:
            script = self.exp.writeScript(expPath=experimentPath)
        except Exception as e:
            try:
                self.stdoutFrame.getText()
            except:
                self.stdoutFrame=stdOutRich.StdOutFrame(parent=self, app=self.app, size=(700, 300))
            self.stdoutFrame.write("Error when generating experiment script:\n")
            self.stdoutFrame.write(str(e) + "\n")
            traceback.print_exc(file=self.stdoutFrame)
            self.stdoutFrame.Show()
            self.stdoutFrame.Raise()
            return None
        return script


class ReadmeFrame(wx.Frame):
    def __init__(self, parent):
        """
        A frame for presenting/loading/saving readme files
        """
        self.parent=parent
        title="%s readme" %(parent.exp.name)
        self._fileLastModTime=None
        pos=wx.Point(parent.Position[0]+80, parent.Position[1]+80 )
        wx.Frame.__init__(self, parent, title=title, size=(600,500),pos=pos,
            style=wx.DEFAULT_FRAME_STYLE | wx.FRAME_FLOAT_ON_PARENT)
        self.Hide()
        self.makeMenus()
        self.ctrl = wx.TextCtrl(self, style=wx.TE_MULTILINE)
    def makeMenus(self):
        """ IDs are from app.wxIDs"""

        #---Menus---#000000#FFFFFF--------------------------------------------------
        menuBar = wx.MenuBar()
        #---_file---#000000#FFFFFF--------------------------------------------------
        self.fileMenu = wx.Menu()
        menuBar.Append(self.fileMenu, '&File')
        self.fileMenu.Append(wx.ID_SAVE,    "&Save\t%s" %self.parent.app.keys['save'])
        self.fileMenu.Append(wx.ID_CLOSE,   "&Close readme\t%s" %self.parent.app.keys['close'])
        self.fileMenu.Append(self.parent.IDs.toggleReadme, "&Toggle readme\t%s" %self.parent.app.keys['toggleReadme'], "Open a new Coder view")
        wx.EVT_MENU(self, self.parent.IDs.toggleReadme,  self.toggleVisible)
        wx.EVT_MENU(self, wx.ID_SAVE,  self.fileSave)
        wx.EVT_MENU(self, wx.ID_CLOSE,  self.toggleVisible)
        self.SetMenuBar(menuBar)
    def setFile(self, filename):
        self.filename=filename
        self.expName = self.parent.exp.name
        #check we can read
        if filename==None:#check if we can write to the directory
            return False
        elif not os.access(filename, os.R_OK):
            logging.warning("Found readme file (%s) no read permissions" %filename)
            return False
            #attempt to open
        try:
            f=codecs.open(filename, 'r', 'utf-8')
        except IOError, err:
            logging.warning("Found readme file for %s and appear to have permissions, but can't open" %self.expName)
            logging.warning(err)
            return False
            #attempt to read
        try:
            readmeText=f.read().replace("\r\n", "\n")
        except:
            logging.error("Opened readme file for %s it but failed to read it (not text/unicode?)" %self.expName)
            return False
        f.close()
        self._fileLastModTime=os.path.getmtime(filename)
        self.ctrl.SetValue(readmeText)
        self.SetTitle("%s readme (%s)" %(self.expName, filename))
    def fileSave(self, evt=None):
        if self._fileLastModTime and os.path.getmtime(self.filename)>self._fileLastModTime:
            logging.warning('readme file has been changed by another programme?')
        txt = self.ctrl.GetValue()
        f = codecs.open(self.filename, 'w', 'utf-8')
        f.write(txt)
        f.close()
    def toggleVisible(self, evt=None):
        if self.IsShown():
            self.Hide()
        else:
            self.Show()
def getAbbrev(longStr, n=30):
    """for a filename (or any string actually), give the first
    10 characters, an ellipsis and then n-10 of the final characters"""
    if len(longStr)>35:
        return longStr[0:10]+'...'+longStr[(-n+10):]
    else:
        return longStr
def appDataToFrames(prefs):
    """Takes the standard PsychoPy prefs and returns a list of appData dictionaries, for the Builder frames.
    (Needed because prefs stores a dict of lists, but we need a list of dicts)
    """
    dat = prefs.appData['builder']
def framesToAppData(prefs):
    pass
def _relpath(path, start='.'):
    """This code is based on os.path.relpath in the Python 2.6 distribution,
    included here for compatibility with Python 2.5"""

    if not path:
        raise ValueError("no path specified")

    start_list = os.path.abspath(start).split(os.path.sep)
    path_list = os.path.abspath(path).split(os.path.sep)

    # Work out how much of the filepath is shared by start and path.
    i = len(os.path.commonprefix([start_list, path_list]))

    rel_list = ['..'] * (len(start_list)-i) + path_list[i:]
    if not rel_list:
        return path
    return os.path.join(*rel_list)<|MERGE_RESOLUTION|>--- conflicted
+++ resolved
@@ -1362,10 +1362,6 @@
         if currPage>-1:
             self.SetSelection(currPage)
 
-<<<<<<< HEAD
-
-=======
->>>>>>> e0e48ef2
 class ComponentsPanel(scrolledpanel.ScrolledPanel):
     
     # Singleton components have one instance per experiment
@@ -1377,30 +1373,6 @@
         self.frame=frame
         self.app=frame.app
         self.dpi=self.app.dpi
-<<<<<<< HEAD
-        scrolledpanel.ScrolledPanel.__init__(self,frame,id,size=(1.1*self.dpi,10*self.dpi))
-        if self.app.prefs.app['largeIcons']:
-            self.sizer=wx.BoxSizer(wx.VERTICAL)
-        else:
-            self.sizer=wx.FlexGridSizer(cols=2)
-        # add a button for each type of event that can be added
-        self.componentButtons={}; self.componentFromID={}
-        self.components=components.getAllComponents(self.app.prefs.builder['componentsFolders'])
-        for hiddenComp in self.frame.prefs['hiddenComponents']:
-            if hiddenComp in self.components:
-                del self.components[hiddenComp]
-        # remove singleton components
-        for singletonComponent in ComponentsPanel.SINGLETON_COMPONENTS:
-            if singletonComponent in self.components.keys():
-                del self.components[singletonComponent]
-        for thisName in self.components.keys():
-            #NB thisComp is a class - we can't use its methods until it is an instance
-            thisComp=self.components[thisName]
-            shortName=thisName#but might be shortened below
-            for redundant in ['component','Component']:
-                if redundant in thisName: shortName=thisName.replace(redundant, "")
-#            thisIcon.SetSize((16,16))
-=======
         scrolledpanel.ScrolledPanel.__init__(self,frame,id,size=(100,10*self.dpi))
         self.sizer=wx.BoxSizer(wx.VERTICAL)
         self.components=components.getAllComponents()
@@ -1411,7 +1383,11 @@
         for hiddenComp in self.frame.prefs['hiddenComponents']:
             if hiddenComp in self.components:
                 del self.components[hiddenComp]
-        del self.components['SettingsComponent']#also remove settings - that's in toolbar not components panel
+        # remove singleton components
+        for singletonComponent in ComponentsPanel.SINGLETON_COMPONENTS:
+            if singletonComponent in self.components.keys():
+                del self.components[singletonComponent]
+        #x
         #get favorites
         self.favorites = FavoriteComponents(componentsPanel=self)
         #create labels and sizers for each category
@@ -1423,7 +1399,6 @@
                 style=platebtn.PB_STYLE_DROPARROW)
             sectionBtn.Bind(wx.EVT_LEFT_DOWN, self.onSectionBtn) #mouse event must be bound like this
             sectionBtn.Bind(wx.EVT_RIGHT_DOWN, self.onSectionBtn) #mouse event must be bound like this
->>>>>>> e0e48ef2
             if self.app.prefs.app['largeIcons']:
                 self.panels[categ]=wx.BoxSizer(wx.VERTICAL)
             else:
@@ -1572,8 +1547,6 @@
                 self.sizer.Layout()
         return True
 
-<<<<<<< HEAD
-=======
     def onAddToFavorites(self, evt=None, btn=None):
         if btn is None:
             btn = self._rightClicked
@@ -1644,7 +1617,6 @@
                 break
         return favorites
 
->>>>>>> e0e48ef2
 class ParamCtrls:
     def __init__(self, dlg, label, param, browse=False, noCtrls=False, advanced=False, appPrefs=None):
         """Create a set of ctrls for a particular Component Parameter, to be
