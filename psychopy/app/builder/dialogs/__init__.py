#!/usr/bin/env python
# -*- coding: utf-8 -*-

# Part of the PsychoPy library
# Copyright (C) 2002-2018 Jonathan Peirce (C) 2019-2022 Open Science Tools Ltd.
# Distributed under the terms of the GNU General Public License (GPL).

"""Dialog classes for the Builder, including ParamCtrls
"""
import sys

import os
import copy
import time
from collections import OrderedDict

import numpy
import re
import wx

import psychopy.experiment.utils
from psychopy.experiment import Param

from ... import dialogs
from .. import experiment
from .. validators import NameValidator, CodeSnippetValidator, WarningManager
from .dlgsConditions import DlgConditions
from .dlgsCode import DlgCodeComponentProperties, CodeBox
from . import paramCtrls
from psychopy import data, logging, exceptions
from psychopy.localization import _translate
from psychopy.tools import versionchooser as vc
from psychopy.alerts import alert
from ...colorpicker import PsychoColorPicker
from pathlib import Path

from ...themes import handlers, icons
<<<<<<< HEAD
from ...utils import IconChoiceCtrl
=======
>>>>>>> 2449994b

white = wx.Colour(255, 255, 255, 255)
codeSyntaxOkay = wx.Colour(220, 250, 220, 255)  # light green

from ..localizedStrings import _localizedDialogs as _localized


class ParamCtrls():

    def __init__(self, dlg, label, param, parent, fieldName,
                 browse=False, noCtrls=False, advanced=False, appPrefs=None):
        """Create a set of ctrls for a particular Component Parameter, to be
        used in Component Properties dialogs. These need to be positioned
        by the calling dlg.

        e.g.::

            param = experiment.Param(val='boo', valType='str')
            ctrls = ParamCtrls(dlg=self, label=fieldName,param=param)
            self.paramCtrls[fieldName] = ctrls  # keep track in the dlg
            sizer.Add(ctrls.nameCtrl, (currRow,0), (1,1),wx.ALIGN_RIGHT )
            sizer.Add(ctrls.valueCtrl, (currRow,1) )
            # these are optional (the parameter might be None)
            if ctrls.typeCtrl:
                sizer.Add(ctrls.typeCtrl, (currRow,2) )
            if ctrls.updateCtrl:
                sizer.Add(ctrls.updateCtrl, (currRow,3))

        If browse is True then a browseCtrl will be added (you need to
        bind events yourself). If noCtrls is True then no actual wx widgets
        are made, but attribute names are created

        `fieldName`'s value is always in en_US, and never for display,
        whereas `label` is only for display and can be translated or
        tweaked (e.g., add '$'). Component._localized.keys() are
        `fieldName`s, and .values() are `label`s.
        """
        super(ParamCtrls, self).__init__()
        self.param = param
        self.dlg = dlg
        self.dpi = self.dlg.dpi
        self.valueWidth = self.dpi * 3.5
        # try to find the experiment
        self.exp = None
        tryForExp = self.dlg

        while self.exp is None:
            if hasattr(tryForExp, 'frame'):
                self.exp = tryForExp.frame.exp
            else:
                try:
                    tryForExp = tryForExp.parent  # try going up a level
                except Exception:
                    tryForExp.parent

        # param has the fields:
        #   val, valType, allowedVals=[],allowedTypes=[],
        #   hint="", updates=None, allowedUpdates=None
        # we need the following:
        self.nameCtrl = self.valueCtrl = self.typeCtrl = None
        self.updateCtrl = self.browseCtrl = None
        if noCtrls:
            return  # we don't need to do any more

        if type(param.val) == numpy.ndarray:
            initial = param.val.tolist()  # convert numpy arrays to lists
        label = _translate(label)
        self.nameCtrl = wx.StaticText(parent, -1, label, size=wx.DefaultSize)

        if fieldName == 'Use version':
            # _localVersionsCache is the default (faster) when creating
            # settings. If remote info has become available in the meantime,
            # now populate with that as well
            if vc._remoteVersionsCache:
                options = vc._versionFilter(vc.versionOptions(local=False), wx.__version__)
                versions = vc._versionFilter(vc.availableVersions(local=False), wx.__version__)
                param.allowedVals = (options + [''] + versions)

        if param.inputType == "single":
            # Create single line string control
            self.valueCtrl = paramCtrls.SingleLineCtrl(parent,
                                                       val=str(param.val), valType=param.valType,
                                                       fieldName=fieldName, size=wx.Size(self.valueWidth, 24))
        elif param.inputType == 'multi':
            if param.valType == "extendedCode":
                # Create multiline code control
                self.valueCtrl = paramCtrls.CodeCtrl(parent,
                                                     val=str(param.val), valType=param.valType,
                                                     fieldName=fieldName, size=wx.Size(self.valueWidth, 144))
            else:
                # Create multiline string control
                self.valueCtrl = paramCtrls.MultiLineCtrl(parent,
                                                          val=str(param.val), valType=param.valType,
                                                          fieldName=fieldName, size=wx.Size(self.valueWidth, 144))
            # Set focus if field is text of a Textbox or Text component
            if fieldName == 'text':
                self.valueCtrl.SetFocus()
        elif param.inputType == 'spin':
            # Create single line string control
            self.valueCtrl = paramCtrls.SingleLineCtrl(parent,
                                                       val=str(param.val), valType=param.valType,
                                                       fieldName=fieldName, size=wx.Size(self.valueWidth, 24))
            # Will have to disable spinCtrl until we have a dropdown for inputType, sadly
            # self.valueCtrl = paramCtrls.IntCtrl(parent,
            #                                     val=param.val, valType=param.valType,
            #                                     fieldName=fieldName,size=wx.Size(self.valueWidth, 24),
            #                                     limits=param.allowedVals)
        elif param.inputType == 'choice':
            self.valueCtrl = paramCtrls.ChoiceCtrl(parent,
                                                   val=str(param.val), valType=param.valType,
                                                   choices=param.allowedVals, labels=param.allowedLabels,
                                                   fieldName=fieldName, size=wx.Size(self.valueWidth, 24))
        elif param.inputType == 'multiChoice':
            self.valueCtrl = paramCtrls.MultiChoiceCtrl(parent, valType=param.valType,
                                                        vals=param.val, choices=param.allowedVals, fieldName=fieldName,
                                                        size=wx.Size(self.valueWidth, -1))
        elif param.inputType == 'richChoice':
            self.valueCtrl = paramCtrls.RichChoiceCtrl(parent, valType=param.valType,
                                                       vals=param.val,
                                                       choices=param.allowedVals, labels=param.allowedLabels,
                                                       fieldName=fieldName,
                                                       size=wx.Size(self.valueWidth, -1))
        elif param.inputType == 'bool':
            self.valueCtrl = paramCtrls.BoolCtrl(parent,
                                                 name=fieldName, size=wx.Size(self.valueWidth, 24))
            self.valueCtrl.SetValue(bool(param))
        elif param.inputType == 'file' or browse:
            self.valueCtrl = paramCtrls.FileCtrl(parent,
                                                 val=str(param.val), valType=param.valType,
                                                 fieldName=fieldName, size=wx.Size(self.valueWidth, 24))
            self.valueCtrl.allowedVals = param.allowedVals
        elif param.inputType == 'survey':
            self.valueCtrl = paramCtrls.SurveyCtrl(parent,
                                                   val=str(param.val), valType=param.valType,
                                                   fieldName=fieldName, size=wx.Size(self.valueWidth, 24))
            self.valueCtrl.allowedVals = param.allowedVals
        elif param.inputType == 'fileList':
            self.valueCtrl = paramCtrls.FileListCtrl(parent,
                                                     choices=param.val, valType=param.valType,
                                                     size=wx.Size(self.valueWidth, 100), pathtype="rel")
        elif param.inputType == 'table':
            self.valueCtrl = paramCtrls.TableCtrl(parent, val=param.val, valType=param.valType,
                                                  fieldName=fieldName, size=wx.Size(self.valueWidth, 24))
        elif param.inputType == 'color':
            self.valueCtrl = paramCtrls.ColorCtrl(parent,
                                                  val=param.val, valType=param.valType,
                                                  fieldName=fieldName, size=wx.Size(self.valueWidth, 24))
        elif param.inputType == 'dict':
            self.valueCtrl = paramCtrls.DictCtrl(parent,
                                                 val=self.exp.settings.getInfo(), valType=param.valType,
                                                 fieldName=fieldName)
        elif param.inputType == 'inv':
            self.valueCtrl = paramCtrls.InvalidCtrl(parent,
                                                    val=str(param.val), valType=param.valType,
                                                    fieldName=fieldName, size=wx.Size(self.valueWidth, 24))
        else:
            self.valueCtrl = paramCtrls.SingleLineCtrl(parent,
                                                       val=str(param.val), valType=param.valType,
                                                       fieldName=fieldName,size=wx.Size(self.valueWidth, 24))
            logging.warn(f"Parameter {fieldName} has unrecognised inputType \"{param.inputType}\"")

        # if fieldName == 'Experiment info':
        #     # for expInfo convert from a string to the list-of-dicts
        # val = self.expInfoToListWidget(param.val)
        #     self.valueCtrl = dialogs.ListWidget(
        #         parent, val, order=['Field', 'Default'])
        if hasattr(self.valueCtrl, 'SetToolTip'):
            self.valueCtrl.SetToolTip(wx.ToolTip(_translate(param.hint)))
        if len(param.allowedVals) == 1 or param.readOnly:
            self.valueCtrl.Disable()  # visible but can't be changed

        # add a Validator to the valueCtrl
        if fieldName == "name":
            self.valueCtrl.SetValidator(NameValidator())
        elif param.inputType in ("single", "multi"):
            # only want anything that is valType code, or can be with $
            self.valueCtrl.SetValidator(CodeSnippetValidator(fieldName))

        # create the type control
        if len(param.allowedTypes):
            # are there any components with non-empty allowedTypes?
            self.typeCtrl = wx.Choice(parent, choices=param.allowedTypes)
            self.typeCtrl._choices = copy.copy(param.allowedTypes)
            index = param.allowedTypes.index(param.valType)
            self.typeCtrl.SetSelection(index)
            if len(param.allowedTypes) == 1:
                self.typeCtrl.Disable()  # visible but can't be changed

        # create update control
        if param.allowedUpdates is not None and len(param.allowedUpdates):
            # updates = display-only version of allowed updates
            updateLabels = [_localized[upd] for upd in param.allowedUpdates]
            # allowedUpdates = extend version of allowed updates that includes
            # "set during:static period"
            allowedUpdates = copy.copy(param.allowedUpdates)
            for routineName, routine in list(self.exp.routines.items()):
                for static in routine.getStatics():
                    # Note: replacing following line with
                    # "localizedMsg = _translate(msg)",
                    # poedit would not able to find this message.
                    msg = "set during: "
                    localizedMsg = _translate("set during: ")
                    fullName = "{}.{}".format(
                        routineName, static.params['name'])
                    allowedUpdates.append(msg + fullName)
                    updateLabels.append(localizedMsg + fullName)
            # If parameter isn't in list, default to the first choice
            if param.updates not in allowedUpdates:
                param.updates = allowedUpdates[0]
            # Make updates ctrl
            self.updateCtrl = UpdatesCtrl(parent, choices=updateLabels, initial=param.updates)
            # stash non-localized choices to allow retrieval by index:
            self.updateCtrl._choices = copy.copy(allowedUpdates)

        if param.allowedUpdates != None and len(param.allowedUpdates) == 1:
            self.updateCtrl.Disable()  # visible but can't be changed

    def _getCtrlValue(self, ctrl):
        """Retrieve the current value form the control (whatever type of ctrl
        it is, e.g. checkbox.GetValue, choice.GetSelection)
        Different types of control have different methods for retrieving
        value. This function checks them all and returns the value or None.

        .. note::
            Don't use GetStringSelection() here to avoid that translated value
            is returned. Instead, use GetSelection() to get index of selection
            and get untranslated value from _choices attribute.
        """
        if ctrl is None:
            return None
        elif hasattr(ctrl, 'getValue'):
            return ctrl.getValue()
        elif ctrl == self.updateCtrl:
            return ctrl.GetStringSelection()
        elif hasattr(ctrl, 'GetText'):
            return ctrl.GetText()
        elif hasattr(ctrl, 'GetValue'):  # e.g. TextCtrl
            val = ctrl.GetValue()
            if isinstance(self.valueCtrl, dialogs.ListWidget):
                val = self.expInfoFromListWidget(val)
            return val
        elif hasattr(ctrl, 'GetCheckedStrings'):
            return ctrl.GetCheckedStrings()
        elif hasattr(ctrl, 'GetLabel'):  # for wx.StaticText
            return ctrl.GetLabel()
        else:
            print("failed to retrieve the value for %s" % ctrl)
            return None

    def _setCtrlValue(self, ctrl, newVal):
        """Set the current value of the control (whatever type of ctrl it
        is, e.g. checkbox.SetValue, choice.SetSelection)
        Different types of control have different methods for retrieving
        value. This function checks them all and returns the value or None.

        .. note::
            Don't use SetStringSelection() here to avoid using translated
            value.  Instead, get index of the value using _choices attribute
            and use SetSelection() to set the value.
        """
        if ctrl is None:
            return None
        elif hasattr(ctrl, "setValue"):
            ctrl.setValue(newVal)
        elif hasattr(ctrl, 'SetValue'):  # e.g. TextCtrl
            ctrl.SetValue(newVal)
        elif hasattr(ctrl, 'SetSelection'):  # for wx.Choice
            # _choices = list of non-localized strings, set during __init__
            # NOTE: add untranslated value to _choices if
            # _choices.index(newVal) fails.
            index = ctrl._choices.index(newVal)
            # set the display to the localized version of the string:
            ctrl.SetSelection(index)
        elif hasattr(ctrl, 'SetLabel'):  # for wx.StaticText
            ctrl.SetLabel(newVal)
        else:
            print("failed to retrieve the value for %s" % (ctrl))

    def getValue(self):
        """Get the current value of the value ctrl
        """
        return self._getCtrlValue(self.valueCtrl)

    def setValue(self, newVal):
        """Get the current value of the value ctrl
        """
        return self._setCtrlValue(self.valueCtrl, newVal)

    def getType(self):
        """Get the current value of the type ctrl
        """
        if self.typeCtrl:
            return self._getCtrlValue(self.typeCtrl)

    def getUpdates(self):
        """Get the current value of the updates ctrl
        """
        if self.updateCtrl:
            return self.updateCtrl.getValue()

    def setVisible(self, newVal=True):
        self._visible = newVal
        if hasattr(self.valueCtrl, "ShowAll"):
            self.valueCtrl.ShowAll(newVal)
        else:
            self.valueCtrl.Show(newVal)
        self.nameCtrl.Show(newVal)
        if self.updateCtrl:
            self.updateCtrl.Show(newVal)
        if self.typeCtrl:
            self.typeCtrl.Show(newVal)

    def getVisible(self):
        if hasattr(self, "_visible"):
            return self._visible
        else:
            return self.valueCtrl.IsShown()

    def expInfoToListWidget(self, expInfoStr):
        """Takes a string describing a dictionary and turns it into a format
        that the ListWidget can receive.

        returns: list of dicts of {Field:'', Default:''}
        """
        expInfo = self.exp.settings.getInfo()

        listOfDicts = []
        for field, default in list(expInfo.items()):
            listOfDicts.append({'Field': field, 'Default': default})
        return listOfDicts

    def expInfoFromListWidget(self, listOfDicts):
        """Creates a string representation of a dict from a list of
        field / default values.
        """
        expInfo = {}
        for field in listOfDicts:
            expInfo[field['Field']] = field['Default']
        expInfoStr = repr(expInfo)
        return expInfoStr

    def setChangesCallback(self, callbackFunction):
        """Set a callback to detect any changes in this value (whether it's
        a checkbox event or a text event etc

        :param callbackFunction: the function to be called when the valueCtrl
        changes value
        :return:
        """
        if isinstance(self.valueCtrl, wx.TextCtrl):
            self.valueCtrl.Bind(wx.EVT_KEY_UP, callbackFunction)
        elif isinstance(self.valueCtrl, CodeBox):
            self.valueCtrl.Bind(wx.stc.EVT_STC_CHANGE, callbackFunction)
        elif isinstance(self.valueCtrl, wx.ComboBox):
            self.valueCtrl.Bind(wx.EVT_COMBOBOX, callbackFunction)
        elif isinstance(self.valueCtrl, (wx.Choice, paramCtrls.RichChoiceCtrl)):
            self.valueCtrl.Bind(wx.EVT_CHOICE, callbackFunction)
        elif isinstance(self.valueCtrl, wx.CheckListBox):
            self.valueCtrl.Bind(wx.EVT_CHECKLISTBOX, callbackFunction)
        elif isinstance(self.valueCtrl, wx.CheckBox):
            self.valueCtrl.Bind(wx.EVT_CHECKBOX, callbackFunction)
        elif isinstance(self.valueCtrl, paramCtrls.CodeCtrl):
            self.valueCtrl.Bind(wx.EVT_KEY_UP, callbackFunction)
        elif isinstance(self.valueCtrl, (paramCtrls.DictCtrl, paramCtrls.FileListCtrl)):
            pass
        else:
            print("setChangesCallback doesn't know how to handle ctrl {}"
                  .format(type(self.valueCtrl)))


class UpdatesCtrl(IconChoiceCtrl):
    """
    Control for the kind of updates for a parameter in a ParamNotebook.

    Displays only the icon associated with the current choice, with a tooltip on hover. On click, opens a menu
    with options listed by text and associated icons.
    """
    bitmaps = {
        "constant": "constant",
        "set every repeat": "everyrepeat",
        "set every frame": "everyframe",
        "static": "setduring",
    }

    tooltips = {
        "constant": _translate("Value will be set just once at the start of the experiment."),
        "set every repeat": _translate("Value will be set at the start of this routine, each time it repeats."),
        "set every frame": _translate("Value will be set every frame that the component is active."),
        "static": _translate("Value will be set during the static component '{}'"),
        None: "",
    }

    def _getBitmapFromValue(self, value):
        if "set during" in value:
            # If we're setting during a static, intercept value before getting bitmap
            bmp = IconChoiceCtrl._getBitmapFromValue(self, "static")
        else:
            bmp = IconChoiceCtrl._getBitmapFromValue(self, value)

        return bmp

    def _getTooltipFromValue(self, value):
        if "set during" in value:
            # If we're setting during a static, intercept value before getting tooltip...
            compName = value.replace("set during: ", "")
            tt = IconChoiceCtrl._getTooltipFromValue(self, "static")
            # ...and fill in the component name
            tt = tt.format(compName)
        else:
            tt = IconChoiceCtrl._getTooltipFromValue(self, value)

        return tt


class StartStopCtrls(wx.GridBagSizer):
    def __init__(self, parent, params):
        wx.GridBagSizer.__init__(self, 0, 0)
        # Make ctrls
        self.ctrls = {}
        self.parent = parent
        empty = True
        for name, param in params.items():
            if name in ['startVal', 'stopVal']:
                # Add dollar sign
                self.dollar = wx.StaticText(parent, label="$")
                self.Add(self.dollar, (0, 0), border=6, flag=wx.ALIGN_CENTER_VERTICAL | wx.TOP | wx.RIGHT)
                # Add ctrl
                self.ctrls[name] = wx.TextCtrl(parent,
                                               value=str(param.val), size=wx.Size(-1, 24))
                self.ctrls[name].Bind(wx.EVT_TEXT, self.updateCodeFont)
                self.updateCodeFont(self.ctrls[name])
                self.label = wx.StaticText(parent, label=param.label)
                self.Add(self.ctrls[name], (0, 2), border=6, flag=wx.EXPAND | wx.TOP)
                # There is now content
                empty = False
            if name in ['startType', 'stopType']:
                localizedChoices = list(map(_translate, param.allowedVals or [param.val]))
                self.ctrls[name] = wx.Choice(parent,
                                             choices=localizedChoices,
                                             size=wx.Size(96, 24))
                self.ctrls[name]._choices = copy.copy(param.allowedVals)
                self.ctrls[name].SetSelection(param.allowedVals.index(str(param.val)))
                self.Add(self.ctrls[name], (0, 1), border=6, flag=wx.EXPAND | wx.TOP)
                # There is now content
                empty = False
            if name in ['startEstim', 'durationEstim']:
                self.ctrls[name] = wx.TextCtrl(parent,
                                               value=str(param.val), size=wx.Size(-1, 24))
                self.ctrls[name].Bind(wx.EVT_TEXT, self.updateCodeFont)
                self.updateCodeFont(self.ctrls[name])
                self.estimLabel = wx.StaticText(parent,
                                                label=param.label, size=wx.Size(-1, 24))
                self.estimLabel.SetForegroundColour("grey")
                self.Add(self.estimLabel, (1, 1), border=6, flag=wx.EXPAND | wx.ALL)
                self.Add(self.ctrls[name], (1, 2), border=6, flag=wx.EXPAND | wx.TOP | wx.BOTTOM)
                # There is now content
                empty = False
        if not empty:
            self.AddGrowableCol(2)

    def getVisible(self):
        return all(ctrl.IsShown() for ctrl in self.ctrls.values())

    def setVisible(self, visible=True):
        # Show/hide controls
        for ctrl in self.ctrls.values():
            ctrl.Show(visible)
        # Show/hide labels
        if hasattr(self, "estimLabel"):
            self.estimLabel.Show(visible)
        if hasattr(self, "label"):
            self.label.Show(visible)
        # Set value to None if hidden (specific to start/stop)
        if not visible:
            if "startVal" in self.ctrls:
                self.ctrls["startVal"].Value = ""
            if "stopVal" in self.ctrls:
                self.ctrls["stopVal"].Value = ""
        # Layout
        self.parent.Layout()

    def updateCodeFont(self, evt=None):
        """Style input box according to code wanted"""
        if isinstance(evt, wx.TextCtrl):
            obj = evt
        else:
            obj = evt.EventObject
        if psychopy.experiment.utils.unescapedDollarSign_re.match(obj.GetLineText(0)):
            # Set font if code
            obj.SetFont(self.parent.GetTopLevelParent().app._codeFont.Bold())
        else:
            # Set font if not
            obj.SetFont(self.parent.GetTopLevelParent().app._mainFont)


class ParamNotebook(wx.Notebook, handlers.ThemeMixin):
    class CategoryPage(wx.Panel, handlers.ThemeMixin):
        def __init__(self, parent, dlg, params):
            wx.Panel.__init__(self, parent, size=(600, -1))
            self.parent = parent
            self.parent = parent
            self.dlg = dlg
            self.app = self.dlg.app
            # Setup sizer
            self.border = wx.BoxSizer()
            self.SetSizer(self.border)
            self.sizer = wx.GridBagSizer(0, 0)
            self.border.Add(self.sizer, border=12, proportion=1, flag=wx.ALL | wx.EXPAND)
            # Add controls
            self.ctrls = {}
            self.row = 0
            # Sort params
            sortedParams = OrderedDict(params)
            for name in reversed(self.parent.element.order):
                if name in sortedParams:
                    sortedParams.move_to_end(name, last=False)
            # Make name ctrl
            if "name" in sortedParams:
                param = sortedParams.pop("name")
                self.addParam("name", param)
            # Make start controls
            startParams = OrderedDict()
            for name in ['startVal', 'startType', 'startEstim']:
                if name in sortedParams:
                    startParams[name] = sortedParams.pop(name)
            if startParams:
                self.startCtrl = self.addStartStopCtrl(startParams)
            # Make stop controls
            stopParams = OrderedDict()
            for name in ['stopVal', 'stopType', 'durationEstim']:
                if name in sortedParams:
                    stopParams[name] = sortedParams.pop(name)
            if stopParams:
                self.stopCtrl = self.addStartStopCtrl(stopParams)
            # Make controls
            for name, param in sortedParams.items():
                self.addParam(name, param)
            # Add growable
            self.sizer.AddGrowableCol(1, 1)
            # Check depends
            self.checkDepends()

        def addParam(self, name, param):
            # Make ctrl
            self.ctrls[name] = ParamCtrls(self.dlg, param.label, param, self, name)
            # Add value ctrl
            _flag = wx.EXPAND | wx.ALL
            if hasattr(self.ctrls[name].valueCtrl, '_szr'):
                self.sizer.Add(self.ctrls[name].valueCtrl._szr, (self.row, 1), border=6, flag=_flag)
            else:
                self.sizer.Add(self.ctrls[name].valueCtrl, (self.row, 1), border=6, flag=_flag)
            # Add other ctrl stuff
            _flag = wx.LEFT | wx.RIGHT | wx.ALIGN_CENTER_VERTICAL
            self.sizer.Add(self.ctrls[name].nameCtrl, (self.row, 0), (1, 1), border=5, flag=_flag)
            if self.ctrls[name].typeCtrl:
                self.sizer.Add(self.ctrls[name].typeCtrl, (self.row, 2), border=5, flag=_flag)
            if self.ctrls[name].updateCtrl:
                self.sizer.Add(self.ctrls[name].updateCtrl, (self.row, 3), border=5, flag=_flag)
            # Link to depends callback
            self.ctrls[name].setChangesCallback(self.doValidate)
            if name == 'name':
                self.ctrls[name].valueCtrl.SetFocus()
            # Some param ctrls need to grow with page
            if param.inputType in ('multi', 'fileList'):
                self.sizer.AddGrowableRow(self.row, proportion=1)
            # Iterate row
            self.row += 1

        def addStartStopCtrl(self, params):
            # Make controls
            panel = StartStopCtrls(self, params)
            # Add to dict of ctrls
            self.ctrls.update(panel.ctrls)
            # Add label
            _flag = wx.LEFT | wx.RIGHT | wx.ALIGN_CENTER_VERTICAL
            self.sizer.Add(panel.label, (self.row, 0), (1, 1), border=5, flag=_flag)
            # Add ctrls
            _flag = wx.EXPAND | wx.ALL
            self.sizer.Add(panel, (self.row, 1), border=6, flag=_flag)
            # Iterate row
            self.row += 1

            return panel

        def checkDepends(self, event=None):
            """Checks the relationships between params that depend on each other

            Dependencies are a list of dicts like this (as in BaseComponent):
            {"dependsOn": "shape",
             "condition": "=='n vertices",
             "param": "n vertices",
             "true": "Enable",  # what to do with param if condition is True
             "false": "Disable",  # permitted: hide, show, enable, disable
            }"""
            isChanged = False
            for thisDep in self.parent.element.depends:
                if not (
                        thisDep['param'] in list(self.ctrls) + ['start', 'stop']
                        and thisDep['dependsOn'] in self.ctrls):
                    # If params are on another page, skip
                    continue
                # Get associated ctrl
                if thisDep['param'] == 'start':
                    dependentCtrls = self.startCtrl
                elif thisDep['param'] == 'stop':
                    dependentCtrls = self.stopCtrl
                else:
                    dependentCtrls = self.ctrls[thisDep['param']]
                dependencyCtrls = self.ctrls[thisDep['dependsOn']]
                condString = "dependencyCtrls.getValue() {}".format(thisDep['condition'])
                if eval(condString):
                    action = thisDep['true']
                else:
                    action = thisDep['false']
                if action == "hide":
                    # Track change if changed
                    if dependentCtrls.getVisible():
                        isChanged = True
                    # Apply visibiliy
                    dependentCtrls.setVisible(False)
                elif action == "show":
                    # Track change if changed
                    if not dependentCtrls.getVisible():
                        isChanged = True
                    dependentCtrls.setVisible(True)
                else:
                    # if action is "enable" then do ctrl.Enable() etc
                    for ctrlName in ['valueCtrl', 'nameCtrl', 'updatesCtrl']:
                        # disable/enable all parts of the control
                        if hasattr(dependentCtrls, ctrlName):
                            evalStr = ("dependentCtrls.{}.{}()"
                                       .format(ctrlName, action.title()))
                            eval(evalStr)
            # Update sizer
            if isChanged:
                self.sizer.SetEmptyCellSize((0, 0))
                self.sizer.Layout()
                if isinstance(self.dlg, wx.Dialog):
                    self.dlg.Fit()
                self.Refresh()

        def doValidate(self, event=None):
            self.Validate()
            self.checkDepends(event=event)
            if hasattr(self.dlg, "updateExperiment"):
                self.dlg.updateExperiment()

        def _applyAppTheme(self, target=None):
            self.SetBackgroundColour("white")

    def __init__(self, parent, element, experiment):
        wx.Notebook.__init__(self, parent)
        self.parent = parent
        self.exp = experiment
        self.element = element
        self.params = element.params
        # Setup sizer
        self.sizer = wx.BoxSizer(wx.VERTICAL)
        self.SetSizer(self.sizer)
        # Get arrays of params
        paramsByCateg = OrderedDict()
        for name, param in self.params.items():
            # Add categ if not present
            if param.categ not in paramsByCateg:
                paramsByCateg[param.categ] = OrderedDict()
            # Append param to categ
            paramsByCateg[param.categ][name] = param
        # Move high priority categs to the front
        for categ in reversed(['Basic', 'Layout', 'Appearance', 'Formatting', 'Texture']):
            if categ in paramsByCateg:
                paramsByCateg.move_to_end(categ, last=False)
        # Move low priority categs to the end
        for categ in ['Data', 'Custom', 'Hardware', 'Testing']:
            if categ in paramsByCateg:
                paramsByCateg.move_to_end(categ, last=True)
        # Setup pages
        self.paramCtrls = {}
        for categ, params in paramsByCateg.items():
            page = self.CategoryPage(self, self.parent, params)
            self.paramCtrls.update(page.ctrls)
            # Add page to notebook
            self.AddPage(page, _translate(categ))

    def checkDepends(self, event=None):
        """
        When check depends is called on the whole notebook, check each page
        """
        for i in range(self.GetPageCount()):
            self.GetPage(i).checkDepends(event)

    def getParams(self):
        """retrieves data from any fields in self.paramCtrls
        (populated during the __init__ function)

        The new data from the dlg get inserted back into the original params
        used in __init__ and are also returned from this method.
        
        .. note::
            Don't use GetStringSelection() here to avoid that translated value
            is returned. Instead, use GetSelection() to get index of selection
            and get untranslated value from _choices attribute.
        """
        # Create empty list to store fieldnames of params for deletion
        killList = []
        # get data from input fields
        for fieldName in self.params:
            param = self.params[fieldName]
            # Get control
            ctrl = self.paramCtrls[fieldName]
            # Get value
            if hasattr(ctrl, "getValue"):
                param.val = ctrl.getValue()
            elif hasattr(ctrl, "GetValue"):
                param.val = ctrl.GetValue()
            elif isinstance(ctrl, wx.Choice):
                if hasattr(ctrl, "_choices"):
                    param.val = ctrl._choices[ctrl.GetSelection()]
                else:
                    # use GetStringSelection()
                    # only if this control doesn't has _choices
                    param.val = ctrl.GetStringSelection()
            # Get type
            if hasattr(ctrl, "typeCtrl"):
                if ctrl.typeCtrl:
                    param.valType = ctrl.typeCtrl._choices[ctrl.typeCtrl.GetSelection()]
            # Get update type
            if hasattr(ctrl, "updateCtrl"):
                if ctrl.updateCtrl:
                    updates = ctrl.updateCtrl.getValue()
                    # may also need to update a static
                    if param.updates != updates:
                        self._updateStaticUpdates(fieldName,
                                                  param.updates, updates)
                        param.updates = updates
            # If requested, mark param for deletion
            if hasattr(ctrl, "valueCtrl") and isinstance(ctrl.valueCtrl, paramCtrls.InvalidCtrl) and ctrl.valueCtrl.forDeletion:
                killList.append(fieldName)
        # Delete params on kill list
        for fieldName in killList:
            del self.params[fieldName]
        return self.params

    def _updateStaticUpdates(self, fieldName, updates, newUpdates):
        """If the old/new updates ctrl is using a Static component then we
        need to remove/add the component name to the appropriate static
        """
        exp = self.exp
        compName = self.params['name'].val
        if hasattr(updates, 'startswith') and "during:" in updates:
            # remove the part that says 'during'
            updates = updates.split(': ')[1]
            origRoutine, origStatic = updates.split('.')
            _comp = exp.routines[origRoutine].getComponentFromName(origStatic)
            if _comp is not None:
                _comp.remComponentUpdate(origRoutine, compName, fieldName)
        if hasattr(newUpdates, 'startswith') and "during:" in newUpdates:
            # remove the part that says 'during'
            newUpdates = newUpdates.split(': ')[1]
            newRoutine, newStatic = newUpdates.split('.')
            _comp = exp.routines[newRoutine].getComponentFromName(newStatic)
            _comp.addComponentUpdate(newRoutine, compName, fieldName)


class _BaseParamsDlg(wx.Dialog):
    _style = wx.DEFAULT_DIALOG_STYLE | wx.DIALOG_NO_PARENT | wx.TAB_TRAVERSAL

    def __init__(self, frame, element, experiment,
                 suppressTitles=True,
                 showAdvanced=False,
                 size=wx.DefaultSize,
                 style=_style, editing=False,
                 timeout=None):

        # translate title
        if "name" in element.params:
            title = element.params['name'].val + _translate(' Properties')
        elif "expName" in element.params:
            title = element.params['expName'].val + _translate(' Properties')
        else:
            title = "Properties"
        # get help url
        if hasattr(element, 'url'):
            helpUrl = element.url
        else:
            helpUrl = None

        # use translated title for display
        wx.Dialog.__init__(self, parent=None, id=-1, title=title,
                           size=size, style=style)
        self.frame = frame
        self.app = frame.app
        self.dpi = self.app.dpi
        self.helpUrl = helpUrl
        self.params = params = element.params  # dict
        self.title = title
        self.timeout = timeout
        if (not editing and
                title != 'Experiment Settings' and
                'name' in self.params):
            # then we're adding a new component, so provide known-valid name:
            makeValid = self.frame.exp.namespace.makeValid
            self.params['name'].val = makeValid(params['name'].val)
        self.paramCtrls = {}
        CodeSnippetValidator.clsWarnings = {}
        self.suppressTitles = suppressTitles
        self.showAdvanced = showAdvanced
        self.order = element.order
        self.depends = element.depends
        self.data = []
        # max( len(str(self.params[x])) for x in keys )
        self.maxFieldLength = 10
        self.timeParams = ['startType', 'startVal', 'stopType', 'stopVal']
        self.codeFieldNameFromID = {}
        self.codeIDFromFieldName = {}
        # a list of all panels in the ctrl to be traversed by validator
        self.panels = []
        # need font size for STCs:
        if wx.Platform == '__WXMSW__':
            self.faceSize = 10
        elif wx.Platform == '__WXMAC__':
            self.faceSize = 14
        else:
            self.faceSize = 12

        # create main sizer
        self.mainSizer = wx.BoxSizer(wx.VERTICAL)

        self.ctrls = ParamNotebook(self, element, experiment)
        self.paramCtrls = self.ctrls.paramCtrls

        self.mainSizer.Add(self.ctrls,  # ctrls is the notebook of params
                           proportion=1, flag=wx.EXPAND | wx.ALL, border=5)

        self.SetSizerAndFit(self.mainSizer)

    def getParams(self):
        return self.ctrls.getParams()

    def openMonitorCenter(self, event):
        self.app.openMonitorCenter(event)
        self.paramCtrls['Monitor'].valueCtrl.SetFocus()
        # need to delay until the user closes the monitor center
        # self.paramCtrls['Monitor'].valueCtrl.Clear()
        # if wx.TheClipboard.Open():
        #    dataObject = wx.TextDataObject()
        #    if wx.TheClipboard.GetData(dataObject):
        #        self.paramCtrls['Monitor'].valueCtrl.
        #            WriteText(dataObject.GetText())
        #    wx.TheClipboard.Close()

    def launchColorPicker(self, event):
        # bring up a colorPicker
        dlg = PsychoColorPicker(self.frame)
        dlg.ShowModal()
        dlg.Destroy()

    @staticmethod
    def showScreenNumbers(evt=None, dur=5):
        """
        Spawn some PsychoPy windows to display each monitor's number.
        """
        from psychopy import visual
        for n in range(wx.Display.GetCount()):
            start = time.time()
            # Open a window on the appropriate screen
            win = visual.Window(
                pos=(0, 0),
                size=(128, 128),
                units="norm",
                screen=n,
                color="black"
            )
            # Draw screen number to the window
            screenNum = visual.TextBox2(
                win, text=str(n + 1),
                size=1, pos=0,
                alignment="center", anchor="center",
                letterHeight=0.5, bold=True,
                fillColor=None, color="white"
            )
            # Progress bar
            progBar = visual.Rect(
                win, anchor="bottom left",
                pos=(-1, -1), size=(0, 0.1)
            )

            # Frame loop
            t = 0
            while t < dur:
                t = time.time() - start
                # Set progress bar size
                progBar.size = (t / 5 * 2, 0.1)
                # Draw
                progBar.draw()
                screenNum.draw()
                win.flip()
            # Close window
            win.close()

    def onNewTextSize(self, event):
        self.Fit()  # for ExpandoTextCtrl this is needed

    def show(self, testing=False):
        """Adds an OK and cancel button, shows dialogue.

        This method returns wx.ID_OK (as from ShowModal), but also
        sets self.OK to be True or False
        """
        # add buttons for OK and Cancel
        buttons = wx.BoxSizer(wx.HORIZONTAL)
        # help button if we know the url
        if self.helpUrl != None:
            helpBtn = wx.Button(self, wx.ID_HELP, _translate(" Help "))
            _tip = _translate("Go to online help about this component")
            helpBtn.SetToolTip(wx.ToolTip(_tip))
            helpBtn.Bind(wx.EVT_BUTTON, self.onHelp)
            buttons.Add(helpBtn, 0,
                        flag=wx.LEFT | wx.ALL | wx.ALIGN_CENTER_VERTICAL,
                        border=3)
        self.OKbtn = wx.Button(self, wx.ID_OK, _translate(" OK "))
        # intercept OK button if a loop dialog, in case file name was edited:
        if type(self) == DlgLoopProperties:
            self.OKbtn.Bind(wx.EVT_BUTTON, self.onOK)
        self.OKbtn.SetDefault()
        CANCEL = wx.Button(self, wx.ID_CANCEL, _translate(" Cancel "))

        # Add validator stuff
        self.warnings = WarningManager(self)
        self.mainSizer.Add(self.warnings.output, border=3, flag=wx.EXPAND | wx.ALL)
        self.Validate()  # disables OKbtn if bad name, syntax error, etc

        buttons.AddStretchSpacer()

        # Add Okay and Cancel buttons
        if sys.platform == "win32":
            btns = [self.OKbtn, CANCEL]
        else:
            btns = [CANCEL, self.OKbtn]
        buttons.Add(btns[0], 0,
                    wx.ALL | wx.RIGHT | wx.ALIGN_CENTER_VERTICAL,
                    border=3)
        buttons.Add(btns[1], 0,
                    wx.ALL | wx.RIGHT | wx.ALIGN_CENTER_VERTICAL,
                    border=3)

        # buttons.Realize()
        # add to sizer
        self.mainSizer.Add(buttons, flag=wx.ALL | wx.EXPAND, border=3)
        self.SetSizerAndFit(self.mainSizer)
        self.mainSizer.Layout()
        # move the position to be v near the top of screen and
        # to the right of the left-most edge of builder
        builderPos = self.frame.GetPosition()
        self.SetPosition((builderPos[0] + 200, 20))

        # self.paramCtrls['name'].valueCtrl.SetFocus()
        # do show and process return
        if self.timeout is not None:
            timeout = wx.CallLater(self.timeout, self.autoTerminate)
            timeout.Start()
        if testing:
            self.Show()
        else:
            retVal = self.ShowModal()
            self.OK = bool(retVal == wx.ID_OK)
        return wx.ID_OK

    def autoTerminate(self, event=None, retval=1):
        """Terminates the dialog early, for use with a timeout

        :param event: an optional wx.EVT
        :param retval: an optional int to pass to EndModal()
        :return:
        """
        self.EndModal(retval)

    def Validate(self, *args, **kwargs):
        """Validate form data and disable OK button if validation fails.
        """
        return self.ctrls.Validate()

    def onOK(self, event=None):
        """Handler for OK button which should validate dialog contents.
        """
        valid = self.Validate()
        if not valid:
            return
        event.Skip()

    def onTextEventCode(self, event=None):
        """process text events for code components: change color to grey
        """
        codeBox = event.GetEventObject()
        textBeforeThisKey = codeBox.GetText()
        keyCode = event.GetKeyCode()
        pos = event.GetPosition()
        # ord(10)='\n', ord(13)='\l'
        if keyCode < 256 and keyCode not in [10, 13]:
            # new line is trigger to check syntax
            codeBox.setStatus('changed')
        elif (keyCode in (10, 13) and
                len(textBeforeThisKey) and
                textBeforeThisKey[-1] != ':'):
            # ... but skip the check if end of line is colon ord(58)=':'
            self._setNameColor(self._testCompile(codeBox))
        event.Skip()

    def _testCompile(self, ctrl, mode='exec'):
        """checks whether code.val is legal python syntax,
        returns error status

        mode = 'exec' (statement or expr) or 'eval' (expr only)
        """
        if hasattr(ctrl, 'GetText'):
            val = ctrl.GetText()
        elif hasattr(ctrl, 'GetValue'):
            # e.g. TextCtrl
            val = ctrl.GetValue()
        else:
            msg = 'Unknown type of ctrl in _testCompile: %s'
            raise ValueError(msg % (type(ctrl)))
        try:
            compile(val, '', mode)
            syntaxOk = True
            ctrl.setStatus('OK')
        except SyntaxError:
            ctrl.setStatus('error')
            syntaxOk = False
        return syntaxOk

    def checkCodeSyntax(self, event=None):
        """Checks syntax for whole code component by code box,
        sets box bg-color.
        """
        if hasattr(event, 'GetEventObject'):
            codeBox = event.GetEventObject()
        elif hasattr(event, 'GetText'):
            # we were given the control itself, not an event
            codeBox = event
        else:
            msg = ('checkCodeSyntax received unexpected event object (%s). '
                   'Should be a wx.Event or a CodeBox')
            raise ValueError(msg % type(event))
        text = codeBox.GetText()
        if not text.strip():
            # if basically empty
            codeBox.SetBackgroundColour(white)
            return
        # test syntax:
        goodSyntax = self._testCompile(codeBox)
        # not quite every dialog has a name (e.g. settings)
        # but if so then set its color
        if 'name' in self.paramCtrls:
            self._setNameColor(goodSyntax)

    def _setNameColor(self, goodSyntax):
        if goodSyntax:
            _nValCtrl = self.paramCtrls['name'].valueCtrl
            _nValCtrl.SetBackgroundColour(codeSyntaxOkay)
            self.nameOKlabel.SetLabel('')
        else:
            self.paramCtrls['name'].valueCtrl.SetBackgroundColour(white)
            self.nameOKlabel.SetLabel('syntax error')

    def checkCodeWanted(self, event=None):
        """check whether a $ is present (if so, set the display font)
        """
        if hasattr(event, 'GetEventObject'):
            strBox = event.GetEventObject()
        elif hasattr(event, 'GetValue'):
            # we were given the control itself, not an event
            strBox = event
        else:
            raise ValueError('checkCodeWanted received unexpected event'
                             ' object (%s).')
        try:
            val = strBox.GetValue()
            stc = False
        except Exception:
            if not hasattr(strBox, 'GetText'):
                # eg, wx.Choice control
                if hasattr(event, 'Skip'):
                    event.Skip()
                return
            val = strBox.GetText()
            # might be StyledTextCtrl
            stc = True

        if hasattr(event, 'Skip'):
            event.Skip()

    def _checkName(self, event=None, name=None):
        """checks namespace, return error-msg (str), enable (bool)
        """
        if event:
            newName = event.GetString()
        elif name:
            newName = name
        elif hasattr(self, 'paramCtrls'):
            newName = self.paramCtrls['name'].getValue()
        elif hasattr(self, 'globalCtrls'):
            newName = self.globalCtrls['name'].getValue()
        if newName == '':
            return _translate("Missing name"), False
        else:
            namespace = self.frame.exp.namespace
            used = namespace.exists(newName)
            sameOldName = bool(newName == self.params['name'].val)
            if used and not sameOldName:
                msg = _translate(
                    "That name is in use (it's a %s). Try another name.")
                return msg % _translate(used), False
            elif not namespace.isValid(newName):  # valid as a var name
                msg = _translate("Name must be alphanumeric or _, no spaces")
                return msg, False
            # warn but allow, chances are good that its actually ok
            elif namespace.isPossiblyDerivable(newName):
                msg = namespace.isPossiblyDerivable(newName)
                return msg, True
            else:
                return "", True

    def onHelp(self, event=None):
        """Uses self.app.followLink() to self.helpUrl
        """
        self.app.followLink(url=self.helpUrl)


class DlgLoopProperties(_BaseParamsDlg):
    _style = wx.DEFAULT_DIALOG_STYLE | wx.DIALOG_NO_PARENT | wx.RESIZE_BORDER

    def __init__(self, frame, title="Loop Properties", loop=None,
                 helpUrl=None, pos=wx.DefaultPosition, size=wx.DefaultSize,
                 style=_style, depends=[], timeout=None):
        # translate title
        localizedTitle = title.replace(' Properties',
                                       _translate(' Properties'))

        wx.Dialog.__init__(self, None, wx.ID_ANY, localizedTitle,
                           pos, size, style)
        self.helpUrl = helpUrl
        self.frame = frame
        self.expPath = Path(self.frame.filename).parent
        self.exp = frame.exp
        self.app = frame.app
        self.dpi = self.app.dpi
        self.params = {}
        self.timeout = timeout
        self.panel = wx.Panel(self, -1)
        self.globalCtrls = {}
        self.constantsCtrls = {}
        self.staircaseCtrls = {}
        self.multiStairCtrls = {}
        self.currentCtrls = {}
        self.data = []
        self.mainSizer = wx.BoxSizer(wx.VERTICAL)
        self.conditions = None
        self.conditionsFile = None
        self.condNamesInFile = []
        # create a valid new name; save old name in case we need to revert
        namespace = frame.exp.namespace
        defaultName = namespace.makeValid('trials')
        oldLoopName = defaultName
        if loop:
            oldLoopName = loop.params['name'].val

        # create default instances of the diff loop types
        # for 'random','sequential', 'fullRandom'
        self.trialHandler = experiment.loops.TrialHandler(
            exp=self.exp, name=oldLoopName, loopType='random',
            nReps=5, conditions=[])
        # for staircases:
        self.stairHandler = experiment.loops.StairHandler(
            exp=self.exp, name=oldLoopName, nReps=50, nReversals='',
            stepSizes='[0.8,0.8,0.4,0.4,0.2]', stepType='log', startVal=0.5)
        self.multiStairHandler = experiment.loops.MultiStairHandler(
            exp=self.exp, name=oldLoopName, nReps=50, stairType='simple',
            switchStairs='random', conditions=[], conditionsFile='')

        # replace defaults with the loop we were given
        if loop is None:
            self.currentType = 'random'
            self.currentHandler = self.trialHandler
        elif loop.type == 'TrialHandler':
            self.conditions = loop.params['conditions'].val
            self.conditionsFile = loop.params['conditionsFile'].val
            self.trialHandler = self.currentHandler = loop
            # could be 'random', 'sequential', 'fullRandom'
            self.currentType = loop.params['loopType'].val
        elif loop.type == 'StairHandler':
            self.stairHandler = self.currentHandler = loop
            self.currentType = 'staircase'
        elif loop.type == 'MultiStairHandler':
            self.conditions = loop.params['conditions'].val
            self.conditionsFile = loop.params['conditionsFile'].val
            self.multiStairHandler = self.currentHandler = loop
            self.currentType = 'interleaved staircases'
        elif loop.type == 'QuestHandler':
            pass  # what to do for quest?
        # Store conditions file
        self.conditionsOrig = self.conditions
        self.params['name'] = self.currentHandler.params['name']
        self.globalPanel = self.makeGlobalCtrls()
        self.stairPanel = self.makeStaircaseCtrls()
        # the controls for Method of Constants
        self.constantsPanel = self.makeConstantsCtrls()
        self.multiStairPanel = self.makeMultiStairCtrls()
        self.mainSizer.Add(self.globalPanel, border=12,
                           flag=wx.ALL | wx.EXPAND)
        self.mainSizer.Add(wx.StaticLine(self), border=6,
                           flag=wx.ALL | wx.EXPAND)
        self.mainSizer.Add(self.stairPanel, border=12,
                           flag=wx.ALL | wx.EXPAND)
        self.mainSizer.Add(self.constantsPanel, border=12,
                           flag=wx.ALL | wx.EXPAND)
        self.mainSizer.Add(self.multiStairPanel, border=12,
                           flag=wx.ALL | wx.EXPAND)
        self.setCtrls(self.currentType)
        # create a list of panels in the dialog, for the validator to step
        # through
        self.panels = [self.globalPanel, self.stairPanel,
                       self.constantsPanel, self.multiStairPanel]

        self.params = {}
        self.params.update(self.trialHandler.params)
        self.params.update(self.stairHandler.params)
        self.params.update(self.multiStairHandler.params)
        self.paramCtrls = {}
        self.paramCtrls.update(self.globalCtrls)
        self.paramCtrls.update(self.constantsCtrls)
        self.paramCtrls.update(self.staircaseCtrls)
        self.paramCtrls.update(self.multiStairCtrls)

        self.updateSummary()

        # show dialog and get most of the data
        self.show()
        if self.OK:
            self.params = self.getParams()
            # convert endPoints from str to list
            _endP = self.params['endPoints'].val
            self.params['endPoints'].val = eval("%s" % _endP)
            # then sort the list so the endpoints are in correct order
            self.params['endPoints'].val.sort()
            if loop:
                # editing an existing loop
                namespace.remove(oldLoopName)
            namespace.add(self.params['name'].val)
            # don't always have a conditionsFile
            if hasattr(self, 'condNamesInFile'):
                namespace.add(self.condNamesInFile)
            if hasattr(self, 'duplCondNames'):
                namespace.remove(self.duplCondNames)
        else:
            if loop is not None:
                # if we had a loop during init then revert to its old name
                loop.params['name'].val = oldLoopName

        # make sure we set this back regardless of whether OK
        # otherwise it will be left as a summary string, not a conditions
        if 'conditionsFile' in self.currentHandler.params:
            self.currentHandler.params['conditions'].val = self.conditions

    def Validate(self, *args, **kwargs):
        for ctrl in self.globalCtrls.values():
            checker = ctrl.valueCtrl.GetValidator()
            if checker:
                checker.Validate(self)
        return self.warnings.OK

    @property
    def conditionsFile(self):
        """
        Location of the conditions file, in whatever format it is best available in. Ideally
        relative to the experiment path, but if this is not possible, then absolute.
        """
        if not hasattr(self, "_conditionsFile") or self._conditionsFile is None:
            # If no file, return None
            return None
        elif "$" in str(self._conditionsFile):
            # If a variabel, return as string
            return str(self._conditionsFile)
        else:
            # Otherwise return as unix string
            return str(self._conditionsFile).replace("\\", "/")

    @conditionsFile.setter
    def conditionsFile(self, value):
        # Store last value
        self.conditionsFileOrig = self.conditionsFileAbs

        if value in (None, ""):
            # Store None as is
            self._conditionsFile = None
        elif "$" in str(value):
            # Store variable as is
            self._conditionsFile = str(value)
        else:
            # Otherwise convert to Path
            value = Path(value)
            try:
                # Relativise if possible
                self._conditionsFile = value.relative_to(self.expPath)
            except ValueError:
                # Otherwise as is
                self._conditionsFile = value

    @property
    def conditionsFileAbs(self):
        """
        Absolute path to the conditions file
        """
        if not hasattr(self, "_conditionsFile") or self._conditionsFile is None:
            # If no file, return None
            return None
        elif "$" in str(self._conditionsFile):
            # If variable. return as is
            return str(self._conditionsFile)
        elif self._conditionsFile.is_absolute():
            # Return as is if absolute
            return str(self._conditionsFile)
        else:
            # Append to experiment path if relative
            return str(self.expPath / self._conditionsFile)

    def makeGlobalCtrls(self):
        panel = wx.Panel(parent=self)
        panelSizer = wx.GridBagSizer(0, 0)
        panel.SetSizer(panelSizer)
        row = 0
        for fieldName in ('name', 'loopType', 'isTrials'):
            try:
                label = self.currentHandler.params[fieldName].label
            except Exception:
                label = fieldName
            self.globalCtrls[fieldName] = ctrls = ParamCtrls(
                dlg=self, parent=panel, label=label, fieldName=fieldName,
                param=self.currentHandler.params[fieldName])
            panelSizer.Add(ctrls.nameCtrl, [row, 0], border=3,
                           flag=wx.LEFT | wx.RIGHT | wx.ALIGN_CENTER_VERTICAL | wx.EXPAND)
            if hasattr(ctrls.valueCtrl, '_szr'):
                panelSizer.Add(ctrls.valueCtrl._szr, [row, 1], border=3,
                               flag=wx.EXPAND | wx.ALL)
            else:
                panelSizer.Add(ctrls.valueCtrl, [row, 1], border=3,
                               flag=wx.EXPAND | wx.ALL)
            row += 1
        panelSizer.AddGrowableCol(1, 1)
        self.globalCtrls['name'].valueCtrl.Bind(wx.EVT_TEXT, self.Validate)
        self.Bind(wx.EVT_CHOICE, self.onTypeChanged,
                  self.globalCtrls['loopType'].valueCtrl)
        return panel

    def makeConstantsCtrls(self):
        # a list of controls for the random/sequential versions
        # that can be hidden or shown
        handler = self.trialHandler
        # loop through the params
        keys = list(handler.params.keys())
        panel = wx.Panel(parent=self)
        panel.app=self.app
        panelSizer = wx.GridBagSizer(0, 0)
        panel.SetSizer(panelSizer)
        row = 0
        # add conditions stuff to the *end*
        if 'conditionsFile' in keys:
            keys.remove('conditionsFile')
            keys.append('conditionsFile')
        if 'conditions' in keys:
            keys.remove('conditions')
            keys.append('conditions')
        _flag = wx.LEFT | wx.RIGHT | wx.ALIGN_CENTER_VERTICAL | wx.EXPAND
        # then step through them
        for fieldName in keys:
            # try and get alternative "label" for the parameter
            try:
                label = self.currentHandler.params[fieldName].label
                if not label:
                    # it might exist but be empty
                    label = fieldName
            except Exception:
                label = fieldName
            # handle special cases
            if fieldName == 'endPoints':
                continue  # this was deprecated in v1.62.00
            if fieldName in self.globalCtrls:
                # these have already been made and inserted into sizer
                ctrls = self.globalCtrls[fieldName]
            elif fieldName == 'conditions':
                if 'conditions' in handler.params:
                    _cond = handler.params['conditions'].val
                    text, OK = self.getTrialsSummary(_cond)
                else:
                    text = _translate("No parameters set")
                # we'll create our own widgets
                ctrls = ParamCtrls(dlg=self, parent=panel, label=label,
                                   fieldName=fieldName,
                                   param=text, noCtrls=True)
                ctrls.valueCtrl = wx.StaticText(
                    panel, label=text, style=wx.ALIGN_RIGHT)
                ctrls.valueCtrl._szr = wx.BoxSizer(wx.HORIZONTAL)
                ctrls.valueCtrl._szr.Add(ctrls.valueCtrl)
                panelSizer.Add(ctrls.valueCtrl._szr, (row, 1),
                               flag=wx.ALIGN_RIGHT)
                # create refresh button
                ctrls.refreshBtn = wx.Button(panel, style=wx.BU_EXACTFIT | wx.BORDER_NONE)
                ctrls.refreshBtn.SetBitmap(
                    icons.ButtonIcon("view-refresh", size=16).bitmap
                )
                ctrls.refreshBtn.Bind(wx.EVT_BUTTON, self.updateSummary)
                ctrls.valueCtrl._szr.Prepend(ctrls.refreshBtn, border=12, flag=wx.LEFT | wx.RIGHT | wx.ALIGN_TOP)

                row += 1
            else:  # normal text entry field
                ctrls = ParamCtrls(dlg=self, parent=panel, label=label,
                                   fieldName=fieldName,
                                   param=handler.params[fieldName])
                panelSizer.Add(ctrls.nameCtrl, [row, 0], border=3, flag=wx.LEFT | wx.RIGHT | wx.ALIGN_CENTER_VERTICAL)
                if hasattr(ctrls.valueCtrl, "_szr"):
                    panelSizer.Add(ctrls.valueCtrl._szr, [row, 1], border=3, flag=wx.EXPAND | wx.ALL)
                else:
                    panelSizer.Add(ctrls.valueCtrl, [row, 1], border=3, flag=wx.EXPAND | wx.ALL)
                row += 1
            # Link conditions file browse button to its own special method
            if fieldName == 'conditionsFile':
                ctrls.valueCtrl.findBtn.Bind(wx.EVT_BUTTON, self.onBrowseTrialsFile)
                ctrls.setChangesCallback(self.setNeedUpdate)
            # store info about the field
            self.constantsCtrls[fieldName] = ctrls
        panelSizer.AddGrowableCol(1, 1)
        return panel

    def makeMultiStairCtrls(self):
        # a list of controls for the random/sequential versions
        panel = wx.Panel(parent=self)
        panel.app = self.app
        panelSizer = wx.GridBagSizer(0, 0)
        panel.SetSizer(panelSizer)
        row = 0
        # that can be hidden or shown
        handler = self.multiStairHandler
        # loop through the params
        keys = list(handler.params.keys())
        # add conditions stuff to the *end*
        # add conditions stuff to the *end*
        if 'conditionsFile' in keys:
            keys.remove('conditionsFile')
            keys.append('conditionsFile')
        if 'conditions' in keys:
            keys.remove('conditions')
            keys.append('conditions')
        # then step through them
        for fieldName in keys:
            # try and get alternative "label" for the parameter
            try:
                label = handler.params[fieldName].label
                if not label:  # it might exist but be empty
                    label = fieldName
            except Exception:
                label = fieldName
            # handle special cases
            if fieldName == 'endPoints':
                continue  # this was deprecated in v1.62.00
            if fieldName in self.globalCtrls:
                # these have already been made and inserted into sizer
                ctrls = self.globalCtrls[fieldName]
            elif fieldName == 'conditions':
                if 'conditions' in handler.params:
                    text, OK = self.getTrialsSummary(
                        handler.params['conditions'].val)
                else:
                    text = _translate(
                        "No parameters set (select a file above)")
                    OK = False
                # we'll create our own widgets
                ctrls = ParamCtrls(dlg=self, parent=panel, label=label,
                                   fieldName=fieldName,
                                   param=text, noCtrls=True)
                ctrls.valueCtrl = wx.StaticText(panel, label=text,
                                                style=wx.ALIGN_CENTER)
                if OK:
                    ctrls.valueCtrl.SetForegroundColour("Black")
                else:
                    ctrls.valueCtrl.SetForegroundColour("Red")
                if hasattr(ctrls.valueCtrl, "_szr"):
                    panelSizer.Add(ctrls.valueCtrl._szr, (row, 0),
                                   span=(1, 3), flag=wx.ALIGN_CENTER)
                else:
                    panelSizer.Add(ctrls.valueCtrl, (row, 0),
                                   span=(1, 3), flag=wx.ALIGN_CENTER)
                row += 1
            else:
                # normal text entry field
                ctrls = ParamCtrls(dlg=self, parent=panel, label=label,
                                   fieldName=fieldName,
                                   param=handler.params[fieldName])
                panelSizer.Add(ctrls.nameCtrl, [row, 0], border=3, flag=wx.LEFT | wx.RIGHT | wx.ALIGN_CENTER_VERTICAL)
                if hasattr(ctrls.valueCtrl, "_szr"):
                    panelSizer.Add(ctrls.valueCtrl._szr, [row, 1], border=3, flag=wx.EXPAND | wx.ALL)
                else:
                    panelSizer.Add(ctrls.valueCtrl, [row, 1], border=3, flag=wx.EXPAND | wx.ALL)
                row += 1
            # Bind file button with its own special method
            if fieldName == 'conditionsFile':
                ctrls.valueCtrl.findBtn.Bind(wx.EVT_BUTTON, self.onBrowseTrialsFile)
            # store info about the field
            self.multiStairCtrls[fieldName] = ctrls
        panelSizer.AddGrowableCol(1, 1)
        return panel

    def makeStaircaseCtrls(self):
        """Setup the controls for a StairHandler
        """
        panel = wx.Panel(parent=self)
        panelSizer = wx.GridBagSizer(0, 0)
        panel.SetSizer(panelSizer)
        row = 0
        handler = self.stairHandler
        # loop through the params
        for fieldName in handler.params:
            # try and get alternative "label" for the parameter
            try:
                label = handler.params[fieldName].label
                if not label:
                    # it might exist but be empty
                    label = fieldName
            except Exception:
                label = fieldName
            # handle special cases
            if fieldName == 'endPoints':
                continue  # this was deprecated in v1.62.00
            if fieldName in self.globalCtrls:
                # these have already been made and inserted into sizer
                ctrls = self.globalCtrls[fieldName]
            else:  # normal text entry field
                ctrls = ParamCtrls(dlg=self, parent=panel, label=label,
                                   fieldName=fieldName,
                                   param=handler.params[fieldName])
                panelSizer.Add(ctrls.nameCtrl, [row, 0], border=3, flag=wx.LEFT | wx.RIGHT | wx.ALIGN_CENTER_VERTICAL)
                if hasattr(ctrls.valueCtrl, "_szr"):
                    panelSizer.Add(ctrls.valueCtrl._szr, [row, 1], border=3, flag=wx.EXPAND | wx.ALL)
                else:
                    panelSizer.Add(ctrls.valueCtrl, [row, 1], border=3, flag=wx.EXPAND | wx.ALL)
                row += 1
            # store info about the field
            self.staircaseCtrls[fieldName] = ctrls
        panelSizer.AddGrowableCol(1, 1)
        return panel

    def getTrialsSummary(self, conditions):
        if type(conditions) == list and len(conditions) > 0:
            # get attr names (conditions[0].keys() inserts u'name' and u' is
            # annoying for novice)
            paramStr = "["
            for param in conditions[0]:
                # check for namespace clashes
                clashes = self.exp.namespace.getCategories(param)
                if clashes:
                    alert(4705, strFields={
                        'param': param,
                        'category': ", ".join(clashes)
                    })
                paramStr += (str(param) + ', ')
            paramStr = paramStr[:-2] + "]"  # remove final comma and add ]
            # generate summary info
            msg = _translate('%(nCondition)i conditions, with %(nParam)i '
                             'parameters\n%(paramStr)s')
            vals = {'nCondition': len(conditions),
                    'nParam': len(conditions[0]),
                    'paramStr': paramStr}
            return msg % vals, True
        else:
            if (self.conditionsFile and
                    not os.path.isfile(self.conditionsFile)):
                return _translate("No parameters set (conditionsFile not found)"), False
            # No condition file is not an error
            return _translate("No parameters set"), True

    def setCtrls(self, ctrlType):
        # choose the ctrls to show/hide
        if ctrlType == 'staircase':
            self.currentHandler = self.stairHandler
            self.stairPanel.Show()
            self.constantsPanel.Hide()
            self.multiStairPanel.Hide()
            self.currentCtrls = self.staircaseCtrls
        elif ctrlType == 'interleaved staircases':
            self.currentHandler = self.multiStairHandler
            self.stairPanel.Hide()
            self.constantsPanel.Hide()
            self.multiStairPanel.Show()
            self.currentCtrls = self.multiStairCtrls
        else:
            self.currentHandler = self.trialHandler
            self.stairPanel.Hide()
            self.constantsPanel.Show()
            self.multiStairPanel.Hide()
            self.currentCtrls = self.constantsCtrls
        self.currentType = ctrlType
        # redo layout
        self.mainSizer.Layout()
        self.Fit()
        self.Refresh()

    @property
    def type(self):
        """What type of loop is represented by this dlg"""
        return self.currentHandler.type

    @type.setter
    def type(self, value):
        self.setCtrls(value)

    def onTypeChanged(self, evt=None):
        newType = evt.GetString()
        if newType == self.currentType:
            return
        self.setCtrls(newType)

    def onBrowseTrialsFile(self, event):
        self.conditionsFileOrig = self.conditionsFile
        self.conditionsOrig = self.conditions
        dlg = wx.FileDialog(self, message=_translate("Open file ..."),
                            style=wx.FD_OPEN, defaultDir=str(self.expPath))
        if dlg.ShowModal() == wx.ID_OK:
            self.conditionsFile = dlg.GetPath()
            self.constantsCtrls['conditionsFile'].valueCtrl.SetValue(
                self.conditionsFile
            )
            self.updateSummary()

    def setNeedUpdate(self, evt=None):
        """
        Mark that conditions need an update, i.e. enable the refresh button
        """
        self.constantsCtrls['conditions'].refreshBtn.Enable()

    def updateSummary(self, evt=None):
        """
        Figure out what conditions we can get from the file and display them, or an error
        or message, as appropriate. Upon completion this will disable the update button as
        we are now up to date.
        """
        self.conditionsFile = self.constantsCtrls['conditionsFile'].valueCtrl.GetValue()
        # Check whether the file and path are the same as previously
        isSameFilePathAndName = self.conditionsFileAbs == self.conditionsFileOrig
        # Start off with no message and assumed valid
        msg = ""
        valid = True
        if self.conditionsFile in (None, ""):
            # If no conditions file, no message
            msg = ""
            valid = True
        elif "$" in str(self.conditionsFile):
            # If set from a variable, message but no error
            msg = _translate("Conditions file set from variable.")
            valid = True
        else:
            duplCondNames = []
            try:
                _c, _n = data.importConditions(self.conditionsFileAbs.strip(),
                                               returnFieldNames=True)
                self.conditions, self.condNamesInFile = _c, _n
                msg, valid = self.getTrialsSummary(self.conditions)
            except exceptions.ConditionsImportError as err:
                # If import conditions errors, then value is not valid
                valid = False
                errMsg = str(err)
                mo = re.search(r'".+\.[0-9]+"$', errMsg)
                if "Could not open" in errMsg:
                    msg = _translate('Could not read conditions from: %s\n') % self.conditionsFile
                    logging.error('Could not open as a conditions file: %s' % self.conditionsFileAbs)
                elif "Bad name:" in errMsg and "punctuation" in errMsg and mo:
                    # column name is something like "stim.1", which may
                    # be in conditionsFile or generated by pandas when
                    # duplicated column names are found.
                    msg = _translate(
                        'Bad name in %s: Parameters (column headers) cannot contain dots or be duplicated.'
                    ) % self.conditionsFile
                    logging.error(
                        ('Bad name in %s: Parameters (column headers) cannot contain dots or be '
                         'duplicated.') % self.conditionsFileAbs
                    )
                else:
                    msg = err.translated
                    logging.error(msg)

            # check for Builder variables
            builderVariables = []
            for condName in self.condNamesInFile:
                if condName in self.exp.namespace.builder:
                    builderVariables.append(condName)
            if builderVariables:
                msg = _translate('Builder variable(s) ({}) in file:{}').format(
                    ','.join(builderVariables), self.conditionsFile)
                logging.error(msg)
                valid = False
                msg = 'Rejected Builder variable(s) ({}) in file:{}'.format(
                    ','.join(builderVariables), self.conditionsFile)
                logging.error(msg)

            if len(self.condNamesInFile):
                for condName in self.condNamesInFile:
                    if self.exp.namespace.exists(condName):
                        duplCondNames.append(condName)
            # abbrev long strings to better fit in the dialog:
            duplCondNamesStr = ' '.join(duplCondNames)[:42]
            if len(duplCondNamesStr) == 42:
                duplCondNamesStr = duplCondNamesStr[:39] + '...'
            if len(duplCondNames):
                if isSameFilePathAndName:
                    logging.info(
                        'Assuming reloading file: same filename and '
                        'duplicate condition names in file: %s' % self.conditionsFile)
                else:
                    self.currentCtrls['conditionsFile'].setValue(self.conditionsFile or "")
                    logging.warning(
                        'Warning: Condition names conflict with existing'
                           ':\n[' + duplCondNamesStr + ']\nProceed'
                           ' anyway? (= safe if these are in old file)'
                    )
                    valid = False
                    msg = _translate(
                        'Duplicate condition names, different '
                        'conditions file: %s'
                    ) % duplCondNamesStr
            # stash condition names but don't add to namespace yet, user can
            # still cancel
            # add after self.show() in __init__:
            self.duplCondNames = duplCondNames

        # Update ctrl value in case it's been abbreviated by conditionsFile setter
        self.currentCtrls['conditionsFile'].setValue(self.conditionsFile or "")
        # Do actual value setting
        self.currentCtrls['conditions'].setValue(msg)
        if valid:
            self.currentCtrls['conditions'].valueCtrl.SetForegroundColour("Black")
        else:
            self.currentCtrls['conditions'].valueCtrl.SetForegroundColour("Red")
        self.Layout()
        self.Fit()
        # Disable update button now that we're up to date
        self.constantsCtrls['conditions'].refreshBtn.Disable()

    def getParams(self):
        """Retrieves data and re-inserts it into the handler and returns
        those handler params
        """
        # get data from input fields
        for fieldName in self.currentHandler.params:
            if fieldName == 'endPoints':
                continue  # this was deprecated in v1.62.00
            param = self.currentHandler.params[fieldName]
            if fieldName in ['conditionsFile']:
                param.val = self.conditionsFile or ""
                # not the value from ctrl - that was abbreviated
                # see onOK() for partial handling = check for '...'
            else:  # most other fields
                # the various dlg ctrls for this param
                ctrls = self.currentCtrls[fieldName]
                param.val = ctrls.getValue()
                # from _baseParamsDlg (handles diff control types)
                if ctrls.typeCtrl:
                    param.valType = ctrls.getType()
                if ctrls.updateCtrl:
                    param.updates = ctrls.getUpdates()
        return self.currentHandler.params

    def onOK(self, event=None):
        # intercept OK in case user deletes or edits the filename manually
        if 'conditionsFile' in self.currentCtrls:
            self.updateSummary()
        event.Skip()  # do the OK button press


class DlgComponentProperties(_BaseParamsDlg):

    def __init__(self, frame, element, experiment,
                 suppressTitles=True, size=wx.DefaultSize,
                 style=wx.DEFAULT_DIALOG_STYLE | wx.DIALOG_NO_PARENT,
                 editing=False,
                 timeout=None, testing=False, type=None):
        style = style | wx.RESIZE_BORDER
        self.type = type or element.type
        _BaseParamsDlg.__init__(self, frame=frame, element=element, experiment=experiment,
                                size=size,
                                style=style, editing=editing,
                                timeout=timeout)
        self.frame = frame
        self.app = frame.app
        self.dpi = self.app.dpi

        # for all components
        self.show(testing)
        if not testing:
            if self.OK:
                self.params = self.getParams()  # get new vals from dlg
            self.Destroy()


class DlgExperimentProperties(_BaseParamsDlg):

    def __init__(self, frame, element, experiment,
                 suppressTitles=False, size=wx.DefaultSize,
                 style=wx.DEFAULT_DIALOG_STYLE | wx.DIALOG_NO_PARENT,
                 timeout=None):
        style = style | wx.RESIZE_BORDER
        _BaseParamsDlg.__init__(self, frame=frame, element=element, experiment=experiment,
                                size=size,
                                style=style,
                                timeout=timeout)
        self.frame = frame
        self.app = frame.app
        self.dpi = self.app.dpi

        # for input devices:
        # do this just to set the initial values to be
        self.paramCtrls['Full-screen window'].setChangesCallback(self.onFullScrChange)
        self.onFullScrChange(event=None)
        self.Bind(wx.EVT_CHECKBOX, self.onFullScrChange,
                  self.paramCtrls['Full-screen window'].valueCtrl)

        # Add button to show screen numbers
        scrNumCtrl = self.paramCtrls['Screen'].valueCtrl
        self.screenNsBtn = wx.Button(scrNumCtrl.GetParent(), label=_translate("Show screen numbers"))
        scrNumCtrl._szr.Add(self.screenNsBtn, border=5, flag=wx.ALIGN_CENTER_VERTICAL | wx.RIGHT | wx.LEFT)
        scrNumCtrl.Layout()
        self.screenNsBtn.Bind(wx.EVT_BUTTON, self.showScreenNumbers)

        if timeout is not None:
            wx.FutureCall(timeout, self.Destroy)

        # for all components
        self.show()
        if self.OK:
            self.params = self.getParams()  # get new vals from dlg

        self.Destroy()

    def onFullScrChange(self, event=None):
        """full-screen has been checked / unchecked.
        Show or hide the window size field accordingly
        """
        if self.paramCtrls['Full-screen window'].valueCtrl.GetValue():
            # get screen size for requested display
            numDisplays = wx.Display.GetCount()
            try:
                screenValue = int(
                    self.paramCtrls['Screen'].valueCtrl.GetValue())
            except ValueError:
                # param control currently contains no integer value
                screenValue = 1
            if screenValue < 1 or screenValue > numDisplays:
                logging.error("User requested non-existent screen")
                screenN = 0
            else:
                screenN = screenValue - 1
            size = list(wx.Display(screenN).GetGeometry()[2:])
            # set vals and disable changes
            field = 'Window size (pixels)'
            self.paramCtrls[field].valueCtrl.SetValue(str(size))
            self.paramCtrls[field].param.val = size
            self.paramCtrls[field].valueCtrl.Disable()
            self.paramCtrls[field].nameCtrl.Disable()
            # enable show/hide mouse
            self.paramCtrls['Show mouse'].valueCtrl.Enable()
            self.paramCtrls['Show mouse'].nameCtrl.Enable()
        else:
            self.paramCtrls['Window size (pixels)'].valueCtrl.Enable()
            self.paramCtrls['Window size (pixels)'].nameCtrl.Enable()
            # set show mouse to visible and disable control
            self.paramCtrls['Show mouse'].valueCtrl.Disable()
            self.paramCtrls['Show mouse'].nameCtrl.Disable()
        self.mainSizer.Layout()
        self.Fit()
        self.Refresh()


class DlgNewRoutine(wx.Dialog):

    def __init__(self, parent, pos=wx.DefaultPosition, size=(512, -1),
                 style=wx.DEFAULT_DIALOG_STYLE | wx.DIALOG_NO_PARENT):
        self.parent = parent  # parent is probably the RoutinesNotebook (not the BuilderFrame)
        self.app = parent.app
        if hasattr(parent, 'frame'):
            self.frame = parent.frame
        else:
            self.frame = parent
        # Initialise dlg
        wx.Dialog.__init__(self, parent, title=_translate("New Routine"), name=_translate("New Routine"),
                           size=size, pos=pos, style=style)
        # Setup sizer
        self.border = wx.BoxSizer(wx.VERTICAL)
        self.SetSizer(self.border)
        self.sizer = wx.FlexGridSizer(cols=2, vgap=0, hgap=6)
        self.border.Add(self.sizer, border=12, proportion=1, flag=wx.EXPAND | wx.LEFT | wx.RIGHT | wx.TOP)
        # Get templates
        self.templates = self.frame.routineTemplates
        self.templatesByID = {}
        self.selectedTemplate = self.templates['Basic']['blank']  # until we know otherwise
        # New name ctrl
        self.nameLbl = wx.StaticText(self, -1, _translate("New Routine name:"))
        self.sizer.Add(self.nameLbl, border=6, flag=wx.ALL | wx.ALIGN_RIGHT)
        self.nameCtrl = wx.TextCtrl(self, -1, "", size=(200, -1))
        self.nameCtrl.SetToolTip(_translate(
            "What is the name for the new Routine? (e.g. instr, trial, feedback)"
        ))
        self.sizer.Add(self.nameCtrl, border=6, flag=wx.ALL | wx.ALIGN_TOP | wx.EXPAND)
        # Template picker
        self.templateLbl = wx.StaticText(self, -1, _translate("Routine Template:"))
        self.sizer.Add(self.templateLbl, border=6, flag=wx.ALL | wx.ALIGN_RIGHT)
        self.templateCtrl = wx.Button(self, -1, "Basic:blank", size=(200, -1))
        self.templateCtrl.SetToolTip(_translate(
            "Select a template to base your new Routine on"
        ))
        self.templateCtrl.Bind(wx.EVT_BUTTON, self.showTemplatesContextMenu)
        self.sizer.Add(self.templateCtrl, border=6, flag=wx.ALL | wx.ALIGN_TOP | wx.EXPAND)
        # Buttons
        self.btnSizer = wx.StdDialogButtonSizer()
        self.CANCEL = wx.Button(self, wx.ID_CANCEL, "Cancel")
        self.btnSizer.AddButton(self.CANCEL)
        self.OK = wx.Button(self, wx.ID_OK, "OK")
        self.btnSizer.AddButton(self.OK)
        self.btnSizer.Realize()
        self.border.Add(self.btnSizer, border=12, flag=wx.ALL | wx.ALIGN_RIGHT)

        self.Fit()
        self.Center()

    def showTemplatesContextMenu(self, evt):
        self.templateMenu = wx.Menu()
        self.templateMenu.Bind(wx.EVT_MENU, self.onSelectTemplate)
        self.templatesByID = {}
        for categName, categDict in self.templates.items():
            submenu = wx.Menu()
            self.templateMenu.Append(wx.ID_ANY, categName, submenu)
            for templateName, routine in categDict.items():
                id = wx.NewIdRef()
                self.templatesByID[id] = {
                    'routine': routine,
                    'name': templateName,
                    'categ': categName,
                }
                item = submenu.Append(id, templateName)

        btnPos = self.templateCtrl.GetRect()
        menuPos = (btnPos[0], btnPos[1] + btnPos[3])
        self.PopupMenu(self.templateMenu, menuPos)

    def onSelectTemplate(self, evt):

        id = evt.Id
        categ = self.templatesByID[id]['categ']
        templateName = self.templatesByID[id]['name']
        self.templateCtrl.SetLabelText(f"{categ}: {templateName}")
        self.selectedTemplate = self.templates[categ][templateName]
        self.Layout()  # update the size of the button
        self.Fit()
        # self.templateMenu.Destroy()  # destroy to avoid mem leak<|MERGE_RESOLUTION|>--- conflicted
+++ resolved
@@ -35,10 +35,7 @@
 from pathlib import Path
 
 from ...themes import handlers, icons
-<<<<<<< HEAD
 from ...utils import IconChoiceCtrl
-=======
->>>>>>> 2449994b
 
 white = wx.Colour(255, 255, 255, 255)
 codeSyntaxOkay = wx.Colour(220, 250, 220, 255)  # light green
