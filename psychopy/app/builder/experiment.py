--- conflicted
+++ resolved
@@ -173,12 +173,8 @@
                     "import numpy as np  # whole numpy lib is available, prepend 'np.'\n"
                     "from numpy import %s\n" % ', '.join(_numpyImports) +
                     "from numpy.random import %s\n" % ', '.join(_numpyRandomImports) +
-<<<<<<< HEAD
-                    "import os  # handy system and path functions\n" +
+                    "import os  # handy system and path functions\n" + 
                     "import sys # to get file system encoding\n")
-=======
-                    "import os, sys  # handy system and path functions\n")
->>>>>>> 928b092c
         script.write("\n")
         self.settings.writeStartCode(script) #present info dlg, make logfile
         self.flow.writeStartCode(script) #writes any components with a writeStartCode()
