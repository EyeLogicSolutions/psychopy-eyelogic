# Part of the PsychoPy library
# Copyright (C) 2012 Jonathan Peirce
# Distributed under the terms of the GNU General Public License (GPL).

import StringIO, sys, codecs
#from components import *#getComponents('') and getAllComponents([])
<<<<<<< HEAD
from psychopy import data, preferences, __version__, logging
=======
import psychopy
from psychopy import data, __version__, logging
>>>>>>> d04f1fea
from psychopy.constants import *
from lxml import etree
import numpy, numpy.random # want to query their name-spaces
import re, os
import locale
import psychopy
from psychopy.app.builder import components

# predefine some regex's (do it here because deepcopy complains if do in NameSpace.__init__)
_valid_var_re = re.compile(r"^[a-zA-Z_][\w]*$")  # filter for legal var names
_nonalphanumeric_re = re.compile(r'\W') # will match all bad var name chars

# used when writing scripts and in namespace:
_numpy_imports = ['sin', 'cos', 'tan', 'log', 'log10', 'pi', 'average', 'sqrt', 'std',
                  'deg2rad', 'rad2deg', 'linspace', 'asarray']
_numpy_random_imports = ['random', 'randint', 'normal', 'shuffle']

"""
Exception thrown by a component when it is unable to generate its code.
"""
class CodeGenerationException(Exception):
    def __init__(self, source, message = ""):
        self.source = source
        self.message = str(message)

    def __str__(self):
        return str(self.source) + ": " + self.message


"""the code that writes out an actual experiment file is (in order):
    experiment.Experiment.writeScript() - starts things off, calls other parts
    settings.SettingsComponent.writeStartCode()
    experiment.Flow.writeCode()
        which will call .writeCode() bits from each component
    settings.SettingsComponent.writeEndCode()
"""

class IndentingBuffer(StringIO.StringIO):
    def __init__(self, *args, **kwargs):
        StringIO.StringIO.__init__(self, *args, **kwargs)
        self.oneIndent="    "
        self.indentLevel=0
    def writeIndented(self,text):
        """Write to the StringIO buffer, but add the current indent.
        Use write() if you don't want the indent.

        To test if the prev character was a newline use::
            self.getvalue()[-1]=='\n'

        """
        self.write(self.oneIndent*self.indentLevel + text)
    def writeIndentedLines(self,text):
        """As writeIndented(text) except that each line in text gets the indent level rather
        than the first line only.
        """
        for line in text.splitlines():
            self.write(self.oneIndent*self.indentLevel + line + '\n')
    def setIndentLevel(self, newLevel, relative=False):
        """Change the indent level for the buffer to a new value.

        Set relative to True if you want to increment or decrement the current value.
        """
        if relative:
            self.indentLevel+=newLevel
        else:
            self.indentLevel=newLevel

class Experiment:
    """
    An experiment contains a single Flow and at least one
    Routine. The Flow controls how Routines are organised
    e.g. the nature of repeats and branching of an experiment.
    """
    def __init__(self, prefs=None):
        self.name=''
        self.flow = Flow(exp=self)#every exp has exactly one flow
        self.routines={}
        #get prefs (from app if poss or from cfg files)
        if prefs==None:
            prefs = psychopy.prefs
        #deepCopy doesn't like the full prefs object to be stored, so store each subset
        self.prefsAppDataCfg=prefs.appDataCfg
        self.prefsGeneral=prefs.general
        self.prefsApp=prefs.app
        self.prefsCoder=prefs.coder
        self.prefsBuilder=prefs.builder
        self.prefsPaths=prefs.paths
        #this can be checked by the builder that this is an experiment and a compatible version
<<<<<<< HEAD
        self.psychopyVersion=psychopy.__version__
=======
        self.psychopyVersion=psychopy.__version__ #imported from components
>>>>>>> d04f1fea
        self.psychopyLibs=['visual','core','data','event','logging']
        self.settings=components.getAllComponents()['SettingsComponent'](parentName='', exp=self)
        self.resourcePool=components.getAllComponents()['ResourcePoolComponent'](parentName='', exp=self)
        self._doc=None#this will be the xml.dom.minidom.doc object for saving
        self.namespace = NameSpace(self) # manage variable names
    def requirePsychopyLibs(self, libs=[]):
        """Add a list of top-level psychopy libs that the experiment will need.
        e.g. [visual, event]
        """
        if type(libs)!=list:
            libs=list(libs)
        for lib in libs:
            if lib not in self.psychopyLibs:
                self.psychopyLibs.append(lib)
    def addRoutine(self,routineName, routine=None):
        """Add a Routine to the current list of them.

        Can take a Routine object directly or will create
        an empty one if none is given.
        """
        if routine==None:
            self.routines[routineName]=Routine(routineName, exp=self)#create a deafult routine with this name
        else:
            self.routines[routineName]=routine

    def writeScript(self, expPath=None):
        """Write a PsychoPy script for the experiment
        """
        self.expPath = expPath
        script = IndentingBuffer(u'') #a string buffer object

        #get date info, in format preferred by current locale as set by app:
        if hasattr(locale,'nl_langinfo'):
            localDateTime = data.getDateStr(format=locale.nl_langinfo(locale.D_T_FMT))
        else:
            localDateTime = data.getDateStr(format="%B %d, %Y, at %H:%M")

        script.write('#!/usr/bin/env python\n' +
                    '# -*- coding: utf-8 -*-\n' +
                    '"""\nThis experiment was created using PsychoPy2 Experiment Builder (v%s), %s\n' % (
                        self.psychopyVersion, localDateTime ) +
                    'If you publish work using this script please cite the relevant PsychoPy publications\n' +
                    '  Peirce, JW (2007) PsychoPy - Psychophysics software in Python. Journal of Neuroscience Methods, 162(1-2), 8-13.\n' +
                    '  Peirce, JW (2009) Generating stimuli for neuroscience using PsychoPy. Frontiers in Neuroinformatics, 2:10. doi: 10.3389/neuro.11.010.2008\n"""\n')
        script.write(
                    "\nfrom __future__ import division  # so that 1/3=0.333 instead of 1/3=0\n" +
                    "from psychopy import %s\n" % ', '.join(self.psychopyLibs) +
                    "from psychopy.constants import *  # things like STARTED, FINISHED\n" +
                    "import numpy as np  # whole numpy lib is available, prepend 'np.'\n" +
                    "from numpy import %s\n" % ', '.join(_numpy_imports) +
                    "from numpy.random import %s\n" % ', '.join(_numpy_random_imports) +
                    "import os  # handy system and path functions\n")
        script.write("from StringIO import StringIO\n") #for resource pool
        script.write("import base64\n")
        if self.prefsApp['locale']:
            # if locale is set explicitly as a pref, add it to the script:
            localeValue = '.'.join(locale.getlocale())
            script.write("import locale\n" +
                     "locale.setlocale(locale.LC_ALL, '%s')\n" % localeValue)
        script.write("\n")
        self.settings.writeStartCode(script) #present info dlg, make logfile, Window
        self.resourcePool.writeStartCode(script) #inline resources
        #delegate rest of the code-writing to Flow
        self.flow.writeCode(script)
        self.settings.writeEndCode(script) #close log file

        return script


    def save_resource_pool(self):
        poolNode = etree.SubElement(self.xmlRoot, 'Pool')
        resourcesNode = etree.SubElement(poolNode, 'Resources')
        for resourceName, resource in self.resourcePool.params['resources'].val.items():
            resourceNode = etree.SubElement(resourcesNode, 'Resource')
            resourceNode.set("name", resourceName)
            resourceNode.set("date", str(resource.get_date()))
            resourceNode.set("description", resource.get_description())
            resourceNode.text = resource.get_content()

    def saveToXML(self, filename):
        #create the dom object
        self.xmlRoot = etree.Element("PsychoPy2experiment")
        self.xmlRoot.set('version', __version__)
        self.xmlRoot.set('encoding', 'utf-8')
        #store settings
        settingsNode=etree.SubElement(self.xmlRoot, 'Settings')
        for name, setting in self.settings.params.iteritems():
            settingNode=self._setXMLparam(parent=settingsNode,param=setting,name=name)
        #store routines
        routinesNode=etree.SubElement(self.xmlRoot, 'Routines')
        for routineName, routine in self.routines.iteritems():#routines is a dict of routines
            routineNode = self._setXMLparam(parent=routinesNode,param=routine,name=routineName)
            for component in routine: #a routine is based on a list of components
                componentNode=self._setXMLparam(parent=routineNode,param=component,name=component.params['name'].val)
                for name, param in component.params.iteritems():
                    paramNode=self._setXMLparam(parent=componentNode,param=param,name=name)
        #implement flow
        flowNode=etree.SubElement(self.xmlRoot, 'Flow')
        for element in self.flow:#a list of elements(routines and loopInit/Terms)
            elementNode=etree.SubElement(flowNode, element.getType())
            if element.getType() == 'LoopInitiator':
                loop=element.loop
                name = loop.params['name'].val
                elementNode.set('loopType',loop.getType())
                elementNode.set('name', name)
                for paramName, param in loop.params.iteritems():
                    paramNode = self._setXMLparam(parent=elementNode,param=param,name=paramName)
                    if paramName=='conditions': #override val with repr(val)
                        paramNode.set('val',repr(param.val))
            elif element.getType() == 'LoopTerminator':
                elementNode.set('name', element.loop.params['name'].val)
            elif element.getType() == 'Routine':
                elementNode.set('name', '%s' %element.params['name'])
        self.save_resource_pool()
        #write to disk
        f=codecs.open(filename, 'wb', 'utf-8')
        f.write(etree.tostring(self.xmlRoot, encoding=unicode, pretty_print=True))
        f.close()
    def _getShortName(self, longName):
        return longName.replace('(','').replace(')','').replace(' ','')
    def _setXMLparam(self,parent,param,name):
        """Add a new child to a given xml node.
        name can include spaces and parens, which will be removed to create child name
        """
        if hasattr(param,'getType'):
            thisType = param.getType()
        else: thisType='Param'
        thisChild = etree.SubElement(parent,thisType)#creates and appends to parent
        thisChild.set('name',name)
        if hasattr(param,'val'): thisChild.set('val',unicode(param.val))
        if hasattr(param,'valType'): thisChild.set('valType',param.valType)
        if hasattr(param,'updates'): thisChild.set('updates',unicode(param.updates))
        return thisChild
    def _getXMLparam(self,params,paramNode):
        """params is the dict of params of the builder component (e.g. stimulus) into which
        the parameters will be inserted (so the object to store the params should be created first)
        paramNode is the parameter node fetched from the xml file
        """
        name=paramNode.get('name')
        valType = paramNode.get('valType')
        if name=='storeResponseTime':
            return#deprecated in v1.70.00 because it was redundant
        elif name=='startTime':#deprecated in v1.70.00
            params['startType'].val =unicode('time (s)')
            params['startVal'].val = unicode(paramNode.get('val'))
            return #times doesn't need to update its type or 'updates' rule
        elif name=='forceEndTrial':#deprecated in v1.70.00
            params['forceEndRoutine'].val = bool(paramNode.get('val'))
            return #forceEndTrial doesn't need to update its type or 'updates' rule
        elif name=='forceEndTrialOnPress':#deprecated in v1.70.00
            params['forceEndRoutineOnPress'].val = bool(paramNode.get('val'))
            return #forceEndTrial doesn't need to update its type or 'updates' rule
        elif name=='trialList':#deprecated in v1.70.00
            params['conditions'].val = eval(paramNode.get('val'))
            return #forceEndTrial doesn't need to update its type or 'updates' rule
        elif name=='trialListFile':#deprecated in v1.70.00
            params['conditionsFile'].val = unicode(paramNode.get('val'))
            return #forceEndTrial doesn't need to update its type or 'updates' rule
        elif name=='duration':#deprecated in v1.70.00
            params['stopType'].val =u'duration (s)'
            params['stopVal'].val = unicode(paramNode.get('val'))
            return #times doesn't need to update its type or 'updates' rule
        elif name=='allowedKeys' and valType=='str':#changed in v1.70.00
            #ynq used to be allowed, now should be 'y','n','q' or ['y','n','q']
            val=paramNode.get('val')
            if len(val)==0:
                newVal=val
            elif val[0]=='$':
                newVal=val[1:]#they were using code (which we can resused)
            elif val.startswith('[') and val.endswith(']'):
                newVal=val[1:-1]#they were using code (slightly incorectly!)
            elif val in ['return','space','left','right','escape']:
                newVal=val#they were using code
            else:
                newVal=repr(list(val))#convert string to list of keys then represent again as a string!
            params['allowedKeys'].val = newVal
            params['allowedKeys'].valType='code'
        elif name=='correctIf':#deprecated in v1.60.00
            corrIf=paramNode.get('val')
            corrAns=corrIf.replace('resp.keys==unicode(','').replace(')','')
            params['correctAns'].val=corrAns
            name='correctAns'#then we can fetch thte other aspects correctly below
        elif 'olour' in name:#colour parameter was Americanised in v1.61.00
            name=name.replace('olour','olor')
            params[name].val = paramNode.get('val')
        elif name=='times':#deprecated in v1.60.00
            exec('times=%s' %paramNode.get('val'))
            params['startType'].val =unicode('time (s)')
            params['startVal'].val = unicode(times[0])
            params['stopType'].val =unicode('time (s)')
            params['stopVal'].val = unicode(times[1])
            return #times doesn't need to update its type or 'updates' rule
        elif 'val' in paramNode.keys():
            if paramNode.get('val')=='window units':#changed this value in 1.70.00
                params[name].val = 'from exp settings'
            else:
                params[name].val = paramNode.get('val')
        #get the value type and update rate
        if 'valType' in paramNode.keys():
            params[name].valType = paramNode.get('valType')
            # compatibility checks:
            if name in ['correctAns','text'] and paramNode.get('valType')=='code':
                params[name].valType='str'# these components were changed in v1.60.01
            elif name in ['allowedKeys'] and paramNode.get('valType')=='str':
                params[name].valType='code'# these components were changed in v1.70.00
            #conversions based on valType
            if params[name].valType=='bool': exec("params[name].val=%s" %params[name].val)
        if 'updates' in paramNode.keys():
            params[name].updates = paramNode.get('updates')
    
    def load_resource_pool(self, root):
        poolNode = root.find("Pool")
        resourcesNode = poolNode.find("Resources")
        for resourceNode in resourcesNode:
            name = resourceNode.get("name")
            description = resourceNode.get("description")
            self.resourcePool.add_resource(name, description=description, content=resourceNode.text)
    
    def loadFromXML(self, filename):
        """Loads an xml file and parses the builder Experiment from it
        """
        #open the file using a parser that ignores prettyprint blank text
        parser = etree.XMLParser(remove_blank_text=True, huge_tree=True)
        f=open(filename)
        folder = os.path.split(filename)[0]
        if folder: #might be ''
            os.chdir(folder)
        self._doc=etree.XML(f.read(),parser)
        f.close()
        root=self._doc#.getroot()

        #some error checking on the version (and report that this isn't valid .psyexp)?
        filename_base = os.path.basename(filename)
        if root.tag != "PsychoPy2experiment":
            logging.error('%s is not a valid .psyexp file, "%s"' % (filename_base, root.tag))
            # the current exp is already vaporized at this point, oops
            return
        self.psychopyVersion = root.get('version')
        version_f = float(self.psychopyVersion.rsplit('.',1)[0]) # drop bugfix
        if version_f < 1.63:
            logging.warning('note: v%s was used to create %s ("%s")' % (self.psychopyVersion, filename_base, root.tag))

        #Parse document nodes
        #first make sure we're empty
        self.flow = Flow(exp=self)#every exp has exactly one flow
        self.routines={}
        self.namespace = NameSpace(self) # start fresh
        modified_names = []

        #fetch exp settings
        settingsNode=root.find('Settings')
        for child in settingsNode:
            self._getXMLparam(params=self.settings.params, paramNode=child)
        #name should be saved as a settings parameter (only from 1.74.00)
        if self.settings.params['expName'].val in ['',None,'None']:
            shortName = os.path.splitext(filename_base)[0]
            self.setExpName(shortName)
        #fetch routines
        routinesNode=root.find('Routines')
        for routineNode in routinesNode:#get each routine node from the list of routines
            routine_good_name = self.namespace.makeValid(routineNode.get('name'))
            if routine_good_name != routineNode.get('name'):
                modified_names.append(routineNode.get('name'))
            self.namespace.user.append(routine_good_name)
            routine = Routine(name=routine_good_name, exp=self)
            #self._getXMLparam(params=routine.params, paramNode=routineNode)
            self.routines[routineNode.get('name')]=routine
            for componentNode in routineNode:
                componentType=componentNode.tag
                #create an actual component of that type
<<<<<<< HEAD
                component=components.getAllComponents()[componentType](\
=======
                component=components.getAllComponents(self.prefsBuilder['componentsFolders'])[componentType](\
>>>>>>> d04f1fea
                    name=componentNode.get('name'),
                    parentName=routineNode.get('name'), exp=self)
                # check for components that were absent in older versions of the builder and change the default behavior (currently only the new behavior of choices for RatingScale, HS, November 2012)
                if componentType=='RatingScaleComponent':
                    if not componentNode.get('choiceLabelsAboveLine'): #this rating scale was created using older version of psychopy
                        component.params['choiceLabelsAboveLine'].val=True  #important to have .val here
                #populate the component with its various params
                for paramNode in componentNode:
                    self._getXMLparam(params=component.params, paramNode=paramNode)
                comp_good_name = self.namespace.makeValid(componentNode.get('name'))
                if comp_good_name != componentNode.get('name'):
                    modified_names.append(componentNode.get('name'))
                self.namespace.add(comp_good_name)
                component.params['name'].val = comp_good_name
                routine.append(component)

        #fetch flow settings
        flowNode=root.find('Flow')
        loops={}
        for elementNode in flowNode:
            if elementNode.tag=="LoopInitiator":
                loopType=elementNode.get('loopType')
                loopName=self.namespace.makeValid(elementNode.get('name'))
                if loopName != elementNode.get('name'):
                    modified_names.append(elementNode.get('name'))
                self.namespace.add(loopName)
                exec('loop=%s(exp=self,name="%s")' %(loopType,loopName))
                loops[loopName]=loop
                for paramNode in elementNode:
                    self._getXMLparam(paramNode=paramNode,params=loop.params)
                    #for conditions convert string rep to actual list of dicts
                    if paramNode.get('name')=='conditions':
                        param=loop.params['conditions']
                        exec('param.val=%s' %(param.val))#e.g. param.val=[{'ori':0},{'ori':3}]
                # get condition names from within conditionsFile, if any:
                try: conditionsFile = loop.params['conditionsFile'].val #psychophysicsstaircase demo has no such param
                except: conditionsFile = None
                if conditionsFile in ['None', '']:
                    conditionsFile = None
                if conditionsFile:
                    try:
                        _, fieldNames = data.importConditions(conditionsFile, returnFieldNames=True)
                        for fname in fieldNames:
                            if fname != self.namespace.makeValid(fname):
                                logging.warning('loadFromXML namespace conflict: "%s" in file %s' % (fname, conditionsFile))
                            else:
                                self.namespace.add(fname)
                    except:
                        pass#couldn't load the conditions file for now
                self.flow.append(LoopInitiator(loop=loops[loopName]))
            elif elementNode.tag=="LoopTerminator":
                self.flow.append(LoopTerminator(loop=loops[elementNode.get('name')]))
            elif elementNode.tag=="Routine":
                self.flow.append(self.routines[elementNode.get('name')])
            
            self.load_resource_pool(root)

        if modified_names:
            logging.warning('duplicate variable name(s) changed in loadFromXML: %s\n' % ' '.join(modified_names))

    def setExpName(self, name):
        self.settings.params['expName'].val=name
    def getExpName(self):
        return self.settings.params['expName'].val

class Param:
    """Defines parameters for Experiment Components
    A string representation of the parameter will depend on the valType:

    >>> print Param(val=[3,4], valType='num')
    asarray([3, 4])
    >>> print Param(val=3, valType='num') # num converts int to float
    3.0
    >>> print Param(val=3, valType='str') # str keeps as int, converts to code
    3
    >>> print Param(val='3', valType='str') # ... and keeps str as str
    '3'
    >>> print Param(val=[3,4], valType='str') # val is <type 'list'> -> code
    [3, 4]
    >>> print Param(val='[3,4]', valType='str')
    '[3,4]'
    >>> print Param(val=[3,4], valType='code')
    [3, 4]

    >>> #### auto str -> code:  at least one non-escaped '$' triggers str -> code: ####
    >>> print Param('[x,y]','str') # str normally returns string
    '[x,y]'
    >>> print Param('$[x,y]','str') # code, as triggered by $
    [x,y]
    >>> print Param('[$x,$y]','str') # code, redundant $ ok, cleaned up
    [x,y]
    >>> print Param('[$x,y]','str') # code, a $ anywhere means code
    [x,y]
    >>> print Param('[x,y]$','str') # ... even at the end
    [x,y]
    >>> print Param('[x,\$y]','str') # string, because the only $ is escaped
    '[x,$y]'
    >>> print Param('[x,\ $y]','str') # improper escape -> code (note that \ is not adjacent to $)
    [x,\ y]
    >>> print Param('/$[x,y]','str') # improper escape -> code (/ is not the same as \)
    /[x,y]
    >>> print Param('[\$x,$y]','str') # code, python syntax error
    [$x,y]
    >>> print Param('["\$x",$y]','str') # ... python syntax ok
    ["$x",y]
    >>> print Param("'$a'",'str') # code, with the code being a string, $ removed
    'a'
    >>> print Param("'\$a'",'str') # string, with the string containing a string, $ escaped (\ removed)
    "'$a'"
    >>> print Param('$$$$$myPathologicalVa$$$$$rName','str')
    myPathologicalVarName
    >>> print Param('\$$$$$myPathologicalVa$$$$$rName','str')
    $myPathologicalVarName
    >>> print Param('$$$$\$myPathologicalVa$$$$$rName','str')
    $myPathologicalVarName
    >>> print Param('$$$$\$$$myPathologicalVa$$$\$$$rName','str')
    $myPathologicalVa$rName
    """

    def __init__(self, val, valType, allowedVals=[],allowedTypes=[], hint="", label="", updates=None, allowedUpdates=None):
        """
        @param val: the value for this parameter
        @type val: any
        @param valType: the type of this parameter ('num', 'str', 'code')
        @type valType: string
        @param allowedVals: possible vals for this param (e.g. units param can only be 'norm','pix',...)
        @type allowedVals: any
        @param allowedTypes: if other types are allowed then this is the possible types this parameter can have (e.g. rgb can be 'red' or [1,0,1])
        @type allowedTypes: list
        @param hint: describe this parameter for the user
        @type hint: string
        @param updates: how often does this parameter update ('experiment', 'routine', 'set every frame')
        @type updates: string
        @param allowedUpdates: conceivable updates for this param [None, 'routine', 'set every frame']
        @type allowedUpdates: list
        """
        self.label=label
        self.val=val
        self.valType=valType
        self.allowedTypes=allowedTypes
        self.hint=hint
        self.updates=updates
        self.allowedUpdates=allowedUpdates
        self.allowedVals=allowedVals
    def __str__(self):
        if self.valType == 'num':
            try:
                return str(float(self.val))#will work if it can be represented as a float
            except:#might be an array
                return "asarray(%s)" %(self.val)
        elif self.valType in ['str', 'resource']:
            # at least 1 non-escaped '$' anywhere --> code wanted; only '\' will escape
            # return str if code wanted
            # return repr if str wanted; this neatly handles "it's" and 'He says "hello"'
            if type(self.val) in [str, unicode]:
                if re.search(r"/\$", self.val):
                    logging.warning('builder.experiment.Param: found "/$" -- did you mean "\$" ?  [%s]' % self.val)
                nonEscapedSomewhere = re.search(r"^\$|[^\\]\$", self.val)
                if nonEscapedSomewhere: # code wanted, clean-up first
                    tmp = re.sub(r"^(\$)+", '', self.val) # remove leading $, if any
                    tmp = re.sub(r"([^\\])(\$)+", r"\1", tmp) # remove all nonescaped $, squash $$$$$
                    tmp = re.sub(r"[\\]\$", '$', tmp) # remove \ from all \$
                    return "%s" %tmp # return code; %s --> str or unicode
                else: # str wanted
                    return repr(re.sub(r"[\\]\$", '$', self.val)) # remove \ from all \$
            return repr(self.val)
        elif self.valType == 'code':
            if (type(self.val) in [str, unicode]) and self.val.startswith("$"):
                return "%s" %(self.val[1:])#a $ in a code parameter is unecessary so remove it
            elif (type(self.val) in [str, unicode]) and self.val.startswith("\$"):
                return "%s" %(self.val[1:])#the user actually wanted just the $
            else:#provide the code
                return "%s" %(self.val)
        elif self.valType == 'bool':
            return "%s" %(self.val)
        else:
            raise TypeError, "Can't represent a Param of type %s" %self.valType

class TrialHandler:
    """A looping experimental control object
            (e.g. generating a psychopy TrialHandler or StairHandler).
            """
    
    LOOP_TYPES = ['random', 'sequential', 'fullRandom', 'no-repeat random', 'no-repeat full random',
        'staircase', 'interleaved staircases']
    
    def __init__(self, exp, name, loopType='random', nReps=5,
        conditions=[], conditionsFile='',endPoints=[0,1],randomSeed=''):
        """
        @param name: name of the loop e.g. trials
        @type name: string
        @param loopType:
        @type loopType: string ('rand', 'seq')
        @param nReps: number of reps (for all conditions)
        @type nReps:int
        @param conditions: list of different trial conditions to be used
        @type conditions: list (of dicts?)
        @param conditionsFile: filename of the .csv file that contains conditions info
        @type conditions: string (filename)
        """
        self.type='TrialHandler'
        self.exp=exp
        self.order=['name']#make name come first (others don't matter)
        self.params={}
        self.params['name']=Param(name, valType='code', updates=None, allowedUpdates=None,
            hint="Name of this loop")
        self.params['nReps']=Param(nReps, valType='code', updates=None, allowedUpdates=None,
            hint="Number of repeats (for each condition)")
        self.params['conditions']=Param(conditions, valType='str', updates=None, allowedUpdates=None,
            hint="A list of dictionaries describing the parameters in each condition")
        self.params['conditionsFile']=Param(conditionsFile, valType='str', updates=None, allowedUpdates=None,
            hint="Name of a file specifying the parameters for each condition (.csv, .xlsx, or .pkl). Browse to select a file. Right-click to preview file contents, or create a new file.")
        self.params['endPoints']=Param(endPoints, valType='num', updates=None, allowedUpdates=None,
            hint="The start and end of the loop (see flow timeline)")
        self.params['loopType']=Param(loopType, valType='str',
            allowedVals=self.getLoopTypes(),
                # should it be 'interleaved stairs' (to be consistent with stair and multistair handler)?
            hint="How should the next condition value(s) be chosen?")#NB staircase is added for the sake of the loop properties dialog
        #these two are really just for making the dialog easier (they won't be used to generate code)
        self.params['endPoints']=Param(endPoints,valType='num',
            hint='Where to loop from and to (see values currently shown in the flow view)')
        self.params['random seed']=Param(randomSeed, valType='code', updates=None, allowedUpdates=None,
            hint="To have a fixed random sequence provide an integer of your choosing here. Leave blank to have a new random sequence on each run of the experiment.")
    
    def getLoopTypes(self):
        loop_types = list(self.LOOP_TYPES)
        for flow_item in self.exp.flow:
            if isinstance(flow_item, list):
                for component in flow_item:
                    if hasattr(component, "get_loop_type"):
                        loop_types.append(component.get_loop_type())
        return loop_types
    
    def updateLoopTypes(self):
        loop_types = self.getLoopTypes()
        self.params['loopType'].allowedVals = loop_types
    
    def writeInitCode(self,buff):
        #no longer needed - initialise the trial handler just before it runs
        pass
    def writeLoopStartCode(self,buff):
        """Write the code to create and run a sequence of trials
        """
        ##first create the handler
        #init values
        inits=components.getInitVals(self.params)
        #import conditions from file
        if self.params['conditionsFile'].val in ['None',None,'none','']:
            condsStr="[None]"
        elif self.params['conditionsFile'].val[0] == '@':
            extension = os.path.splitext(self.params['conditionsFile'].val)[1].lower()
            condsStr="data.importConditionsFile(resources['%s'], '%s')[0]" % (self.params['conditionsFile'].val[1:], extension)
        else:
            condsStr="data.importConditions(%s)" % self.params['conditionsFile']
        #also a 'thisName' for use in "for thisTrial in trials:"
        self.thisName = self.exp.namespace.makeLoopIndex(self.params['name'].val)
        #write the code
        buff.writeIndentedLines("\n# set up handler to look after randomisation of conditions etc\n")
        buff.writeIndented("%(name)s = data.TrialHandler(nReps=%(nReps)s, method=%(loopType)s, \n" %(inits))
        buff.writeIndented("    extraInfo=expInfo, originPath=%s,\n" %repr(self.exp.expPath))
        buff.writeIndented("    trialList=%s,\n" %(condsStr))
        buff.writeIndented("    seed=%(random seed)s, name='%(name)s')\n" %(inits))
        buff.writeIndented("thisExp.addLoop(%(name)s)  # add the loop to the experiment\n" %self.params)
        buff.writeIndented("%s = %s.trialList[0]  # so we can initialise stimuli with some values\n" %(self.thisName, self.params['name']))
        #create additional names (e.g. rgb=thisTrial.rgb) if user doesn't mind cluttered namespace
        if not self.exp.prefsBuilder['unclutteredNamespace']:
            buff.writeIndented("# abbreviate parameter names if possible (e.g. rgb=%s.rgb)\n" %self.thisName)
            buff.writeIndented("if %s != None:\n" %self.thisName)
            buff.writeIndented(buff.oneIndent+"for paramName in %s.keys():\n" %self.thisName)
            buff.writeIndented(buff.oneIndent*2+"exec(paramName + '= %s.' + paramName)\n" %self.thisName)

        ##then run the trials
        #work out a name for e.g. thisTrial in trials:
        buff.writeIndented("\n")
        buff.writeIndented("for %s in %s:\n" %(self.thisName, self.params['name']))
        #fetch parameter info from conditions
        buff.setIndentLevel(1, relative=True)
        buff.writeIndented("currentLoop = %s\n" %(self.params['name']))
        #create additional names (e.g. rgb=thisTrial.rgb) if user doesn't mind cluttered namespace
        if not self.exp.prefsBuilder['unclutteredNamespace']:
            buff.writeIndented("# abbreviate parameter names if possible (e.g. rgb = %s.rgb)\n" %self.thisName)
            buff.writeIndented("if %s != None:\n" %self.thisName)
            buff.writeIndented(buff.oneIndent+"for paramName in %s.keys():\n" %self.thisName)
            buff.writeIndented(buff.oneIndent*2+"exec(paramName + '= %s.' + paramName)\n" %self.thisName)
    def writeLoopEndCode(self,buff):
        buff.writeIndentedLines("thisExp.nextEntry()\n\n")
        buff.setIndentLevel(-1, relative=True)
        buff.writeIndented("# completed %s repeats of '%s'\n" \
            %(self.params['nReps'], self.params['name']))
        buff.writeIndented("\n")

        #save data
        ##a string to show all the available variables (if the conditions isn't just None or [None])
        saveExcel=self.exp.settings.params['Save excel file'].val
        saveCSV = self.exp.settings.params['Save csv file'].val
        #get parameter names
        if saveExcel or saveCSV:
            buff.writeIndented("# get names of stimulus parameters\n" %self.params)
            buff.writeIndented("if %(name)s.trialList in ([], [None], None):  params = []\n" %self.params)
            buff.writeIndented("else:  params = %(name)s.trialList[0].keys()\n" %self.params)
        #write out each type of file
        if saveExcel or saveCSV:
            buff.writeIndented("# save data for this loop\n")
        if saveExcel:
            buff.writeIndented("%(name)s.saveAsExcel(filename + '.xlsx', sheetName='%(name)s',\n" %self.params)
            buff.writeIndented("    stimOut=params,\n")
            buff.writeIndented("    dataOut=['n','all_mean','all_std', 'all_raw'])\n")
        if saveCSV:
            buff.writeIndented("%(name)s.saveAsText(filename + '%(name)s.csv', delim=',',\n" %self.params)
            buff.writeIndented("    stimOut=params,\n")
            buff.writeIndented("    dataOut=['n','all_mean','all_std', 'all_raw'])\n")
    def getType(self):
        return 'TrialHandler'

class StairHandler:
    """A staircase experimental control object.
    """
    def __init__(self, exp, name, nReps='50', startVal='', nReversals='',
            nUp=1, nDown=3, minVal=0,maxVal=1,
            stepSizes='[4,4,2,2,1]', stepType='db', endPoints=[0,1]):
        """
        @param name: name of the loop e.g. trials
        @type name: string
        @param nReps: number of reps (for all conditions)
        @type nReps:int
        """
        self.type='StairHandler'
        self.exp=exp
        self.order=['name']#make name come first (others don't matter)
        self.params={}
        self.params['name']=Param(name, valType='code', hint="Name of this loop")
        self.params['nReps']=Param(nReps, valType='code',
            hint="(Minimum) number of trials in the staircase")
        self.params['start value']=Param(startVal, valType='code',
            hint="The initial value of the parameter")
        self.params['max value']=Param(maxVal, valType='code',
            hint="The maximum value the parameter can take")
        self.params['min value']=Param(minVal, valType='code',
            hint="The minimum value the parameter can take")
        self.params['step sizes']=Param(stepSizes, valType='code',
            hint="The size of the jump at each step (can change on each 'reversal')")
        self.params['step type']=Param(stepType, valType='str', allowedVals=['lin','log','db'],
            hint="The units of the step size (e.g. 'linear' will add/subtract that value each step, whereas 'log' will ad that many log units)")
        self.params['N up']=Param(nUp, valType='code',
            hint="The number of 'incorrect' answers before the value goes up")
        self.params['N down']=Param(nDown, valType='code',
            hint="The number of 'correct' answers before the value goes down")
        self.params['N reversals']=Param(nReversals, valType='code',
            hint="Minimum number of times the staircase must change direction before ending")
        #these two are really just for making the dialog easier (they won't be used to generate code)
        self.params['loopType']=Param('staircase', valType='str',
            allowedVals=['random','sequential','fullRandom','staircase','interleaved stairs'],
            hint="How should the next trial value(s) be chosen?")#NB this is added for the sake of the loop properties dialog
        self.params['endPoints']=Param(endPoints,valType='num',
            hint='Where to loop from and to (see values currently shown in the flow view)')
    def writeInitCode(self,buff):
        #not needed - initialise the staircase only when needed
        pass
    def writeLoopStartCode(self,buff):
        ##create the staircase
        #also a 'thisName' for use in "for thisTrial in trials:"
        self.thisName = self.exp.namespace.makeLoopIndex(self.params['name'].val)
        if self.params['N reversals'].val in ["", None, 'None']:
            self.params['N reversals'].val='0'
        #write the code
        buff.writeIndentedLines('\n#--------Prepare to start Staircase "%(name)s" --------\n' %self.params)
        buff.writeIndentedLines("# set up handler to look after next chosen value etc\n")
        buff.writeIndented("%(name)s = data.StairHandler(startVal=%(start value)s, extraInfo=expInfo,\n" %(self.params))
        buff.writeIndented("    stepSizes=%(step sizes)s, stepType=%(step type)s,\n" %self.params)
        buff.writeIndented("    nReversals=%(N reversals)s, nTrials=%(nReps)s, \n" %self.params)
        buff.writeIndented("    nUp=%(N up)s, nDown=%(N down)s,\n" %self.params)
        buff.writeIndented("    originPath=%s" %repr(self.exp.expPath))
        buff.write(", name='%(name)s')\n"%self.params)
        buff.writeIndented("thisExp.addLoop(%(name)s)  # add the loop to the experiment" %self.params)
        buff.writeIndented("level = %s = %s  # initialise some vals\n" %(self.thisName, self.params['start value']))
        ##then run the trials
        #work out a name for e.g. thisTrial in trials:
        buff.writeIndented("\n")
        buff.writeIndented("for %s in %s:\n" %(self.thisName, self.params['name']))
        buff.setIndentLevel(1, relative=True)
        buff.writeIndented("currentLoop = %s\n" %(self.params['name']))
        buff.writeIndented("level = %s\n" %(self.thisName))
    def writeLoopEndCode(self,buff):
        buff.writeIndentedLines("thisExp.nextEntry()\n\n")
        buff.setIndentLevel(-1, relative=True)
        buff.writeIndented("# staircase completed\n")
        buff.writeIndented("\n")
        #save data
        if self.exp.settings.params['Save excel file'].val:
            buff.writeIndented("%(name)s.saveAsExcel(filename + '.xlsx', sheetName='%(name)s')\n" %self.params)
        if self.exp.settings.params['Save csv file'].val:
            buff.writeIndented("%(name)s.saveAsText(filename + '%(name)s.csv', delim=',')\n" %self.params)
    def getType(self):
        return 'StairHandler'

class MultiStairHandler:
    """To handle multiple interleaved staircases
    """
    def __init__(self, exp, name, nReps='50', stairType='simple',
        switchStairs='random',
        conditions=[], conditionsFile='', endPoints=[0,1]):
        """
        @param name: name of the loop e.g. trials
        @type name: string
        @param nReps: number of reps (for all conditions)
        @type nReps:int
        """
        self.type='MultiStairHandler'
        self.exp=exp
        self.order=['name']#make name come first
        self.params={}
        self.params['name']=Param(name, valType='code', hint="Name of this loop")
        self.params['nReps']=Param(nReps, valType='code',
            hint="(Minimum) number of trials in *each* staircase")
        self.params['stairType']=Param(nReps, valType='str', allowedVals=['simple','QUEST'],
            hint="How to select the next staircase to run")
        self.params['switchMethod']=Param(nReps, valType='str', allowedVals=['random','sequential','fullRandom'],
            hint="How to select the next staircase to run")
        #these two are really just for making the dialog easier (they won't be used to generate code)
        self.params['loopType']=Param('staircase', valType='str',
        allowedVals=['random','sequential','fullRandom','staircase','interleaved stairs'],
            hint="How should the next trial value(s) be chosen?")#NB this is added for the sake of the loop properties dialog
        self.params['endPoints']=Param(endPoints,valType='num',
            hint='Where to loop from and to (see values currently shown in the flow view)')
        self.params['conditions']=Param(conditions, valType='str', updates=None, allowedUpdates=None,
            hint="A list of dictionaries describing the differences between each condition")
        self.params['conditionsFile']=Param(conditionsFile, valType='str', updates=None, allowedUpdates=None,
            hint="An xlsx or csv file specifying the parameters for each condition")
    def writeInitCode(self,buff):
        #also a 'thisName' for use in "for thisTrial in trials:"
        self.thisName = self.exp.namespace.makeLoopIndex(self.params['name'].val)
        if self.params['N reversals'].val in ["", None, 'None']:
            self.params['N reversals'].val='0'
        #write the code
        buff.writeIndentedLines("\n# set up handler to look after randomisation of trials etc\n")
        buff.writeIndentedLines("conditions = data.importConditions(%s)" %self.params['conditionsFile'])
        buff.writeIndented("%(name)s = data.MultiStairHandler(startVal=%(start value)s, extraInfo=expInfo,\n" %(self.params))
        buff.writeIndented("    nTrials=%(nReps)s,\n" %self.params)
        buff.writeIndented("    conditions=conditions,\n")
        buff.writeIndented("    originPath=%s" %repr(self.exp.expPath))
        buff.write(", name='%(name)s')\n"%self.params)
        buff.writeIndented("thisExp.addLoop(%(name)s)  # add the loop to the experiment\n" %self.params)
        buff.writeIndented("# initialise values for first condition\n" %repr(self.exp.expPath))
        buff.writeIndented("level = %s._nextIntensity  # initialise some vals\n" %(self.thisName))
        buff.writeIndented("condition = %s.currentStaircase.condition\n" %(self.thisName))
    def writeLoopStartCode(self,buff):
        #work out a name for e.g. thisTrial in trials:
        buff.writeIndented("\n")
        buff.writeIndented("for level, condition in %s:\n" %(self.thisName, self.params['name']))
        buff.setIndentLevel(1, relative=True)
        buff.writeIndented("currentLoop = %s\n" %(self.params['name']))
    def writeLoopEndCode(self,buff):
        buff.writeIndentedLines("thisExp.nextEntry()\n\n")
        buff.setIndentLevel(-1, relative=True)
        buff.writeIndented("# all staircases completed\n")
        buff.writeIndented("\n")
        #save data
        if self.exp.settings.params['Save excel file'].val:
            buff.writeIndented("%(name)s.saveAsExcel(filename + '.xlsx', sheetName='%(name)s')\n" %self.params)
        if self.exp.settings.params['Save csv file'].val:
            buff.writeIndented("%(name)s.saveAsText(filename + '%(name)s.csv', delim=',')\n" %self.params)
    def getType(self):
        return 'MultiStairHandler'

class LoopInitiator:
    """A simple class for inserting into the flow.
    This is created automatically when the loop is created"""
    def __init__(self, loop):
        self.loop=loop
        self.exp=loop.exp
        loop.initiator=self
    def writeInitCode(self,buff):
        self.loop.writeInitCode(buff)
    def writeMainCode(self,buff):
        self.loop.writeLoopStartCode(buff)
        self.exp.flow._loopList.append(self.loop)#we are now the inner-most loop
    def getType(self):
        return 'LoopInitiator'
    def writeExperimentEndCode(self,buff):#not needed
        pass
class LoopTerminator:
    """A simple class for inserting into the flow.
    This is created automatically when the loop is created"""
    def __init__(self, loop):
        self.loop=loop
        self.exp=loop.exp
        loop.terminator=self
    def writeInitCode(self,buff):
        pass
    def writeMainCode(self,buff):
        self.loop.writeLoopEndCode(buff)
        self.exp.flow._loopList.remove(self.loop)# _loopList[-1] will now be the inner-most loop
    def getType(self):
        return 'LoopTerminator'
    def writeExperimentEndCode(self,buff):#not needed
        pass
class Flow(list):
    """The flow of the experiment is a list of L{Routine}s, L{LoopInitiator}s and
    L{LoopTerminator}s, that will define the order in which events occur
    """
    def __init__(self, exp):
        list.__init__(self)
        self.exp=exp
        self._currentRoutine=None
        self._loopList=[]#will be used while we write the code
    def __repr__(self):
        return "psychopy.experiment.Flow(%s)" %(str(list(self)))
    def addLoop(self, loop, startPos, endPos):
        """Adds initiator and terminator objects for the loop
        into the Flow list"""
        self.insert(int(endPos), LoopTerminator(loop))
        self.insert(int(startPos), LoopInitiator(loop))
        self.exp.requirePsychopyLibs(['data'])#needed for TrialHandlers etc
    def addRoutine(self, newRoutine, pos):
        """Adds the routine to the Flow list"""
        self.insert(int(pos), newRoutine)
    def removeComponent(self,component,id=None):
        """Removes a Loop, LoopTerminator or Routine from the flow

        For a Loop (or initiator or terminator) to be deleted we can simply remove
        the object using normal list syntax. For a Routine there may be more than
        one instance in the Flow, so either choose which one by specifying the id, or all
        instances will be removed (suitable if the Routine has been deleted).
        """
        if component.getType() in ['LoopInitiator', 'LoopTerminator']:
            component=component.loop#and then continue to do the next
        if component.getType() in ['StairHandler', 'TrialHandler', 'MultiStairHandler']:
            #we need to remove the termination points that correspond to the loop
            toBeRemoved = []
            for comp in self: # cant safely change the contents of self when looping through self
                if comp.getType() in ['LoopInitiator','LoopTerminator']:
                    if comp.loop==component:
                        #self.remove(comp) --> skips over loop terminator if its an empty loop
                        toBeRemoved.append(comp)
            for comp in toBeRemoved:
                self.remove(comp)
        elif component.getType()=='Routine':
            if id==None:
                #a Routine may come up multiple times - remove them all
                #self.remove(component)#cant do this - two empty routines (with diff names) look the same to list comparison
                toBeRemoved = []
                for id, compInFlow in enumerate(self):
                    if hasattr(compInFlow, 'name') and component.name==compInFlow.name:
                        toBeRemoved.append(id)
                toBeRemoved.reverse()#need to delete from the end backwards or the order changes
                for id in toBeRemoved:
                    del self[id]
            else:
                del self[id]#just delete the single entry we were given (e.g. from right-click in GUI)

    def writeCode(self, script):
        #initialise
        # very few components need writeStartCode:
        for entry in self:  #NB each entry is a routine or LoopInitiator/Terminator
            self._currentRoutine=entry
            if hasattr(entry, 'writeStartCode'):
                entry.writeStartCode(script) # used by microphone comp to create a .wav directory once
        for entry in self: #NB each entry is a routine or LoopInitiator/Terminator
            self._currentRoutine=entry
            entry.writeInitCode(script)
        #create clocks (after initialising stimuli)
        script.writeIndentedLines("\n# Create some handy timers\n")
        script.writeIndented("globalClock = core.Clock()  # to track the time since experiment started\n")
        script.writeIndented("routineTimer = core.CountdownTimer()  # to track time remaining of each (non-slip) routine \n")
        #run-time code
        for entry in self:
            self._currentRoutine=entry
            entry.writeMainCode(script)
        #tear-down code (very few components need this)
        for entry in self:
            self._currentRoutine=entry
            entry.writeExperimentEndCode(script)

class Routine(list):
    """
    A Routine determines a single sequence of events, such
    as the presentation of trial. Multiple Routines might be
    used to comprise an Experiment (e.g. one for presenting
    instructions, one for trials, one for debriefing subjects).

    In practice a Routine is simply a python list of Components,
    each of which knows when it starts and stops.
    """
    def __init__(self, name, exp, components=[]):
        self.params={'name':name}
        self.name=name
        self.exp=exp
        self._clockName=None#this is used for script-writing e.g. "t=trialClock.GetTime()"
        self.type='Routine'
        list.__init__(self, components)
    def __repr__(self):
        return "psychopy.experiment.Routine(name='%s',exp=%s,components=%s)" %(self.name,self.exp,str(list(self)))
    def addComponent(self, component):
        """Add a component to the end of the routine"""
        self.append(component)
        namespace = self.exp.namespace
        component.params['name'].val = namespace.makeValid(component.params['name'].val)
        namespace.add(component.params['name'].val)
    def removeComponent(self,component):
        """Remove a component from the end of the routine"""
        self.remove(component)
    def writeStartCode(self,buff):
        # few components will have this
        for thisCompon in self:
            # check just in case; try to ensure backwards compatibility in _base,py
            if hasattr(thisCompon, 'writeStartCode'):
                thisCompon.writeStartCode(buff)
    def writeInitCode(self,buff):
        buff.writeIndented('\n')
        buff.writeIndented('# Initialize components for Routine "%s"\n' %(self.name))
        self._clockName = self.name+"Clock"
        buff.writeIndented('%s = core.Clock()\n' %(self._clockName))
        for thisCompon in self:
            thisCompon.writeInitCode(buff)

    def writeMainCode(self,buff):
        """This defines the code for the frames of a single routine
        """
        #create the frame loop for this routine
        buff.writeIndentedLines('\n#------Prepare to start Routine "%s"-------\n' %(self.name))

        buff.writeIndented('t = 0\n')
        buff.writeIndented('%s.reset()  # clock \n' %(self._clockName))
        buff.writeIndented('frameN = -1\n')
        #can we use non-slip timing?
        maxTime, useNonSlip = self.getMaxTime()
        if useNonSlip:
            buff.writeIndented('routineTimer.add(%f)\n' %(maxTime))

        buff.writeIndentedLines("# update component parameters for each repeat\n")
        #This is the beginning of the routine, before the loop starts
        for event in self:
            event.writeRoutineStartCode(buff)

        buff.writeIndented('# keep track of which components have finished\n')
        buff.writeIndented('%sComponents = []\n' %(self.name))
        for thisCompon in self:
            if thisCompon.params.has_key('startType'):
                buff.writeIndented('%sComponents.append(%s)\n' %(self.name, thisCompon.params['name']))
        buff.writeIndented("for thisComponent in %sComponents:\n"%(self.name))
        buff.writeIndented("    if hasattr(thisComponent, 'status'):\n")
        buff.writeIndented("        thisComponent.status = NOT_STARTED\n")

        buff.writeIndentedLines('\n#-------Start Routine "%s"-------\n' %(self.name))
        buff.writeIndented('continueRoutine = True\n')
        if useNonSlip:
            buff.writeIndented('while continueRoutine and routineTimer.getTime() > 0:\n')
        else:
            buff.writeIndented('while continueRoutine:\n')
        buff.setIndentLevel(1,True)

        #on each frame
        buff.writeIndented('# get current time\n')
        buff.writeIndented('t = %s.getTime()\n' %self._clockName)
        buff.writeIndented('frameN = frameN + 1  # number of completed frames (so 0 is the first frame)\n')

        #write the code for each component during frame
        buff.writeIndentedLines('# update/draw components on each frame\n')
        for event in self:
            event.writeFrameCode(buff)

        #are we done yet?
        buff.writeIndentedLines('\n# check if all components have finished\n')
        buff.writeIndentedLines('if not continueRoutine:  # a component has requested that we end\n')
        buff.writeIndentedLines('    routineTimer.reset()  # this is the new t0 for non-slip Routines\n')
        buff.writeIndentedLines('    break\n')
        buff.writeIndentedLines('continueRoutine = False  # will revert to True if at least one component still running\n')
        buff.writeIndentedLines('for thisComponent in %sComponents:\n' %self.name)
        buff.writeIndentedLines('    if hasattr(thisComponent, "status") and thisComponent.status != FINISHED:\n')
        buff.writeIndentedLines('        continueRoutine = True\n')
        buff.writeIndentedLines('        break  # at least one component has not yet finished\n')

        #allow subject to quit via Esc key?
        if self.exp.settings.params['Enable Escape'].val:
            buff.writeIndentedLines('\n# check for quit (the [Esc] key)')
            buff.writeIndentedLines('if event.getKeys(["escape"]):\n')
            buff.writeIndentedLines('    core.quit()\n')
        #update screen
        buff.writeIndentedLines('\n# refresh the screen\n')
        buff.writeIndented("if continueRoutine:  # don't flip if this routine is over or we'll get a blank screen\n")
        buff.writeIndented('    win.flip()\n')

        #that's done decrement indent to end loop
        buff.setIndentLevel(-1,True)

        #write the code for each component for the end of the routine
        buff.writeIndented('\n')
        buff.writeIndented('#-------Ending Routine "%s"-------\n' %(self.name))
        buff.writeIndentedLines('for thisComponent in %sComponents:\n' %self.name)
        buff.writeIndentedLines('    if hasattr(thisComponent, "setAutoDraw"):\n        thisComponent.setAutoDraw(False)\n')
        for event in self:
            event.writeRoutineEndCode(buff)

    def writeExperimentEndCode(self,buff):
        """This defines the code for the frames of a single routine
        """
        #This is the beginning of the routine, before the loop starts
        for component in self:
            component.writeExperimentEndCode(buff)
    def getType(self):
        return 'Routine'
    def getComponentFromName(self, name):
        for comp in self:
            if comp.params['name']==name:
                return comp
        return None
    def getMaxTime(self):
        """What the last (predetermined) stimulus time to be presented. If
        there are no components or they have code-based times then will default
        to 10secs
        """
        maxTime=0
        nonSlipSafe = True # if possible
        for n, component in enumerate(self):
            if component.params.has_key('startType'):
                start, duration, nonSlip = component.getStartAndDuration()
                if not nonSlip:
                    nonSlipSafe=False
                if duration==FOREVER:
                    # only the *start* of an unlimited event should contribute to maxTime
                    duration = 1 # plus some minimal duration so it's visible
                #now see if we have a end t value that beats the previous max
                try:
                    thisT=start+duration#will fail if either value is not defined
                except:
                    thisT=0
                maxTime=max(maxTime,thisT)
        if maxTime==0:#if there are no components
            maxTime=10
            nonSlipSafe=False
        return maxTime, nonSlipSafe


class ExpFile(list):
    """An ExpFile is similar to a Routine except that it generates its code
    from the Flow of a separate, complete psyexp file.
    """
    def __init__(self, name, exp, filename=''):
        self.params={'name':name}
        self.name=name
        self.exp=exp #the exp we belong to
        self.expObject = None #the experiment we represent on disk (see self.loadExp)
        self.filename-filename
        self._clockName=None#this is used for script-writing e.g. "t=trialClock.GetTime()"
        self.type='ExpFile'
        list.__init__(self, components)
    def __repr__(self):
        return "psychopy.experiment.ExpFile(name='%s',exp=%s,filename='%s')" %(self.name, self.exp, self.filename)
    def writeStartCode(self,buff):
        #tell each object on our flow to write its start code
        for entry in self.flow:  #NB each entry is a routine or LoopInitiator/Terminator
            self._currentRoutine=entry
            if hasattr(entry, 'writeStartCode'):
                entry.writeStartCode(script) # used by microphone comp to create a .wav directory once
    def loadExp(self):
        #fetch the file
        self.expObject = Experiment()
        self.expObject.loadFromXML(sel.filename)
        self.flow = self.expObject.flow #extract the flow, which is the key part for us
    def writeInitCode(self,buff):
        #tell each object on our flow to write its init code
        for entry in self.flow: #NB each entry is a routine or LoopInitiator/Terminator
            self._currentRoutine=entry
            entry.writeInitCode(script)
    def writeMainCode(self,buff):
        """This defines the code for the frames of a single routine
        """
        #tell each object on our flow to write its run code
        for entry in self.flow:
            self._currentRoutine=entry
            entry.writeMainCode(script)
    def writeExperimentEndCode(self,buff):
        """This defines the code for the frames of a single routine
        """
        for entry in self.flow:
            self._currentRoutine=entry
            entry.writeExperimentEndCode(script)
    def getType(self):
        return 'ExpFile'
    def getMaxTime(self):
        """What the last (predetermined) stimulus time to be presented. If
        there are no components or they have code-based times then will default
        to 10secs
        """
        #todo

class NameSpace():
    """class for managing variable names in builder-constructed experiments.

    The aim is to help detect and avoid name-space collisions from user-entered variable names.
    Track four groups of variables:
        numpy =    part of numpy or numpy.random (maybe its ok for a user to redefine these?)
        psychopy = part of psychopy, such as event or data; include os here
        builder =  used internally by the builder when constructing an experiment
        user =     used 'externally' by a user when programming an experiment
    Some vars, like core, are part of both psychopy and numpy, so the order of operations can matter

    Notes for development:
    are these all of the ways to get into the namespace?
    - import statements at top of file: numpy, psychopy, os, etc
    - a handful of things that always spring up automatically, like t and win
    - routines: user-entered var name = routine['name'].val, plus sundry helper vars, like theseKeys
    - flow elements: user-entered = flowElement['name'].val
    - routine & flow from either GUI or .psyexp file
    - each routine and flow element potentially has a ._clockName,
        loops have thisName, albeit thisNam (missing end character)
    - column headers in condition files
    - abbreviating parameter names (e.g. rgb=thisTrial.rgb)

    TO DO (throughout app):
        conditions on import
        how to rename routines? seems like: make a contextual menu with 'remove', which calls DlgRoutineProperties
        staircase resists being reclassified as trialhandler

    :Author:
        2011 Jeremy Gray
    """
    def __init__(self, exp):
        """Set-up an experiment's namespace: reserved words and user space"""
        self.exp = exp
        #deepcopy fails if you pre-compile regular expressions and stash here

        self.numpy = _numpy_imports + _numpy_random_imports + ['np']
        self.keywords = ['and', 'del', 'from', 'not', 'while', 'as', 'elif',
            'with', 'assert', 'else', 'if', 'pass', 'yield', 'break', 'except',
            'import', 'print', 'class', 'exec', 'in', 'raise', 'continue', 'or',
            'finally', 'is', 'return', 'def', 'for', 'lambda', 'try', 'global',
            'abs', 'all', 'any', 'apply', 'basestring', 'bin', 'bool', 'buffer',
            'bytearray', 'bytes', 'callable', 'chr', 'classmethod', 'cmp',
            'compile', 'complex', 'copyright', 'credits', 'delattr', 'dict',
            'divmod', 'enumerate', 'eval', 'execfile', 'exit', 'file', 'filter',
            'float', 'format', 'frozenset', 'getattr', 'globals', 'hasattr',
            'help', 'hex', 'id', 'input', 'int', 'intern', 'isinstance', 'hash',
            'iter', 'len', 'license', 'list', 'locals', 'long', 'map', 'max',
            'min', 'next', 'object', 'oct', 'open', 'ord', 'pow', 'print', 'dir',
            'quit', 'range', 'raw_input', 'reduce', 'reload', 'repr', 'reversed',
            'set', 'setattr', 'slice', 'sorted', 'staticmethod', 'str', 'sum',
            'super', 'tuple', 'type', 'unichr', 'unicode', 'vars', 'xrange',
            'clear', 'copy', 'fromkeys', 'get', 'has_key', 'items', 'iteritems',
            'iterkeys', 'round', 'memoryview', 'issubclass', 'property', 'zip',
            'itervalues', 'keys', 'pop', 'popitem', 'setdefault', 'update',
            'values', 'viewitems', 'viewkeys', 'viewvalues', 'coerce',
             '__builtins__', '__doc__', '__file__', '__name__', '__package__']
        # these are based on a partial test, known to be incomplete:
        self.psychopy = ['psychopy', 'os', 'core', 'data', 'visual', 'event',
            'gui', 'sound', 'misc', 'logging', 'microphone',
            'NOT_STARTED', 'STARTED', 'FINISHED', 'PAUSED', 'STOPPED',
            'PLAYING', 'FOREVER', 'PSYCHOPY_USERAGENT']
        self.builder = ['KeyResponse', 'key_resp', 'buttons', 'continueRoutine',
            'expInfo', 'expName', 'thisExp', 'filename', 'logFile', 'paramName',
            't', 'frameN', 'currentLoop', 'dlg',
            'globalClock', 'routineTimer',
            'theseKeys', 'win', 'x', 'y', 'level', 'component', 'thisComponent']
        # user-entered, from Builder dialog or conditions file:
        self.user = []

    def __str__(self, numpy_count_only=True):
        vars = self.user + self.builder + self.psychopy
        if numpy_count_only:
            return "%s + [%d numpy]" % (str(vars), len(self.numpy))
        else:
            return str(vars + self.numpy)

    def getDerived(self, basename):
        """ buggy
        idea: return variations on name, based on its type, to flag name that will come to exist at run-time;
        more specific than is_possibly-derivable()
        if basename is a routine, return continueBasename and basenameClock,
        if basename is a loop, return makeLoopIndex(name)
        """
        derived_names = []
        for flowElement in self.exp.flow:
            if flowElement.getType() in ['LoopInitiator','LoopTerminator']:
                flowElement=flowElement.loop  # we want the loop itself
                # basename can be <type 'instance'>
                derived_names += [self.makeLoopIndex(basename)]
            if basename == str(flowElement.params['name']) and basename+'Clock' not in derived_names:
                derived_names += [basename+'Clock', 'continue'+basename.capitalize()]
        # other derived_names?
        #
        return derived_names

    def getCollisions(self):
        """return None, or a list of names in .user that are also in one of the other spaces"""
        duplicates = list(set(self.user).intersection(set(self.builder + self.psychopy + self.numpy)))
        su = sorted(self.user)
        duplicates += [var for i,var in enumerate(su) if i<len(su)-1 and su[i+1] == var]
        if duplicates != []:
            return duplicates
        return None

    def isValid(self, name):
        """var-name compatible? return True if string name is alphanumeric + underscore only, with non-digit first"""
        return bool(_valid_var_re.match(name))
    def isPossiblyDerivable(self, name):
        """catch all possible derived-names, regardless of whether currently"""
        derivable = (name.startswith('this') or
                     name.startswith('these') or
                     name.startswith('continue') or
                     name.endswith('Clock') or
                     name.lower().find('component') > -1)
        if derivable:
            return " safer to avoid this, these, continue, Clock, or component in name"
        return None
    def exists(self, name):
        """returns None, or a message indicating where the name is in use.
        cannot guarantee that a name will be conflict-free.
        does not check whether the string is a valid variable name.

        >>> exists('t')
        Builder variable
        """
        try: name = str(name) # convert from unicode if possible
        except: pass

        # check getDerived:

        # check in this order:
        if name in self.user: return "one of your Components, Routines, or condition parameters"
        if name in self.builder: return "Builder variable"
        if name in self.psychopy: return "Psychopy module"
        if name in self.numpy: return "numpy function"
        if name in self.keywords: return "python keyword"

        return # None, meaning does not exist already

    def add(self, name, sublist='default'):
        """add name to namespace by appending a name or list of names to a sublist, eg, self.user"""
        if name is None: return
        if sublist == 'default': sublist = self.user
        if type(name) != list:
            sublist.append(name)
        else:
            sublist += name

    def remove(self, name, sublist='default'):
        """remove name from the specified sublist (and hence from the name-space), eg, self.user"""
        if name is None: return
        if sublist == 'default': sublist = self.user
        if type(name) != list:
            name = [name]
        for n in list(name):
            if n in sublist:
                del sublist[sublist.index(n)]

    def makeValid(self, name, prefix='var', add_to_space=None):
        """given a string, return a valid and unique variable name.
        replace bad characters with underscore, add an integer suffix until its unique

        >>> makeValid('t')
        't_1'
        >>> makeValid('Z Z Z')
        'Z_Z_Z'
        >>> makeValid('a')
        'a'
        >>> makeValid('a')
        'a_1'
        >>> makeValid('a')
        'a_2'
        >>> makeValid('123')
        'var_123'
        """

        # make it legal:
        try: name = str(name) # convert from unicode, flag as uni if can't convert
        except: prefix = 'uni'
        if not name: name = prefix+'_1'
        if name[0].isdigit():
            name = prefix+'_' + name
        name = _nonalphanumeric_re.sub('_', name) # replace all bad chars with _

        # try to make it unique; success depends on accuracy of self.exists():
        i = 2
        if self.exists(name) and name.find('_') > -1: # maybe it already has _\d+? if so, increment from there
            basename, count = name.rsplit('_', 1)
            try:
                i = int(count)
                name = basename
            except:
                pass
        name_orig = name + '_'
        while self.exists(name): # brute-force a unique name
            name = name_orig + str(i)
            i += 1
        if add_to_space:
            self.add(name, add_to_space)
        return name

    def makeLoopIndex(self, name):
        """return a valid, readable loop-index name: 'this' + (plural->singular).capitalize() [+ (_\d+)]"""
        try: new_name = str(name)
        except: new_name = name
        prefix = 'this'
        irregular = {'stimuli': 'stimulus', 'mice': 'mouse', 'people': 'person'}
        for plural, singular in irregular.items():
            nn = re.compile(plural, re.IGNORECASE)
            new_name = nn.sub(singular, new_name)
        if new_name.endswith('s') and not new_name.lower() in irregular.values():
            new_name = new_name[:-1] # trim last 's'
        else: # might end in s_2, so delete that s; leave S
            match = re.match(r"^(.*)s(_\d+)$", new_name)
            if match: new_name = match.group(1) + match.group(2)
        new_name = prefix + new_name[0].capitalize() + new_name[1:] # retain CamelCase
        new_name = self.makeValid(new_name)
        return new_name

def _XMLremoveWhitespaceNodes(parent):
    """Remove all text nodes from an xml document (likely to be whitespace)
    """
    for child in list(parent.childNodes):
        if child.nodeType==node.TEXT_NODE and node.data.strip()=='':
            parent.removeChild(child)
        else:
            removeWhitespaceNodes(child)<|MERGE_RESOLUTION|>--- conflicted
+++ resolved
@@ -1,15 +1,11 @@
 # Part of the PsychoPy library
-# Copyright (C) 2012 Jonathan Peirce
+# Copyright (C) 2013 Jonathan Peirce
 # Distributed under the terms of the GNU General Public License (GPL).
 
 import StringIO, sys, codecs
 #from components import *#getComponents('') and getAllComponents([])
-<<<<<<< HEAD
-from psychopy import data, preferences, __version__, logging
-=======
 import psychopy
 from psychopy import data, __version__, logging
->>>>>>> d04f1fea
 from psychopy.constants import *
 from lxml import etree
 import numpy, numpy.random # want to query their name-spaces
@@ -98,11 +94,7 @@
         self.prefsBuilder=prefs.builder
         self.prefsPaths=prefs.paths
         #this can be checked by the builder that this is an experiment and a compatible version
-<<<<<<< HEAD
-        self.psychopyVersion=psychopy.__version__
-=======
         self.psychopyVersion=psychopy.__version__ #imported from components
->>>>>>> d04f1fea
         self.psychopyLibs=['visual','core','data','event','logging']
         self.settings=components.getAllComponents()['SettingsComponent'](parentName='', exp=self)
         self.resourcePool=components.getAllComponents()['ResourcePoolComponent'](parentName='', exp=self)
@@ -373,11 +365,7 @@
             for componentNode in routineNode:
                 componentType=componentNode.tag
                 #create an actual component of that type
-<<<<<<< HEAD
-                component=components.getAllComponents()[componentType](\
-=======
                 component=components.getAllComponents(self.prefsBuilder['componentsFolders'])[componentType](\
->>>>>>> d04f1fea
                     name=componentNode.get('name'),
                     parentName=routineNode.get('name'), exp=self)
                 # check for components that were absent in older versions of the builder and change the default behavior (currently only the new behavior of choices for RatingScale, HS, November 2012)
