#!/usr/bin/env python
# -*- coding: utf-8 -*-

# Part of the PsychoPy library
# Copyright (C) 2018 Jonathan Peirce
# Distributed under the terms of the GNU General Public License (GPL).

from __future__ import absolute_import, print_function

import os
import wx

from ._base import PavloviaMiniBrowser, PavloviaCommitDialog
from psychopy.projects import pavlovia  # NB pavlovia will set gitpython path
from psychopy.localization import _translate

try:
    import wx.adv as wxhl  # in wx 4
except ImportError:
    wxhl = wx  # in wx 3.0.2

if pavlovia.haveGit:
    import git


def setLocalPath(parent, project=None, path=""):
    """Open a DirDialog and set the project local folder to that specified

    Returns
    ----------

    None for no change and newPath if this has changed from previous
    """
    if path:
        origPath = path
    elif project and 'localRoot' in project:
        origPath = project.localRoot
    else:
        origPath = ""
    # create the dialog
    dlg = wx.DirDialog(parent,
                       defaultPath=origPath,
                       message=_translate("Choose/create the root location for the synced project"))
    if dlg.ShowModal() == wx.ID_OK:
        newPath = dlg.GetPath()
        if os.path.isfile(newPath):
            newPath = os.path.split(newPath)[0]
        if newPath != origPath:
            if project:
                project.localRoot = newPath
        return newPath


def logInPavlovia(parent, event=None):
    """Opens the built-in browser dialog to login to pavlovia

    Returns
    -------
    None (user closed window without logging on) or a gitlab.User object
    """
    # check known users list
    dlg = PavloviaMiniBrowser(parent=parent, loginOnly=True)
    dlg.ShowModal()  # with loginOnly=True this will EndModal once logged in
    if dlg.tokenInfo:
        token = dlg.tokenInfo['token']
        pavlovia.login(token, rememberMe=True)  # log in to the current pavlovia session
        return pavlovia.getCurrentSession().user


def logOutPavlovia(parent, event=None):
    """Opens the built-in browser dialog to login to pavlovia

    Returns
    -------
    None (user closed window without logging on) or a gitlab.User object
    """
    # also log out of gitlab session in python
    pavlovia.logout()
    # create minibrowser so we can logout of the session
    dlg = PavloviaMiniBrowser(parent=parent, logoutOnly=True)
    dlg.logout()
    dlg.Destroy()


def showCommitDialog(parent, project, initMsg="", infoStream=None):
    """Brings up a commit dialog (if there is anything to commit

    Returns
    -------
    0 nothing to commit
    1 successful commit
    -1 user cancelled
    """
    changeDict, changeList = project.getChanges()
    # if changeList is empty then nothing to do
    if not changeList:
        return 0

    changeInfo = "Changes to commit:\n"
    for categ in ['untracked', 'changed', 'deleted', 'renamed']:
        changes = changeDict[categ]
        if categ == 'untracked':
            categ = 'New'
        if changes:
            changeInfo += "\t{}: {} files\n".format(categ.title(), len(changes))
    
    dlg = PavloviaCommitDialog(parent, id=wx.ID_ANY, title="Committing changes", changeInfo=changeInfo)

    retVal = dlg.ShowCommitDlg()
    commitMsg = dlg.getCommitMsg()
    dlg.Destroy()

    if retVal == wx.ID_CANCEL:
        return -1

<<<<<<< HEAD
    project.stageFiles(changeList)  # NB not needed in dulwich
=======
    commitMsg = commitTitleCtrl.GetValue()
    if commitDescrCtrl.GetValue():
        commitMsg += "\n\n" + commitDescrCtrl.GetValue()
    project.stageFiles(changeList, infoStream=infoStream)  # NB not needed in dulwich
>>>>>>> 3e659ca6
    project.commit(commitMsg)
    return 1

def noGitWarning(parent):
    """Raise a simpler warning dialog that the user needs to install git first"""
    dlg = wx.Dialog(parent=parent, style=wx.ICON_ERROR | wx.OK | wx.STAY_ON_TOP)

    errorBitmap = wx.ArtProvider.GetBitmap(wx.ART_ERROR, wx.ART_MESSAGE_BOX)
    errorBitmapCtrl = wx.StaticBitmap(dlg, -1)
    errorBitmapCtrl.SetBitmap(errorBitmap)

    msg = wx.StaticText(dlg, label=_translate(
            "You need to install git to use Pavlovia projects"))
    link = wxhl.HyperlinkCtrl(dlg, url="https://git-scm.com/")
    OK = wx.Button(dlg, wx.ID_OK, label="OK")
    msgsSizer = wx.BoxSizer(wx.VERTICAL)
    msgsSizer.Add(msg, 1, flag=wx.ALIGN_RIGHT | wx.ALL | wx.EXPAND, border=5)
    msgsSizer.Add(link, 1, flag=wx.ALIGN_RIGHT | wx.ALL | wx.EXPAND, border=5)
    msgsAndIcon = wx.BoxSizer(wx.HORIZONTAL)
    msgsAndIcon.Add(errorBitmapCtrl, 0, flag=wx.ALIGN_RIGHT | wx.ALL, border=5)
    msgsAndIcon.Add(msgsSizer, 1, flag=wx.ALIGN_RIGHT | wx.ALL | wx.EXPAND,
                    border=5)
    mainSizer = wx.BoxSizer(wx.VERTICAL)
    mainSizer.Add(msgsAndIcon, 0, flag=wx.ALIGN_RIGHT | wx.ALL, border=5)
    mainSizer.Add(OK, 0, flag=wx.ALIGN_RIGHT | wx.ALL, border=5)

    dlg.SetSizerAndFit(mainSizer)
    dlg.Layout()
    dlg.ShowModal()<|MERGE_RESOLUTION|>--- conflicted
+++ resolved
@@ -38,9 +38,11 @@
     else:
         origPath = ""
     # create the dialog
-    dlg = wx.DirDialog(parent,
-                       defaultPath=origPath,
-                       message=_translate("Choose/create the root location for the synced project"))
+    dlg = wx.DirDialog(
+            parent,
+            defaultPath=origPath,
+            message=_translate(
+                    "Choose/create the root location for the synced project"))
     if dlg.ShowModal() == wx.ID_OK:
         newPath = dlg.GetPath()
         if os.path.isfile(newPath):
@@ -113,14 +115,7 @@
     if retVal == wx.ID_CANCEL:
         return -1
 
-<<<<<<< HEAD
     project.stageFiles(changeList)  # NB not needed in dulwich
-=======
-    commitMsg = commitTitleCtrl.GetValue()
-    if commitDescrCtrl.GetValue():
-        commitMsg += "\n\n" + commitDescrCtrl.GetValue()
-    project.stageFiles(changeList, infoStream=infoStream)  # NB not needed in dulwich
->>>>>>> 3e659ca6
     project.commit(commitMsg)
     return 1
 
