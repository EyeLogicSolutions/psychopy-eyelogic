#!/usr/bin/env python
# -*- coding: utf-8 -*-

# Part of the PsychoPy library
# Copyright (C) 2018 Jonathan Peirce
# Distributed under the terms of the GNU General Public License (GPL).
import time
import os
import traceback

from .functions import setLocalPath, showCommitDialog, logInPavlovia
from psychopy.localization import _translate
from psychopy.projects import pavlovia
from psychopy import logging

from psychopy.app.pavlovia_ui import sync

import wx
from wx.lib import scrolledpanel as scrlpanel

try:
    import wx.lib.agw.hyperlink as wxhl  # 4.0+
except ImportError:
    import wx.lib.hyperlink as wxhl  # <3.0.2


class ProjectEditor(wx.Dialog):
    def __init__(self, parent=None, id=wx.ID_ANY, project=None, localRoot="",
                 *args, **kwargs):

        wx.Dialog.__init__(self, parent, id,
                           *args, **kwargs)
        panel = wx.Panel(self, wx.ID_ANY, style=wx.TAB_TRAVERSAL)
        # when a project is successfully created these will be populated
        if hasattr(parent, 'filename'):
            self.filename = parent.filename
        else:
            self.filename = None
        self.project = project  # type: PavloviaProject
        self.projInfo = None
        self.parent = parent

        if project:
            # edit existing project
            self.isNew = False
            if project.localRoot and not localRoot:
                localRoot = project.localRoot
        else:
            self.isNew = True

        # create the controls
        nameLabel = wx.StaticText(panel, -1, _translate("Name:"))
        self.nameBox = wx.TextCtrl(panel, -1, size=(400, -1))
        # Path can contain only letters, digits, '_', '-' and '.'.
        # Cannot start with '-', end in '.git' or end in '.atom']
        pavSession = pavlovia.getCurrentSession()

        try:
            username = pavSession.user.username
        except AttributeError as e:
            raise pavlovia.NoUserError("{}: Tried to create project with no user logged in.".format(e))

        gpChoices = [username]
        gpChoices.extend(pavSession.listUserGroups())
        groupLabel = wx.StaticText(panel, -1, _translate("Group/owner:"))
        self.groupBox = wx.Choice(panel, -1, size=(400, -1),
                                  choices=gpChoices)

        descrLabel = wx.StaticText(panel, -1, _translate("Description:"))
        self.descrBox = wx.TextCtrl(panel, -1, size=(400, 200),
                                    style=wx.TE_MULTILINE | wx.SUNKEN_BORDER)

        localLabel = wx.StaticText(panel, -1, _translate("Local folder:"))
        self.localBox = wx.TextCtrl(panel, -1, size=(400, -1),
                                    value=localRoot)
        self.btnLocalBrowse = wx.Button(panel, wx.ID_ANY, _translate("Browse..."))
        self.btnLocalBrowse.Bind(wx.EVT_BUTTON, self.onBrowseLocal)
        localPathSizer = wx.BoxSizer(wx.HORIZONTAL)
        localPathSizer.Add(self.localBox)
        localPathSizer.Add(self.btnLocalBrowse)

        tagsLabel = wx.StaticText(panel, -1,
                                  _translate("Tags (comma separated):"))
        self.tagsBox = wx.TextCtrl(panel, -1, size=(400, 100),
                                   value="PsychoPy, Builder, Coder",
                                   style=wx.TE_MULTILINE | wx.SUNKEN_BORDER)
        publicLabel = wx.StaticText(panel, -1, _translate("Public:"))
        self.publicBox = wx.CheckBox(panel, -1)

        # buttons
        if self.isNew:
            buttonMsg = _translate("Create project on Pavlovia")
        else:
            buttonMsg = _translate("Submit changes to Pavlovia")
        updateBtn = wx.Button(panel, -1, buttonMsg)
        updateBtn.Bind(wx.EVT_BUTTON, self.submitChanges)
        cancelBtn = wx.Button(panel, -1, _translate("Cancel"))
        cancelBtn.Bind(wx.EVT_BUTTON, self.onCancel)
        btnSizer = wx.BoxSizer(wx.HORIZONTAL)
        btnSizer.AddMany([updateBtn, cancelBtn])

        # do layout
        fieldsSizer = wx.FlexGridSizer(cols=2, rows=6, vgap=5, hgap=5)
        fieldsSizer.AddMany([(nameLabel, 0, wx.ALIGN_RIGHT), self.nameBox,
                             (groupLabel, 0, wx.ALIGN_RIGHT), self.groupBox,
                             (localLabel, 0, wx.ALIGN_RIGHT), localPathSizer,
                             (descrLabel, 0, wx.ALIGN_RIGHT), self.descrBox,
                             (tagsLabel, 0, wx.ALIGN_RIGHT), self.tagsBox,
                             (publicLabel, 0, wx.ALIGN_RIGHT), self.publicBox])

        border = wx.BoxSizer(wx.VERTICAL)
        border.Add(fieldsSizer, 0, wx.ALL, 5)
        border.Add(btnSizer, 0, wx.ALIGN_RIGHT | wx.ALL, 5)
        panel.SetSizerAndFit(border)
        self.Fit()

    def onCancel(self, evt=None):
        self.EndModal(wx.ID_CANCEL)

    def submitChanges(self, evt=None):
        session = pavlovia.getCurrentSession()
        if not session.user:
            user = logInPavlovia(parent=self.parent)
        if not session.user:
            return
        # get current values
        name = self.nameBox.GetValue()
        namespace = self.groupBox.GetStringSelection()
        descr = self.descrBox.GetValue()
        visibility = self.publicBox.GetValue()
        # tags need splitting and then
        tagsList = self.tagsBox.GetValue().split(',')
        tags = [thisTag.strip() for thisTag in tagsList]
        localRoot = self.localBox.GetValue()
        if not localRoot:
            localRoot = setLocalPath(self.parent, project=None, path="")

        # then create/update
        if self.isNew:
            project = session.createProject(name=name,
                                            description=descr,
                                            tags=tags,
                                            visibility=visibility,
                                            localRoot=localRoot,
                                            namespace=namespace)
            self.project = project
            self.project._newRemote = True
        else:  # we're changing metadata of an existing project. Don't sync
            self.project.pavlovia.name = name
            self.project.pavlovia.description = descr
            self.project.tags = tags
            self.project.visibility = visibility
            self.project.localRoot = localRoot
            self.project.save()  # pushes changed metadata to gitlab
            self.project._newRemote = False

        self.EndModal(wx.ID_OK)
        pavlovia.knownProjects.save()
        self.project.getRepo(forceRefresh=True)
        self.parent.project = self.project

    def onBrowseLocal(self, evt=None):
        newPath = setLocalPath(self, path=self.filename)
        if newPath:
            self.localBox.SetLabel(newPath)
            self.Layout()
            if self.project:
                self.project.localRoot = newPath
        self.Raise()


class DetailsPanel(scrlpanel.ScrolledPanel):

    def __init__(self, parent, noTitle=False,
                 style=wx.VSCROLL | wx.NO_BORDER):
        scrlpanel.ScrolledPanel.__init__(self, parent, -1, style=style)
        self.parent = parent
        self.project = {}  # type: PavloviaProject
        self.noTitle = noTitle
        self.localFolder = ''

        # self.syncPanel = SyncStatusPanel(parent=self, id=wx.ID_ANY)
        # self.syncPanel.Hide()

        if not noTitle:
            self.title = wx.StaticText(parent=self, id=-1,
                                       label="", style=wx.ALIGN_CENTER)
            font = wx.Font(18, wx.DECORATIVE, wx.NORMAL, wx.BOLD)
            self.title.SetFont(font)

        # if we've synced before we should know the local location
        self.localFolderCtrl = wx.StaticText(
            parent=self, id=wx.ID_ANY,
            label=_translate("Local root: "))
        self.browseLocalBtn = wx.Button(parent=self, id=wx.ID_ANY,
                                        label=_translate("Browse..."))
        self.browseLocalBtn.Bind(wx.EVT_BUTTON, self.onBrowseLocalFolder)

        # remote attributes
        self.url = wxhl.HyperLinkCtrl(parent=self, id=-1,
                                      label="https://pavlovia.org",
                                      URL="https://pavlovia.org",
                                      )
        self.description = wx.StaticText(parent=self, id=-1,
                                         label=_translate(
                                             "Select a project for details"))
        self.tags = wx.StaticText(parent=self, id=-1,
                                  label="")
        self.visibility = wx.StaticText(parent=self, id=-1,
                                        label="")

        self.syncButton = wx.Button(self, -1, _translate("Sync..."))
        self.syncButton.Enable(False)
        self.syncButton.Bind(wx.EVT_BUTTON, self.onSyncButton)

        # layout
        # sizers: on the right we have detail
        self.sizer = wx.BoxSizer(wx.VERTICAL)
        self.sizer.Add(wx.StaticText(self, -1, _translate("Project Info")),
                       flag=wx.ALL,
                       border=5)
        if not noTitle:
            self.sizer.Add(self.title, border=5,
                           flag=wx.ALL | wx.ALIGN_CENTER)
        self.sizer.Add(self.url, border=5,
                       flag=wx.ALL | wx.CENTER)
        self.sizer.Add(self.localFolderCtrl, border=5,
                             flag=wx.ALL | wx.EXPAND),
        self.sizer.Add(self.browseLocalBtn, border=5,
                             flag=wx.ALL | wx.LEFT)
        self.sizer.Add(self.tags, border=5, flag=wx.ALL | wx.EXPAND)
        self.sizer.Add(self.visibility, border=5, flag=wx.ALL | wx.EXPAND)
        self.sizer.Add(wx.StaticLine(self, -1, style=wx.LI_HORIZONTAL),
                       flag=wx.ALL | wx.EXPAND)
        self.sizer.Add(self.description, border=10, flag=wx.ALL | wx.EXPAND)

        self.sizer.Add(wx.StaticLine(self, -1, style=wx.LI_HORIZONTAL),
                       flag=wx.ALL | wx.EXPAND)
        self.sizer.Add(self.syncButton,
                       flag=wx.ALL | wx.RIGHT, border=5)

        self.SetSizer(self.sizer)
        self.SetupScrolling()
        self.Layout()
        self.Bind(wx.EVT_SIZE, self.onResize)

    def setProject(self, project, localRoot=''):
        if not isinstance(project, pavlovia.PavloviaProject):
            project = pavlovia.getCurrentSession().getProject(project)
        if project is None:
            return  # we're done
        self.project = project

        if not self.noTitle:
            # use the id (namespace/name) but give space around /
            self.title.SetLabel(project.id.replace("/", " / "))

        # url
        self.url.SetLabel(self.project.web_url)
        self.url.SetURL(self.project.web_url)

        # public / private
        if hasattr(project.attributes, 'description') and project.attributes['description']:
            self.description.SetLabel(project.attributes['description'])
        else:
            self.description.SetLabel('')
        if not hasattr(project, 'visibility'):
            visib = _translate("User not logged in!")
        elif project.visibility in ['public', 'internal']:
            visib = "Public"
        else:
            visib = "Private"
        self.visibility.SetLabel(_translate("Visibility: {}").format(visib))

        # do we have a local location?
        localFolder = project.localRoot
        if not localFolder:
            localFolder = _translate("<not yet synced>")
        self.localFolderCtrl.SetLabel(_translate("Local root: {}").format(localFolder))

        # Check permissions: login, fork or sync
        perms = project.permissions

        # we've got the permissions value so use it
        if not pavlovia.getCurrentSession().user:
            self.syncButton.SetLabel(_translate('Log in to sync...'))
        elif not perms or perms < pavlovia.permissions['developer']:
            self.syncButton.SetLabel(_translate('Fork + sync...'))
        else:
            self.syncButton.SetLabel(_translate('Sync...'))
        self.syncButton.Enable(True)  # now we have a project we should enable

        while None in project.tags:
            project.tags.remove(None)
        self.tags.SetLabel(_translate("Tags:") + " " + ", ".join(project.tags))
        # call onResize to get correct wrapping of description box and title
        self.onResize()

    def onResize(self, evt=None):
        if self.project is None:
            return
        w, h = self.GetSize()
        # if it hasn't been created yet then we won't have attributes
        if hasattr(self.project, 'attributes') and self.project.attributes['description'] is not None:
                self.description.SetLabel(self.project.attributes['description'])
                self.description.Wrap(w - 20)
        # noTitle in some uses of the detailsPanel
        if not self.noTitle and 'name' in self.project:
            self.title.SetLabel(self.project.name)
            self.title.Wrap(w - 20)
        self.Layout()

    def onSyncButton(self, event):

        if self.project is None:
            raise AttributeError("User pressed the sync button with no "
                                 "current project existing.")

        # log in first if needed
        if not pavlovia.getCurrentSession().user:
            logInPavlovia(parent=self.parent)
            return

        # fork first if needed
        perms = self.project.permissions
        if not perms or perms < pavlovia.permissions['developer']:
            # specifying the group to fork to has no effect so don't use it
            # dlg = ForkDlg(parent=self.parent, project=self.project)
            # if dlg.ShowModal() == wx.ID_CANCEL:
            #     return
            # else:
            #     newGp = dlg.groupField.GetStringSelection()
            #     newName = dlg.nameField.GetValue()
            fork = self.project.forkTo()  # logged-in user
            self.setProject(fork.id)

        # if project.localRoot doesn't exist, or is empty
        if 'localRoot' not in self.project or not self.project.localRoot:
            # we first need to choose a location for the repository
            newPath = setLocalPath(self, self.project)
            if newPath:
                self.localFolderCtrl.SetLabel(
                    label=_translate("Local root: {}").format(newPath))
            self.project.local = newPath
            self.Layout()
            self.Raise()

        syncPanel = sync.SyncStatusPanel(parent=self, id=wx.ID_ANY)
        self.sizer.Add(syncPanel, border=5, proportion=1,
                       flag=wx.ALL | wx.RIGHT | wx.EXPAND)
        self.sizer.Layout()
        wx.Yield()
        self.project.sync(infoStream=syncPanel.infoStream)
        syncPanel.Destroy()
        self.sizer.Layout()
        self.parent.Raise()

    def onBrowseLocalFolder(self, evt):
        self.localFolder = setLocalPath(self, self.project)
        if self.localFolder:
            self.localFolderCtrl.SetLabel(
                label=_translate("Local root: {}").format(self.localFolder))
        self.localFolderCtrl.Wrap(self.GetSize().width)
        self.Layout()
        self.parent.Raise()


def syncProject(parent, project=None, closeFrameWhenDone=False):
    """A function to sync the current project (if there is one)

    Returns
    -----------
        1 for success
        0 for fail
        -1 for cancel at some point in the process
    """
<<<<<<< HEAD
    closeFrameWhenDone = True

=======
>>>>>>> f7d9cb22

    isCoder = hasattr(parent, 'currentDoc')
    if not project and "BuilderFrame" in repr(parent):
        # try getting one from the frame
        project = parent.project  # type: pavlovia.PavloviaProject

    if not project:  # ask the user to create one
        msg = _translate("This file doesn't belong to any existing project.")
        style = wx.OK | wx.CANCEL | wx.CENTER
        dlg = wx.MessageDialog(parent=parent, message=msg, style=style)
        dlg.SetOKLabel(_translate("Create a project"))
        if dlg.ShowModal() == wx.ID_OK:
            if isCoder:
                if parent.currentDoc:
                    localRoot = os.path.dirname(parent.currentDoc.filename)
                else:
                    localRoot = ''
            else:
                localRoot = os.path.dirname(parent.filename)
            # open the project editor (with no project to create one)
            editor = ProjectEditor(parent=parent, localRoot=localRoot)
            if editor.ShowModal() == wx.ID_OK:
                project = editor.project
            else:
                project = None
        else:
            return -1  # user pressed cancel

    if not project:  # we did our best for them. Give up!
        return 0

    # if project.localRoot doesn't exist, or is empty
    if 'localRoot' not in project or not project.localRoot:
        # we first need to choose a location for the repository
        setLocalPath(parent, project)
        parent.Raise()  # make sure that frame is still visible

    #check that the project does exist remotely
    if not project.pavlovia:
        # project didn't exist at Pavlovia (deleted?)
        recreatorDlg = ProjectRecreator(parent=parent, project=project)
        ok = recreatorDlg.ShowModal()
        if ok > 0:
            project = recreatorDlg.project
        else:
            logging.error("Failed to recreate project to sync with")
            return

    # a sync will be necessary so can create syncFrame
    syncFrame = sync.SyncFrame(parent=parent, id=wx.ID_ANY, project=project)

    if project._newRemote:
        # new remote so this will be a first push
        if project.getRepo(forceRefresh=True) is None:
            # no local repo yet so create one
            project.newRepo(syncFrame)
        # add the local files and commit them
        ok = showCommitDialog(parent=parent, project=project,
                              initMsg="First commit")
        if ok == -1:  # cancelled
            syncFrame.Destroy()
            return -1
        syncFrame.syncPanel.setStatus("Pushing files to Pavlovia")
        wx.Yield()
        time.sleep(0.001)
        # git push -u origin master
        try:
            project.firstPush()
            project._newRemote = False
        except Exception as e:
            closeFrameWhenDone = False
            syncFrame.syncPanel.statusAppend(traceback.format_exc())
    else:
        # existing remote which we should sync (or clone)
        try:
            ok = project.getRepo(syncFrame.syncPanel)
            if not ok:
                closeFrameWhenDone = False
        except Exception as e:
            closeFrameWhenDone = False
            syncFrame.syncPanel.statusAppend(traceback.format_exc())
        # check for anything to commit before pull/push
        outcome = showCommitDialog(parent, project)
        # 0=nothing to do, 1=OK, -1=cancelled
        if outcome == -1:  # user cancelled
            syncFrame.Destroy()
            return -1
        try:
<<<<<<< HEAD
            status = project.sync(syncFrame.syncPanel)
=======
            status = project.sync(syncFrame.syncPanel.infoStream)
>>>>>>> f7d9cb22
            if status == -1:
                syncFrame.syncPanel.statusAppend("Couldn't sync")
        except Exception:  # not yet sure what errors might occur
            # send the
            closeFrameWhenDone = False
            syncFrame.syncPanel.statusAppend(traceback.format_exc())

    wx.Yield()
    project._lastKnownSync = time.time()
    if closeFrameWhenDone:
        syncFrame.Destroy()

    return 1


class ForkDlg(wx.Dialog):
    """Simple dialog to help choose the location/name of a forked project"""
    # this dialog is working fine, but the API call to fork to a specific
    # namespace doesn't appear to work
    def __init__(self, project, *args, **kwargs):
        wx.Dialog.__init__(self, *args, **kwargs)

        existingName = project.name
        session = pavlovia.getCurrentSession()
        groups = [session.user.username]
        groups.extend(session.listUserGroups())
        msg = wx.StaticText(self, label="Where shall we fork to?")
        groupLbl = wx.StaticText(self, label="Group:")
        self.groupField = wx.Choice(self, choices=groups)
        nameLbl = wx.StaticText(self, label="Project name:")
        self.nameField = wx.TextCtrl(self, value=project.name)

        fieldsSizer = wx.FlexGridSizer(cols=2, rows=2, vgap=5, hgap=5)
        fieldsSizer.AddMany([groupLbl, self.groupField,
                             nameLbl, self.nameField])

        buttonSizer = wx.BoxSizer(wx.HORIZONTAL)
        buttonSizer.Add(wx.Button(self, id=wx.ID_OK, label="OK"))
        buttonSizer.Add(wx.Button(self, id=wx.ID_CANCEL, label="Cancel"))

        mainSizer = wx.BoxSizer(wx.VERTICAL)
        mainSizer.Add(msg, 1, wx.ALL, 5)
        mainSizer.Add(fieldsSizer, 1, wx.ALL, 5)
        mainSizer.Add(buttonSizer, 1, wx.ALL | wx.ALIGN_RIGHT, 5)

        self.SetSizerAndFit(mainSizer)
        self.Layout()


class ProjectRecreator(wx.Dialog):
    """Use this Dlg to handle the case of a missing (deleted?) remote project
    """

    def __init__(self, project, parent, *args, **kwargs):
        wx.Dialog.__init__(self, parent, *args, **kwargs)
        self.parent = parent
        self.project = project
        existingName = project.name
        msgText = _translate("points to a remote that doesn't exist (deleted?).")
        msgText += (" "+_translate("What shall we do?"))
        msg = wx.StaticText(self, label="{} {}".format(existingName, msgText))
        choices = [_translate("(Re)create a project"),
                   "{} ({})".format(_translate("Point to an different location"),
                                    _translate("not yet supported")),
                   _translate("Forget the local git repository (deletes history keeps files)"),
                   _translate("Do nothing and abort the sync")]
        self.radioCtrl = wx.RadioBox(self, label='RadioBox', choices=choices,
                                     majorDimension=1)
        self.radioCtrl.EnableItem(1, False)
        self.radioCtrl.EnableItem(2, False)

        mainSizer = wx.BoxSizer(wx.VERTICAL)
        mainSizer.Add(msg, 1, wx.ALL, 5)
        mainSizer.Add(self.radioCtrl, 1, wx.ALL, 5)
        mainSizer.Add(wx.Button(self, id=wx.ID_OK, label=_translate("OK")),
                      1, wx.ALL | wx.ALIGN_RIGHT, 5)

        self.SetSizerAndFit(mainSizer)
        self.Layout()

    def ShowModal(self):
        if wx.Dialog.ShowModal(self) == wx.ID_OK:
            choice = self.radioCtrl.GetSelection()
            if choice == 0:
                editor = ProjectEditor(parent=self.parent,
                                       localRoot=self.project.localRoot)
                if editor.ShowModal() == wx.ID_OK:
                    self.project = editor.project
                    return 1  # success!
                else:
                    return -1  # user cancelled
            elif choice == 1:
                raise NotImplementedError("We don't yet support redirecting "
                                          "your project to a new location.")
            elif choice == 2:
                raise NotImplementedError("Deleting the local git repo is not "
                                          "yet implemented")
        else:
            return -1<|MERGE_RESOLUTION|>--- conflicted
+++ resolved
@@ -374,11 +374,6 @@
         0 for fail
         -1 for cancel at some point in the process
     """
-<<<<<<< HEAD
-    closeFrameWhenDone = True
-
-=======
->>>>>>> f7d9cb22
 
     isCoder = hasattr(parent, 'currentDoc')
     if not project and "BuilderFrame" in repr(parent):
@@ -467,11 +462,7 @@
             syncFrame.Destroy()
             return -1
         try:
-<<<<<<< HEAD
-            status = project.sync(syncFrame.syncPanel)
-=======
             status = project.sync(syncFrame.syncPanel.infoStream)
->>>>>>> f7d9cb22
             if status == -1:
                 syncFrame.syncPanel.statusAppend("Couldn't sync")
         except Exception:  # not yet sure what errors might occur
