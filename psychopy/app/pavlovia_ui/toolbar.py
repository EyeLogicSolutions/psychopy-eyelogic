--- conflicted
+++ resolved
@@ -19,10 +19,6 @@
         self.btnHandles = {}
 
     def addPavloviaTools(self, buttons=[]):
-<<<<<<< HEAD
-        rc = self.frame.app.prefs.paths['icons']
-=======
->>>>>>> 7ea4a9e8
 
         info = {}
         info['pavloviaRun'] = {
