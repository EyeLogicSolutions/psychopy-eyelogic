--- conflicted
+++ resolved
@@ -68,67 +68,6 @@
         # Show as normal
         wx.Dialog.ShowModal(self)
 
-from psychopy.tools.pkgtools import getInstalledPackages
-
-
-class InstallErrorDlg(wx.Dialog, handlers.ThemeMixin):
-    def __init__(self, cmd="", stdout="", stderr="", mode="plugin"):
-        from psychopy.app.themes import fonts
-        # Capitalise mode string
-        mode = mode.title()
-        # Initialise
-        wx.Dialog.__init__(
-            self, None,
-            size=(480, 620),
-            title=mode + _translate(" install error"),
-            style=wx.RESIZE_BORDER | wx.CLOSE_BOX | wx.CAPTION
-        )
-        # Setup sizer
-        self.border = wx.BoxSizer(wx.VERTICAL)
-        self.SetSizer(self.border)
-        self.sizer = wx.BoxSizer(wx.VERTICAL)
-        self.border.Add(self.sizer, proportion=1, border=6, flag=wx.ALL | wx.EXPAND)
-        # Create title sizer
-        self.title = wx.BoxSizer(wx.HORIZONTAL)
-        self.sizer.Add(self.title, border=6, flag=wx.ALL | wx.EXPAND)
-        # Create icon
-        self.icon = wx.StaticBitmap(
-            self, size=(32, 32),
-            bitmap=icons.ButtonIcon(stem="stop", size=32).bitmap
-        )
-        self.title.Add(self.icon, border=6, flag=wx.ALL | wx.EXPAND)
-        # Create title
-        self.titleLbl = wx.StaticText(self, label=mode + _translate(" could not be installed."))
-        self.titleLbl.SetFont(fonts.appTheme['h3'].obj)
-        self.title.Add(self.titleLbl, proportion=1, border=6, flag=wx.ALL | wx.ALIGN_CENTER_VERTICAL)
-        # Show what we tried
-        self.inLbl = wx.StaticText(self, label=_translate("We tried:"))
-        self.sizer.Add(self.inLbl, border=6, flag=wx.ALL | wx.EXPAND)
-        self.inCtrl = wx.TextCtrl(self, value=cmd, style=wx.TE_READONLY)
-        self.inCtrl.SetBackgroundColour("white")
-        self.inCtrl.SetFont(fonts.appTheme['code'].obj)
-        self.sizer.Add(self.inCtrl, border=6, flag=wx.ALL | wx.EXPAND)
-        # Show what we got
-        self.outLbl = wx.StaticText(self, label=_translate("We got:"))
-        self.sizer.Add(self.outLbl, border=6, flag=wx.ALL | wx.EXPAND)
-        self.outCtrl = wx.TextCtrl(self, value=f"{stdout}\n{stderr}",
-                                   size=(-1, 620), style=wx.TE_READONLY | wx.TE_MULTILINE)
-        self.outCtrl.SetFont(fonts.appTheme['code'].obj)
-        self.sizer.Add(self.outCtrl, proportion=1, border=6, flag=wx.ALL | wx.EXPAND)
-
-        # Make buttons
-        self.btns = self.CreateStdDialogButtonSizer(flags=wx.OK)
-        self.border.Add(self.btns, border=6, flag=wx.ALIGN_RIGHT | wx.ALL)
-
-        self.Layout()
-        self._applyAppTheme()
-
-    def ShowModal(self):
-        # Make error noise
-        wx.Bell()
-        # Show as normal
-        wx.Dialog.ShowModal(self)
-
 
 class PackageManagerPanel(wx.Panel, handlers.ThemeMixin):
     def __init__(self, parent):
@@ -267,21 +206,13 @@
         self.addBtn.Bind(wx.EVT_BUTTON, self.onAddBtn)
         self.btnSizer.Add(self.addBtn, border=3, flag=wx.ALL | wx.EXPAND)
         # Add button to open pip
-<<<<<<< HEAD
-        self.terminalBtn = wx.Button(self, size=(24, 24))
-=======
         self.terminalBtn = wx.Button(self, style=wx.BU_EXACTFIT)
->>>>>>> 879376af
         self.terminalBtn.SetToolTipString(_translate("Open PIP terminal to manage packages manually"))
         self.btnSizer.Add(self.terminalBtn, border=3, flag=wx.ALL | wx.EXPAND)
         self.terminalBtn.Bind(wx.EVT_BUTTON, self.onOpenPipTerminal)
         # Create refresh button
         self.btnSizer.AddStretchSpacer(1)
-<<<<<<< HEAD
-        self.refreshBtn = wx.Button(self, size=(24, 24))
-=======
         self.refreshBtn = wx.Button(self, style=wx.BU_EXACTFIT)
->>>>>>> 879376af
         self.refreshBtn.Bind(wx.EVT_BUTTON, self.refresh)
         self.btnSizer.Add(self.refreshBtn, border=3, flag=wx.ALL | wx.EXPAND)
         # Initial data
@@ -301,8 +232,6 @@
             icons.ButtonIcon(stem="libroot", size=16).bitmap
         )
 
-<<<<<<< HEAD
-=======
     def addPackage(self, name):
         # Attempt to install
         emts = [sys.executable, "-m pip install", name]
@@ -337,7 +266,6 @@
         # Reload packages
         self.refresh()
 
->>>>>>> 879376af
     def onOpenPipTerminal(self, evt=None):
         # Make dialog
         dlg = wx.Dialog(self, title="PIP Terminal", size=(480, 480), style=wx.RESIZE_BORDER | wx.CAPTION | wx.CLOSE_BOX)
@@ -451,15 +379,9 @@
 
     def onAddByName(self, evt=None):
         # Create dialog to get package name
-<<<<<<< HEAD
-        dlg = wx.TextEntryDialog(self, message=_translate("Package name:"))
-        if dlg.ShowModal() == wx.ID_OK:
-            self.add(dlg.GetValue())
-=======
         dlg = wx.TextEntryDialog(self, caption=_translate("Add package by name"), message=_translate("Package name:"))
         if dlg.ShowModal() == wx.ID_OK:
             self.addPackage(dlg.GetValue())
->>>>>>> 879376af
 
     def onAddFromFile(self, evt=None):
         # Create dialog to get package file location
@@ -468,12 +390,7 @@
             wildcard="Wheel files (.whl)|.whl|Source distribution files (.sdist)|.sdist",
             style=wx.FD_OPEN | wx.FD_SHOW_HIDDEN)
         if dlg.ShowModal() == wx.ID_OK:
-<<<<<<< HEAD
-            cmd = ["install", dlg.GetPath()]
-            self.execute(cmd)
-=======
             self.addPackage(dlg.GetPath())
->>>>>>> 879376af
 
     def execute(self, params):
         """
@@ -497,16 +414,12 @@
         stdout, stderr = output.communicate()
         # Show error dialog if something went wrong
         if stderr:
-<<<<<<< HEAD
-            dlg = InstallErrorDlg(cmd=cmd, stdout=stdout, stderr=stderr, mode="package")
-=======
             mode = params.split(" ")[0]
             dlg = InstallErrorDlg(
                 cmd=cmd,
                 stdout=stdout,
                 stderr=stderr,
                 label=_translate("Failed to {} package").format(mode))
->>>>>>> 879376af
             dlg.ShowModal()
         else:
             dlg = wx.MessageDialog(
@@ -552,13 +465,6 @@
         # Homepage button
         self.homeBtn = wx.Button(self, label=_translate("Homepage"))
         self.headBtnSzr.Add(self.homeBtn, border=3, flag=wx.ALL | wx.EXPAND)
-<<<<<<< HEAD
-        # Location button
-        self.dirBtn = wx.Button(self, label=_translate("Folder"))
-        self.headBtnSzr.Add(self.dirBtn, border=3, flag=wx.ALL | wx.EXPAND)
-        # Description
-        self.descCtrl = wx.TextCtrl(self, style=wx.TE_READONLY | wx.TE_MULTILINE | wx.BORDER_NONE | wx.TE_NO_VSCROLL)
-=======
         self.homeBtn.Bind(wx.EVT_BUTTON, self.onHomepage)
         # Location button
         self.dirBtn = wx.Button(self, label=_translate("Folder"))
@@ -566,7 +472,6 @@
         self.dirBtn.Bind(wx.EVT_BUTTON, self.onLocalDir)
         # Description
         self.descCtrl = utils.MarkdownCtrl(self, style=wx.TE_READONLY | wx.TE_MULTILINE | wx.BORDER_NONE | wx.TE_NO_VSCROLL)
->>>>>>> 879376af
         self.sizer.Add(self.descCtrl, proportion=1, border=6, flag=wx.ALL | wx.EXPAND)
         # todo: Required by...
 
@@ -666,17 +571,11 @@
                 self.authorCtrl.URL = "mailto:" + authorEmail
                 self.authorCtrl.SetToolTip(self.authorCtrl.URL)
                 self.licenseCtrl.SetLabelText(f" (License: {license})")
-<<<<<<< HEAD
-                self.descCtrl.SetValue(summary + '\n\n' + desc)
-=======
                 self.descCtrl.setValue(summary + '\n\n' + desc)
->>>>>>> 879376af
 
         self.Layout()
         self._applyAppTheme()
 
-<<<<<<< HEAD
-=======
     def onHomepage(self, evt=None):
         # Open homepage in browser
         webbrowser.open(self.params.get('Home-page'))
@@ -706,7 +605,6 @@
                     ft.openInExplorer(line[1])
                     break
 
->>>>>>> 879376af
     def _applyAppTheme(self):
         from psychopy.app.themes import fonts
         self.nameCtrl.SetFont(fonts.appTheme['h1'].obj)
