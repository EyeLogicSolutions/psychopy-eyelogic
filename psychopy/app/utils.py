#!/usr/bin/env python
# -*- coding: utf-8 -*-

# Part of the PsychoPy library
# Copyright (C) 2002-2018 Jonathan Peirce (C) 2019-2022 Open Science Tools Ltd.
# Distributed under the terms of the GNU General Public License (GPL).

"""utility classes for the Builder
"""
import glob
import io
import os
import re
import webbrowser
from pathlib import Path

import PIL
import numpy
import requests
from wx.html import HtmlWindow
try:
    import markdown_it as md
except ImportError:
    md = None
from wx.lib.agw.aui.aui_constants import *
import wx.lib.statbmp
from wx.lib.agw.aui.aui_utilities import IndentPressedBitmap, ChopText, TakeScreenShot
import sys
import wx
import wx.stc
import wx.lib.agw.aui as aui
from wx.lib import platebtn
<<<<<<< HEAD
from wx.lib.wordwrap import wordwrap
from wx.lib.stattext import GenStaticText
=======
import wx.lib.mixins.listctrl as listmixin
>>>>>>> 288789b2

import psychopy
from psychopy import logging
from . import pavlovia_ui
from .themes import colors, handlers, icons
from psychopy.localization import _translate
from psychopy.tools import stringtools as st
from psychopy.tools.apptools import SortTerm
from PIL import Image as pil


class HoverMixin:
    """
    Mixin providing methods to handle hover on/off events for a wx.Window based class.
    """
    IsHovered = False

    def SetupHover(self):
        """
        Helper method to setup hovering for this object
        """
        # Bind both hover on and hover off events to the OnHover method
        self.Bind(wx.EVT_ENTER_WINDOW, self.OnHover)
        self.Bind(wx.EVT_LEAVE_WINDOW, self.OnHover)
        # Do first hover to apply styles
        self.OnHover(evt=None)

    def OnHover(self, evt=None):
        """
        Method to handle hover events for buttons. To use, bind both `wx.EVT_ENTER_WINDOW` and `wx.EVT_LEAVE_WINDOW` events to this method.
        """
        if evt is None:
            # If calling without event, style according to last IsHovered measurement
            if self.IsHovered:
                self.SetForegroundColour(self.ForegroundColourHover)
                self.SetBackgroundColour(self.BackgroundColourHover)
            else:
                self.SetForegroundColour(self.ForegroundColourNoHover)
                self.SetBackgroundColour(self.BackgroundColourNoHover)
        elif evt.EventType == wx.EVT_ENTER_WINDOW.typeId:
            # If hovered over currently, use hover colours
            self.SetForegroundColour(self.ForegroundColourHover)
            self.SetBackgroundColour(self.BackgroundColourHover)
            # and mark as hovered
            self.IsHovered = True
        else:
            # Otherwise, use regular colours
            self.SetForegroundColour(self.ForegroundColourNoHover)
            self.SetBackgroundColour(self.BackgroundColourNoHover)
            # and mark as unhovered
            self.IsHovered = False
        # Refresh
        self.Refresh()

    @property
    def ForegroundColourNoHover(self):
        if hasattr(self, "_ForegroundColourNoHover"):
            return self._ForegroundColourNoHover
        return colors.app['text']

    @ForegroundColourNoHover.setter
    def ForegroundColourNoHover(self, value):
        self._ForegroundColourNoHover = value

    @property
    def BackgroundColourNoHover(self):
        if hasattr(self, "_BackgroundColourNoHover"):
            return self._BackgroundColourNoHover
        return colors.app['frame_bg']

    @BackgroundColourNoHover.setter
    def BackgroundColourNoHover(self, value):
        self._BackgroundColourNoHover = value

    @property
    def ForegroundColourHover(self):
        if hasattr(self, "_ForegroundColourHover"):
            return self._ForegroundColourHover
        return colors.app['txtbutton_fg_hover']

    @ForegroundColourHover.setter
    def ForegroundColourHover(self, value):
        self._ForegroundColourHover = value

    @property
    def BackgroundColourHover(self):
        if hasattr(self, "_BackgroundColourHover"):
            return self._BackgroundColourHover
        return colors.app['txtbutton_bg_hover']

    @BackgroundColourHover.setter
    def BackgroundColourHover(self, value):
        self._BackgroundColourHover = value


class ButtonSizerMixin:
    """
    Overrides standard wx button layout to put Help on the left as it's historically been in PsychoPy.
    """
    def CreatePsychoPyDialogButtonSizer(self, flags=wx.OK | wx.CANCEL | wx.HELP):
        # Do original wx method
        sizer = wx.Dialog.CreateStdDialogButtonSizer(self, flags)
        # Look for a help button
        helpBtn = None
        for child in sizer.GetChildren():
            child = child.GetWindow()
            if hasattr(child, "GetId") and child.GetId() == wx.ID_HELP:
                helpBtn = child
        # Stop here if there's no help button
        if helpBtn is None:
            return
        # Detach from slider
        sizer.Detach(helpBtn)
        # Add stretch spacer to beginning
        sizer.PrependStretchSpacer(prop=1)
        # Add help button back at very beginning
        sizer.Prepend(helpBtn)
        # Layout and return
        self.Layout()
        return sizer


class FileDropTarget(wx.FileDropTarget):
    """On Mac simply setting a handler for the EVT_DROP_FILES isn't enough.
    Need this too.
    """

    def __init__(self, targetFrame):
        wx.FileDropTarget.__init__(self)
        self.target = targetFrame
        self.app = targetFrame.app

    def OnDropFiles(self, x, y, filenames):
        logging.debug(
            'PsychoPyBuilder: received dropped files: %s' % filenames)
        for fname in filenames:
            if isinstance(self.target, psychopy.app.coder.CoderFrame) and wx.GetKeyState(wx.WXK_ALT):
                # If holding ALT and on coder, insert filename into current coder doc
                if self.app.coder:
                    if self.app.coder.currentDoc:
                        self.app.coder.currentDoc.AddText(fname)
            if isinstance(self.target, psychopy.app.runner.RunnerFrame):
                # If on Runner, load file to run
                self.app.showRunner()
                self.app.runner.addTask(fileName=fname)
            elif fname.lower().endswith('.psyexp'):
                # If they dragged on a .psyexp file, open it in in Builder
                self.app.showBuilder()
                self.app.builder.fileOpen(filename=fname)
            else:
                # If they dragged on any other file, try to open it in Coder (if it's not text, this will give error)
                self.app.showCoder()
                self.app.coder.fileOpen(filename=fname)
        return True


class WindowFrozen():
    """
    Equivalent to wxWindowUpdateLocker.

    Usage::

        with WindowFrozen(wxControl):
            update multiple things
        # will automatically thaw here

    """

    def __init__(self, ctrl):
        self.ctrl = ctrl

    def __enter__(self):  # started the with... statement
        # Freeze should not be called if platform is win32.
        if sys.platform == 'win32':
            return self.ctrl

        # check it hasn't been deleted
        #
        # Don't use StrictVersion() here, as `wx` doesn't follow the required
        # numbering scheme.
        if self.ctrl is not None and wx.__version__[:3] <= '2.8':
            self.ctrl.Freeze()
        return self.ctrl

    def __exit__(self, exc_type, exc_val, exc_tb):
        # Thaw should not be called if platform is win32.
        if sys.platform == 'win32':
            return
        # check it hasn't been deleted
        if self.ctrl is not None and self.ctrl.IsFrozen():
            self.ctrl.Thaw()


def getSystemFonts(encoding='system', fixedWidthOnly=False):
    """Get a list of installed system fonts.

    Parameters
    ----------
    encoding : str
        Get fonts with matching encodings.
    fixedWidthOnly : bool
        Return on fixed width fonts.

    Returns
    -------
    list
        List of font facenames.

    """
    fontEnum = wx.FontEnumerator()

    encoding = "FONTENCODING_" + encoding.upper()
    if hasattr(wx, encoding):
        encoding = getattr(wx, encoding)

    return fontEnum.GetFacenames(encoding, fixedWidthOnly=fixedWidthOnly)


class ImageData(pil.Image):
    def __new__(cls, source):
        # If given a PIL image, use it directly
        if isinstance(source, pil.Image):
            return source
        # If given None, use None
        if source in (None, "None", "none", ""):
            return None
        # If source is or looks like a file path, load from file
        if st.is_file(source):
            path = Path(source)
            # Only load if it looks like an image
            if path.suffix in pil.registered_extensions():
                return pil.open(source)
        # If source is a url, load from server
        if st.is_url(source):
            # Only load if looks like an image
            ext = "." + str(source).split(".")[-1]
            if ext in pil.registered_extensions():
                content = requests.get(source).content
                data = io.BytesIO(content)
                return pil.open(data)

        # If couldn't interpret, raise error
        raise ValueError(_translate(
            "Could not get image from: {}"
        ).format(source))


class BasePsychopyToolbar(wx.ToolBar, handlers.ThemeMixin):
    """Toolbar for the Builder/Coder Frame"""
    def __init__(self, frame):
        # Initialise superclass
        wx.ToolBar.__init__(self, frame)
        # Store necessary refs
        self.frame = frame
        self.app = self.frame.app
        # Configure toolbar appearance
        self.SetWindowStyle(wx.TB_HORIZONTAL | wx.NO_BORDER | wx.TB_FLAT | wx.TB_NODIVIDER)
        # Set icon size
        self.iconSize = 32
        self.SetToolBitmapSize((self.iconSize, self.iconSize))
        # OS-dependent tool-tips
        ctrlKey = 'Ctrl+'
        if sys.platform == 'darwin':
            ctrlKey = 'Cmd+'
        # keys are the keyboard keys, not the keys of the dict
        self.keys = {k: self.frame.app.keys[k].replace('Ctrl+', ctrlKey)
                for k in self.frame.app.keys}
        self.keys['none'] = ''

        self.buttons = {}

        self.makeTools()

    def makeTools(self):
        """
        Make tools
        """
        pass

    def makeTool(self, name, label="", shortcut=None, tooltip="", func=None):
        # Get icon
        icn = icons.ButtonIcon(name, size=self.iconSize)
        # Make button
        if 'phoenix' in wx.PlatformInfo:
            btn = self.AddTool(
                wx.ID_ANY, label=label,
                bitmap=icn.bitmap, shortHelp=tooltip,
                kind=wx.ITEM_NORMAL
            )
        else:
            btn = self.AddSimpleTool(
                wx.ID_ANY, label=label,
                bitmap=icn.bitmap, shortHelp=tooltip,
                kind=wx.ITEM_NORMAL
            )
        # Bind tool to function
        if func is None:
            func = self.none
        self.Bind(wx.EVT_TOOL, func, btn)

        return btn

    @staticmethod
    def none():
        """
        Blank function to use when bound function is None
        """
        pass


class HoverButton(wx.Button, HoverMixin, handlers.ThemeMixin):
    def __init__(self, parent, id=wx.ID_ANY, label='', bmp=None,
                 pos=wx.DefaultPosition, size=wx.DefaultSize,
                 style=wx.BORDER_NONE, name=wx.ButtonNameStr):
        wx.Button.__init__(
            self, parent=parent, id=id, label=label, pos=pos, size=size, style=style, name=name
        )
        if bmp is not None:
            self.SetBitmap(bmp)
        self.parent = parent
        self.SetupHover()

    def _applyAppTheme(self):
        self.ForegroundColourNoHover = colors.app['text']
        self.ForegroundColourHover = colors.app['txtbutton_fg_hover']
        self.BackgroundColourNoHover = colors.app['frame_bg']
        self.BackgroundColourHover = colors.app['txtbutton_bg_hover']
        # Refresh
        self.OnHover(evt=None)


<<<<<<< HEAD
class WrappedStaticText(GenStaticText):
    """
    Similar to wx.StaticText, but wraps automatically.
    """
    def __init__(self, parent,
                 id=wx.ID_ANY, label="",
                 pos=wx.DefaultPosition, size=wx.DefaultSize, style=wx.TEXT_ALIGNMENT_LEFT,
                 name=""):
        GenStaticText.__init__(
            self,
            parent=parent,
            ID=id,
            label=label,
            pos=pos,
            size=size,
            style=style,
            name=name)
        # Store original label
        self._label = label
        # Bind to wrapping function
        self.Bind(wx.EVT_SIZE, self.onResize)

    def onResize(self, evt=None):
        # Get width to wrap to
        w, h = evt.GetSize()
        # Wrap
        evt.Skip()
        self.Wrap(w)

    def Wrap(self, width):
        """
        Stolen from wx.lib.agw.infobar.AutoWrapStaticText
        """

        if width < 0:
            return

        self.Freeze()

        dc = wx.ClientDC(self)
        dc.SetFont(self.GetFont())
        text = wordwrap(self._label, width, dc)
        self.SetLabel(text)

        self.Thaw()
=======
class MarkdownCtrl(wx.Panel, handlers.ThemeMixin):
    def __init__(self, parent, size=(-1, -1), value=None, file=None, style=wx.DEFAULT):
        # Initialise superclass
        self.parent = parent
        wx.Panel.__init__(self, parent, size=size)
        # Setup sizers
        self.sizer = wx.BoxSizer(wx.HORIZONTAL)
        self.SetSizer(self.sizer)
        self.contentSizer = wx.BoxSizer(wx.VERTICAL)
        self.sizer.Add(self.contentSizer, proportion=1, flag=wx.EXPAND)
        self.btnSizer = wx.BoxSizer(wx.VERTICAL)
        self.sizer.Add(self.btnSizer, border=0, flag=wx.ALL)

        # Make text control
        self.rawTextCtrl = wx.stc.StyledTextCtrl(self, size=size, style=wx.TE_MULTILINE | style)
        self.rawTextCtrl.SetLexer(wx.stc.STC_LEX_MARKDOWN)
        self.rawTextCtrl.Bind(wx.EVT_TEXT, self.onEdit)
        self.contentSizer.Add(self.rawTextCtrl, proportion=1, border=3, flag=wx.ALL | wx.EXPAND)
        # Manage readonly
        self.rawTextCtrl.SetReadOnly(style | wx.TE_READONLY == style)

        # Make HTML preview
        self.htmlPreview = HtmlWindow(self, wx.ID_ANY)
        self.htmlPreview.Bind(wx.html.EVT_HTML_LINK_CLICKED, self.onUrl)
        self.contentSizer.Add(self.htmlPreview, proportion=1, border=3, flag=wx.ALL | wx.EXPAND)

        # Make switch
        self.editBtn = wx.ToggleButton(self, style=wx.BU_EXACTFIT)
        self.editBtn.Bind(wx.EVT_TOGGLEBUTTON, self.toggleView)
        self.btnSizer.Add(self.editBtn, border=3, flag=wx.ALL | wx.EXPAND)

        # Make save button
        self.saveBtn = wx.Button(self, style=wx.BU_EXACTFIT)
        self.saveBtn.Bind(wx.EVT_BUTTON, self.save)
        self.btnSizer.Add(self.saveBtn, border=3, flag=wx.ALL | wx.EXPAND)

        # Get starting value
        self.file = file
        if value is None and self.file is not None:
                self.load()
        elif value is not None:
            self.rawTextCtrl.SetValue(value)

        # Set initial view
        self.editBtn.SetValue(False)
        self.toggleView(False)
        self.saveBtn.Disable()
        self.saveBtn.Show(self.file is not None)
        self._applyAppTheme()

    def getValue(self):
        return self.rawTextCtrl.GetValue()

    def setValue(self, value):
        # Get original readonly value
        og = self.rawTextCtrl.GetReadOnly()
        # Disable read only so value can change
        self.rawTextCtrl.SetReadOnly(False)
        # Change value
        self.rawTextCtrl.SetValue(value)
        # Restore readonly state
        self.rawTextCtrl.SetReadOnly(og)
        # Render
        self.toggleView(self.editBtn.Value)

    def toggleView(self, evt=True):
        if isinstance(evt, bool):
            edit = evt
        else:
            edit = evt.EventObject.Value
        # Render html
        self.render()

        # Show opposite control
        self.rawTextCtrl.Show(edit)
        self.htmlPreview.Show(not edit)

        self._applyAppTheme()
        self.Layout()

    def render(self, evt=None):
        # Render HTML
        if md:
            renderedText = md.MarkdownIt().render(self.rawTextCtrl.Value)
        else:
            renderedText = self.rawTextCtrl.Value.replace("\n", "<br>")
        # Apply to preview ctrl
        self.htmlPreview.SetPage(renderedText)
        self.htmlPreview.Update()
        self.htmlPreview.Refresh()

    def load(self, evt=None):
        if self.file is None:
            return
        # Set value from file
        with open(self.file, "r") as f:
            self.rawTextCtrl.SetValue(f.read())
        # Disable save button
        self.saveBtn.Disable()

    def save(self, evt=None):
        if self.file is None:
            return
        # Write current contents to file
        with open(self.file, "w") as f:
            f.write(self.rawTextCtrl.GetValue())
        # Disable save button
        self.saveBtn.Disable()

    def onEdit(self, evt=None):
        # Enable save button when edited
        self.saveBtn.Enable()
        # Post event
        evt = wx.CommandEvent(wx.EVT_TEXT.typeId)
        evt.SetEventObject(self)
        wx.PostEvent(self, evt)

    @staticmethod
    def onUrl(evt=None):
        webbrowser.open(evt.LinkInfo.Href)

    def _applyAppTheme(self):
        from psychopy.app.themes import fonts
        spec = fonts.coderTheme.base
        # Set raw text font from coder theme
        self.rawTextCtrl.SetFont(spec.obj)
        # Always style text ctrl
        handlers.styleCodeEditor(self.rawTextCtrl)
        # Only style output if in a styled parent
        if isinstance(self.GetTopLevelParent(), handlers.ThemeMixin):
            handlers.styleHTMLCtrl(self.htmlPreview)

        # Set save button icon
        self.saveBtn.SetBitmap(
            icons.ButtonIcon(stem="savebtn", size=(16, 16)).bitmap
        )
        # Set edit toggle icon
        self.editBtn.SetBitmap(
            icons.ButtonIcon(stem="editbtn", size=(16, 16)).bitmap
        )
        self.editBtn.SetBitmapPressed(
            icons.ButtonIcon(stem="viewbtn", size=(16, 16)).bitmap
        )

        self.Refresh()
>>>>>>> 288789b2


class HyperLinkCtrl(wx.Button):
    def __init__(self, parent,
                 id=wx.ID_ANY, label="", URL="",
                 pos=wx.DefaultPosition, size=wx.DefaultSize, style=wx.BU_LEFT,
                 validator=wx.DefaultValidator, name=""):
        # Create button with no background
        wx.Button.__init__(self)
        self.SetBackgroundStyle(wx.BG_STYLE_TRANSPARENT)
        self.Create(
            parent=parent,
            id=id,
            label=label,
            pos=pos,
            size=size,
            style=wx.BORDER_NONE | style,
            validator=validator,
            name=name)
        # Style as link
        self.SetForegroundColour("blue")
        self._font = self.GetFont().MakeUnderlined()
        self.SetFont(self._font)
        # Setup hover/focus behaviour
        self.Bind(wx.EVT_SET_FOCUS, self.onFocus)
        self.Bind(wx.EVT_KILL_FOCUS, self.onFocus)
        self.Bind(wx.EVT_ENTER_WINDOW, self.onHover)
        self.Bind(wx.EVT_MOTION, self.onHover)
        self.Bind(wx.EVT_LEAVE_WINDOW, self.onHover)
        # Set URL
        self.URL = URL
        self.Bind(wx.EVT_BUTTON, self.onClick)

    def onClick(self, evt=None):
        webbrowser.open(self.URL)

    def onFocus(self, evt=None):
        if evt.EventType == wx.EVT_SET_FOCUS.typeId:
            self.SetFont(self._font.Bold())
        elif evt.EventType == wx.EVT_KILL_FOCUS.typeId:
            self.SetFont(self._font)
        self.Update()
        self.Layout()

    def onHover(self, evt=None):
        if evt.EventType == wx.EVT_LEAVE_WINDOW.typeId:
            # If mouse is leaving window, reset cursor
            wx.SetCursor(
                wx.Cursor(wx.CURSOR_DEFAULT)
            )
        else:
            # Otherwise, if a mouse event is received, it means the cursor is on this link
            wx.SetCursor(
                wx.Cursor(wx.CURSOR_HAND)
            )


class ButtonArray(wx.Window):

    class ArrayBtn(wx.Window):
        def __init__(self, parent, label=""):
            wx.Window.__init__(self, parent)
            self.parent = parent
            # Setup sizer
            self.sizer = wx.BoxSizer(wx.HORIZONTAL)
            self.SetSizer(self.sizer)
            # Create button
            self.button = wx.Button(self, label=label, style=wx.BORDER_NONE)
            self.sizer.Add(self.button, border=4, flag=wx.LEFT | wx.EXPAND)
            # Create remove btn
            self.removeBtn = wx.Button(self, label="×", size=(24, -1))
            self.sizer.Add(self.removeBtn, border=4, flag=wx.RIGHT | wx.EXPAND)
            # Bind remove btn to remove function
            self.removeBtn.Bind(wx.EVT_BUTTON, self.remove)
            # Bind button to button function
            self.button.Bind(wx.EVT_BUTTON, self.onClick)

            self.SetBackgroundColour(self.parent.GetBackgroundColour())
            self.Layout()

        def remove(self, evt=None):
            self.parent.removeItem(self)

        def onClick(self, evt=None):
            evt = wx.CommandEvent(wx.EVT_BUTTON.typeId)
            evt.SetEventObject(self)
            wx.PostEvent(self.parent, evt)

    def __init__(self, parent, orient=wx.HORIZONTAL,
                 items=(),
                 options=None,
                 itemAlias=_translate("item")):
        # Create self
        wx.Window.__init__(self, parent)
        self.SetBackgroundColour(parent.GetBackgroundColour())
        self.parent = parent
        self.itemAlias = itemAlias
        self.options = options
        # Create sizer
        self.sizer = wx.WrapSizer(orient=orient)
        self.SetSizer(self.sizer)
        # Create add button
        self.addBtn = wx.Button(self, size=(24, 24), label="+", style=wx.BORDER_NONE)
        self.addBtn.Bind(wx.EVT_BUTTON, self.newItem)
        self.sizer.Add(self.addBtn, border=3, flag=wx.EXPAND | wx.ALL)
        # Add items
        self.items = items
        # Layout
        self.Layout()

    def _applyAppTheme(self, target=None):
        for child in self.sizer.Children:
            if hasattr(child.Window, "_applyAppTheme"):
                child.Window._applyAppTheme()

    @property
    def items(self):
        items = {}
        for child in self.sizer.Children:
            if not child.Window == self.addBtn:
                items[child.Window.button.Label] = child.Window
        return items

    @items.setter
    def items(self, value):
        if isinstance(value, str):
            value = [value]
        if value is None or value is numpy.nan:
            value = []
        assert isinstance(value, (list, tuple))

        value.reverse()

        self.clear()
        for item in value:
            self.addItem(item)

    def newItem(self, evt=None):
        msg = _translate("Add {}...").format(self.itemAlias)
        if self.options is None:
            _dlg = wx.TextEntryDialog(self.parent, message=msg)
        else:
            _dlg = wx.SingleChoiceDialog(self.parent, msg, "Input Text", choices=self.options)

        if _dlg.ShowModal() != wx.ID_OK:
            return
        if self.options is None:
            self.addItem(_dlg.GetValue())
        else:
            self.addItem(_dlg.GetStringSelection())

    def addItem(self, item):
        if not isinstance(item, wx.Window):
            item = self.ArrayBtn(self, label=item)
        self.sizer.Insert(0, item, border=3, flag=wx.EXPAND | wx.TOP | wx.BOTTOM | wx.RIGHT)
        self.Layout()
        # Raise event
        evt = wx.ListEvent(wx.EVT_LIST_INSERT_ITEM.typeId)
        evt.SetEventObject(self)
        wx.PostEvent(self, evt)

    def removeItem(self, item):
        items = self.items.copy()
        # Get value from key if needed
        if item in items:
            item = items[item]
        # Delete object and item in dict
        if item in list(items.values()):
            i = self.sizer.Children.index(self.sizer.GetItem(item))
            self.sizer.Remove(i)
            item.Hide()
        self.Layout()
        # Raise event
        evt = wx.ListEvent(wx.EVT_LIST_DELETE_ITEM.typeId)
        evt.SetEventObject(self)
        wx.PostEvent(self, evt)

    def clear(self):
        # Raise event
        evt = wx.ListEvent(wx.EVT_LIST_DELETE_ALL_ITEMS.typeId)
        evt.SetEventObject(self)
        wx.PostEvent(self, evt)
        # Delete all items
        for item in self.items:
            self.removeItem(item)

    def Enable(self, enable=True):
        for child in self.Children:
            child.Enable(enable)

    def Disable(self):
        self.Enable(False)

    def GetValue(self):
        return list(self.items)


class SortCtrl(wx.Window):
    class SortItem(wx.Window):
        def __init__(self, parent,
                     item,
                     showSelect=False, selected=True,
                     showFlip=False
                     ):
            # Create self
            wx.Window.__init__(self, parent, style=wx.BORDER_NONE)
            self.SetBackgroundColour("white")
            self.parent = parent
            # Make sure we've been given a SortTerm
            assert isinstance(item, SortTerm)
            self.item = item
            # Setup sizer
            self.sizer = wx.BoxSizer(wx.HORIZONTAL)
            self.SetSizer(self.sizer)
            # Add tickbox (if select)
            self.selectCtrl = wx.CheckBox(self)
            self.selectCtrl.Bind(wx.EVT_CHECKBOX, self.onSelect)
            self.selectCtrl.SetValue(selected)
            self.selectCtrl.Show(showSelect)
            self.sizer.Add(self.selectCtrl, border=6, flag=wx.ALL | wx.EXPAND)
            # Add label
            self.labelObj = wx.StaticText(self, label=self.item.label)
            self.sizer.Add(self.labelObj, proportion=1, border=6, flag=wx.ALL | wx.EXPAND)
            # Add flip button
            self.flipBtn = wx.Button(self, size=(16, 8), label="⇵", style=wx.BORDER_NONE)
            self.flipBtn.SetBackgroundColour(self.GetBackgroundColour())
            self.flipBtn.Bind(wx.EVT_BUTTON, self.flip)
            self.flipBtn.Show(showFlip)
            self.sizer.Add(self.flipBtn, border=6, flag=wx.ALL | wx.EXPAND)
            # Add ctrls sizer
            self.ctrlsSizer = wx.BoxSizer(wx.VERTICAL)
            self.sizer.Add(self.ctrlsSizer, border=6, flag=wx.ALL | wx.EXPAND)
            # Add up button
            self.upBtn = wx.Button(self, size=(16, 8), label="▲", style=wx.BORDER_NONE)
            self.upBtn.SetBackgroundColour(self.GetBackgroundColour())
            self.upBtn.Bind(wx.EVT_BUTTON, self.moveUp)
            self.ctrlsSizer.Add(self.upBtn, border=0, flag=wx.ALL | wx.EXPAND)
            # Add stretch spacer inbetween
            self.ctrlsSizer.AddStretchSpacer(1)
            # Add up button
            self.downBtn = wx.Button(self, size=(16, 8), label="▼", style=wx.BORDER_NONE)
            self.downBtn.SetBackgroundColour(self.GetBackgroundColour())
            self.downBtn.Bind(wx.EVT_BUTTON, self.moveDown)
            self.ctrlsSizer.Add(self.downBtn, border=0, flag=wx.ALL | wx.EXPAND)
            # Do initial select
            self.onSelect()

        @property
        def label(self):
            return self.item.label

        @property
        def value(self):
            return self.item.value

        def flip(self, evt=None):
            # Flip state
            self.item.ascending = not self.item.ascending
            # Change label
            self.labelObj.SetLabel(self.label)

        def moveUp(self, evt=None):
            # Get own index
            i = self.parent.items.index(self)
            # Insert popped self before previous position
            self.parent.items.insert(max(i-1, 0), self.parent.items.pop(i))
            # Layout
            self.parent.Layout()

        def moveDown(self, evt=None):
            # Get own index
            i = self.parent.items.index(self)
            # Insert popped self before previous position
            self.parent.items.insert(min(i+1, len(self.parent.items)), self.parent.items.pop(i))
            # Layout
            self.parent.Layout()

        @property
        def selected(self):
            return self.selectCtrl.GetValue()

        def onSelect(self, evt=None):
            self.Enable(self.selected)

        def Enable(self, enable=True):
            self.labelObj.Enable(enable)

        def Disable(self):
            self.Enable(False)

    def __init__(self, parent,
                 items,
                 showSelect=False, selected=True,
                 showFlip=False,
                 orient=wx.VERTICAL):
        wx.Window.__init__(self, parent)
        # Make sure we've been given an array
        if not isinstance(items, (list, tuple)):
            items = [items]
        # Setup sizer
        self.sizer = wx.BoxSizer(orient)
        self.SetSizer(self.sizer)
        # If given a bool for select, apply it to all items
        if isinstance(selected, bool):
            selected = [selected] * len(items)
        assert isinstance(selected, (list, tuple)) and len(selected) == len(items)
        # Setup items
        self.items = []
        for i, item in enumerate(items):
            self.items.append(self.SortItem(self,
                                            item=item,
                                            showSelect=showSelect, selected=selected[i],
                                            showFlip=showFlip))
            self.sizer.Add(self.items[i], border=6, flag=wx.ALL | wx.EXPAND)
        # Layout
        self.Layout()

    def GetValue(self):
        items = []
        for item in self.items:
            if item.selected:
                items.append(item.item)
        return items

    def Layout(self):
        # Get order of items in reverse
        items = self.items.copy()
        items.reverse()
        # Remove each item
        for item in items:
            self.sizer.Remove(self.sizer.Children.index(self.sizer.GetItem(item)))
        # Add items back in oder
        for i, item in enumerate(items):
            self.sizer.Prepend(item, border=6, flag=wx.ALL | wx.EXPAND)
            item.upBtn.Show(i != len(items)-1)
            item.downBtn.Show(i != 0)
        # Disable appropriate buttons
        # Do base layout
        wx.Window.Layout(self)


class ImageCtrl(wx.lib.statbmp.GenStaticBitmap):
    def __init__(self, parent, bitmap, size=(128, 128)):
        wx.lib.statbmp.GenStaticBitmap.__init__(self, parent, ID=wx.ID_ANY, bitmap=wx.Bitmap(), size=size)
        self.parent = parent
        self.iconCache = icons.iconCache
        # Create a frame timer for animated GIFs
        self.frameTimer = wx.Timer(self)
        self.Bind(wx.EVT_TIMER, self._advanceFrame)
        # Set bitmap
        self.setImage(bitmap)
        # Setup sizer
        self.sizer = wx.BoxSizer(wx.HORIZONTAL)
        self.sizer.AddStretchSpacer(1)
        self.SetSizer(self.sizer)
        # Add edit button
        self.editBtn = wx.Button(self, style=wx.BU_EXACTFIT)
        self.editBtn.SetBitmap(icons.ButtonIcon("editbtn", size=16, theme="light").bitmap)
        self.editBtn.Bind(wx.EVT_BUTTON, self.LoadBitmap)
        self.sizer.Add(self.editBtn, border=6, flag=wx.ALIGN_BOTTOM | wx.ALL)

    def _advanceFrame(self, evt=None):
        if len(self._frames) <= 1:
            # Do nothing for static images
            return
        else:
            # Advance the frame
            self._frameI += 1
            if self._frameI >= len(self._frames):
                self._frameI = 0
            # Update bitmap
            self.SetBitmap(self._frames[self._frameI])
            self.Update()

    def setImage(self, data):
        self.frameTimer.Stop()
        # Substitute paths and Image objects
        if isinstance(data, (str, Path, wx.Image)):
            data = wx.Bitmap(data)
        # Store raw data
        self._imageData = data
        # Reset frames
        self._frames = []
        self._frameI = 0
        fr = []
        if isinstance(data, wx.Bitmap):
            # Sub in blank bitmaps
            if not data.IsOk():
                data = icons.ButtonIcon(stem="user_none", size=128, theme="light").bitmap
            # Store full size bitmap
            self._imageData = data
            # Resize bitmap
            buffer = data.ConvertToImage()
            buffer = buffer.Scale(*self.Size, quality=wx.IMAGE_QUALITY_HIGH)
            scaledBitmap = wx.Bitmap(buffer)
            # If given a wx.Bitmap directly, use it
            self._frames.append(scaledBitmap)
        else:
            # Otherwise, extract frames
            try:
                img = pil.open(data)
                for i in range(img.n_frames):
                    # Seek to frame
                    img.seek(i)
                    if 'duration' in img.info:
                        fr.append(img.info['duration'])
                    # Create wx.Bitmap from frame
                    frame = img.resize(self.Size).convert("RGB")
                    bmp = wx.BitmapFromBuffer(*frame.size, frame.tobytes())
                    # Store bitmap
                    self._frames.append(bmp)
            except PIL.UnidentifiedImageError as err:
                # If image read fails, show warning
                msg = _translate("Inavlid image format, could not set image.")
                dlg = wx.MessageDialog(None, msg, style=wx.ICON_WARNING)
                dlg.ShowModal()
                # then use a blank image
                self._frames = [icons.ButtonIcon(stem="invalid_img", size=128, theme="light").bitmap]

        # Set first frame (updates non-animated images)
        self.SetBitmap(self._frames[self._frameI])
        # If animated...
        if len(self._frames) > 1:
            # Make sure we have a frame rate
            if not len(fr):
                fr.append(200)
            # Start animation (average framerate across frames)
            self.frameTimer.Start(numpy.mean(fr), oneShot=False)

    def LoadBitmap(self, evt=None):
        # Open file dlg
        _dlg = wx.FileDialog(self.parent, message=_translate("Select image..."))
        if _dlg.ShowModal() != wx.ID_OK:
            return
        # Get value
        path = str(Path(_dlg.GetPath()))
        self.setImage(path)
        # Post event
        evt = wx.FileDirPickerEvent(wx.EVT_FILEPICKER_CHANGED.typeId, self, -1, path)
        evt.SetEventObject(self)
        wx.PostEvent(self, evt)

    @property
    def path(self):
        """
        If current bitmap is from a file, returns the filepath. Otherwise, returns None.
        """
        if hasattr(self, "_path"):
            return self._path

    @path.setter
    def path(self, value):
        self._path = value

    def GetBitmapFull(self):
        return self._imageData

    @property
    def BitmapFull(self):
        return self.GetBitmapFull()

    def Enable(self, enable=True):
        wx.StaticBitmap.Enable(self, enable)
        self.editBtn.Enable(enable)

    def Disable(self):
        self.Enable(False)


class PsychopyScrollbar(wx.ScrollBar):
    def __init__(self, parent, ori=wx.VERTICAL):
        wx.ScrollBar.__init__(self)
        if ori == wx.HORIZONTAL:
            style = wx.SB_HORIZONTAL
        else:
            style = wx.SB_VERTICAL
        self.Create(parent, style=style)
        self.ori = ori
        self.parent = parent
        self.Bind(wx.EVT_SCROLL, self.DoScroll)
        self.Resize()

    def DoScroll(self, event):
        if self.ori == wx.HORIZONTAL:
            w = event.GetPosition()
            h = self.parent.GetScrollPos(wx.VERTICAL)
        elif self.ori == wx.VERTICAL:
            w = self.parent.GetScrollPos(wx.HORIZONTAL)
            h = event.GetPosition()
        else:
            return
        self.parent.Scroll(w, h)
        self.Resize()

    def Resize(self):
        sz = self.parent.GetSize()
        vsz = self.parent.GetVirtualSize()
        start = self.parent.GetViewStart()
        if self.ori == wx.HORIZONTAL:
            sz = (sz.GetWidth(), 20)
            vsz = vsz.GetWidth()
        elif self.ori == wx.VERTICAL:
            sz = (20, sz.GetHeight())
            vsz = vsz.GetHeight()
        self.SetDimensions(start[0], start[1], sz[0], sz[1])
        self.SetScrollbar(
            position=self.GetScrollPos(self.ori),
            thumbSize=10,
            range=1,
            pageSize=vsz
        )


class FileCtrl(wx.TextCtrl):
    def __init__(self, parent, dlgtype="file", value=""):
        wx.TextCtrl.__init__(self, parent, value=value, size=(-1, 24))
        # Store type
        self.dlgtype = dlgtype
        # Setup sizer
        self.sizer = wx.BoxSizer(wx.HORIZONTAL)
        self.SetSizer(self.sizer)
        self.sizer.AddStretchSpacer(1)
        # Add button
        self.fileBtn = wx.Button(self, size=(16, 16), style=wx.BORDER_NONE)
        self.fileBtn.SetBackgroundColour(self.GetBackgroundColour())
        self.fileBtn.SetBitmap(icons.ButtonIcon(stem="folder", size=16, theme="light").bitmap)
        self.sizer.Add(self.fileBtn, border=4, flag=wx.ALL)
        # Bind browse function
        self.fileBtn.Bind(wx.EVT_BUTTON, self.browse)

    def browse(self, evt=None):
        file = Path(self.GetValue())
        # Sub in a / for blank paths to force the better folder navigator
        if file == Path():
            file = Path("/")
        # Open file or dir dlg
        if self.dlgtype == "dir":
            dlg = wx.DirDialog(self, message=_translate("Specify folder..."), defaultPath=str(file))
        else:
            dlg = wx.FileDialog(self, message=_translate("Specify file..."), defaultDir=str(file))
        if dlg.ShowModal() != wx.ID_OK:
            return
        # Get data from dlg
        file = Path(dlg.GetPath())
        # Set data
        self.SetValue(str(file))

    def SetValue(self, value):
        # Replace backslashes with forward slashes
        value = value.replace("\\", "/")
        # Do base value setting
        wx.TextCtrl.SetValue(self, value)
        # Post event
        evt = wx.FileDirPickerEvent(wx.EVT_FILEPICKER_CHANGED.typeId, self, -1, value)
        evt.SetEventObject(self)
        wx.PostEvent(self, evt)

    def Enable(self, enable=True):
        wx.TextCtrl.Enable(self, enable)
        self.fileBtn.Enable(enable)
        self.fileBtn.SetBackgroundColour(self.GetBackgroundColour())

    def Disable(self):
        self.Enable(False)

    def Show(self, show=True):
        wx.TextCtrl.Show(self, show)
        self.fileBtn.Show(show)

    def Hide(self):
        self.Show(False)


def updateDemosMenu(frame, menu, folder, ext):
    """Update Demos menu as needed."""
    def _makeButton(parent, menu, demo):
        # Skip if demo name starts with _
        if demo.name.startswith("_"):
            return
        # Create menu button
        item = menu.Append(wx.ID_ANY, demo.name)
        # Store in window's demos list
        parent.demos.update({item.Id: demo})
        # Link button to demo opening function
        parent.Bind(wx.EVT_MENU, parent.demoLoad, item)

    def _makeFolder(parent, menu, folder, ext):
        # Skip if underscore in folder name
        if folder.name.startswith("_"):
            return
        # Create and append menu for this folder
        submenu = wx.Menu()
        menu.AppendSubMenu(submenu, folder.name)
        # Get folder contents
        folderContents = glob.glob(str(folder / '*'))
        for subfolder in sorted(folderContents):
            subfolder = Path(subfolder)
            # Make menu/button for each:
            # subfolder according to whether it contains a psyexp, or...
            # subfile according to whether it matches the ext
            if subfolder.is_dir():
                subContents = glob.glob(str(subfolder / '*'))
                if any(file.endswith(".psyexp") and not file.startswith("_") for file in subContents):
                    _makeButton(parent, submenu, subfolder)
                else:
                    _makeFolder(parent, submenu, subfolder, ext)
            elif subfolder.suffix == ext and not subfolder.name.startswith("_"):
                _makeButton(parent, submenu, subfolder)

    # Make blank dict to store demo details in
    frame.demos = {}
    if not folder:  # if there is no unpacked demos folder then just return
        return

    # Get root folders
    rootGlob = glob.glob(str(Path(folder) / '*'))
    for fdr in rootGlob:
        fdr = Path(fdr)
        # Make menus/buttons recursively for each folder according to whether it contains a psyexp
        if fdr.is_dir():
            folderContents = glob.glob(str(fdr / '*'))
            if any(file.endswith(".psyexp") for file in folderContents):
                _makeButton(frame, menu, fdr)
            else:
                _makeFolder(frame, menu, fdr, ext)


class FrameSwitcher(wx.Menu):
    """Menu for switching between different frames"""
    def __init__(self, parent):
        wx.Menu.__init__(self)
        self.parent = parent
        self.app = parent.app
        self.itemFrames = {}
        # Listen for window switch
        self.next = self.Append(wx.ID_MDI_WINDOW_NEXT,
                                _translate("&Next Window\t%s") % self.app.keys['cycleWindows'],
                                _translate("&Next Window\t%s") % self.app.keys['cycleWindows'])
        self.Bind(wx.EVT_MENU, self.nextWindow, self.next)
        self.AppendSeparator()
        # Add creator options
        self.minItemSpec = [
            {'label': "&Builder", 'class': psychopy.app.builder.BuilderFrame, 'method': self.app.showBuilder},
            {'label': "&Coder", 'class': psychopy.app.coder.CoderFrame, 'method': self.app.showCoder},
            {'label': "&Runner", 'class': psychopy.app.runner.RunnerFrame, 'method': self.app.showRunner},
        ]
        for spec in self.minItemSpec:
            if not isinstance(self.Window, spec['class']):
                item = self.Append(
                    wx.ID_ANY, spec['label'], spec['label']
                )
                self.Bind(wx.EVT_MENU, spec['method'], item)
        self.AppendSeparator()
        self.updateFrames()

    @property
    def frames(self):
        return self.parent.app.getAllFrames()

    def updateFrames(self):
        """Set items according to which windows are open"""
        self.next.Enable(len(self.frames) > 1)
        # Make new items if needed
        for frame in self.frames:
            if frame not in self.itemFrames:
                if frame.filename:
                    label = type(frame).__name__.replace("Frame", "") + ": " + os.path.basename(frame.filename)
                else:
                    label = type(frame).__name__.replace("Frame", "")
                self.itemFrames[frame] = self.AppendRadioItem(wx.ID_ANY, label, label)
                self.Bind(wx.EVT_MENU, self.showFrame, self.itemFrames[frame])
        # Edit items to match frames
        for frame in self.itemFrames:
            item = self.itemFrames[frame]
            if not item:
                continue
            if frame not in self.frames:
                # Disable unused items
                item.Enable(False)
            else:
                # Rename item
                if frame.filename:
                    self.itemFrames[frame].SetItemLabel(
                        type(frame).__name__.replace("Frame", "") + ": " + os.path.basename(frame.filename)
                    )
                else:
                    self.itemFrames[frame].SetItemLabel(
                        type(frame).__name__.replace("Frame", "") + ": None"
                    )
            item.Check(frame == self.Window)
        self.itemFrames = {key: self.itemFrames[key] for key in self.itemFrames if self.itemFrames[key] is not None}

    def showFrame(self, event=None):
        itemFrames = event.EventObject.itemFrames
        frame = [key for key in itemFrames if itemFrames[key].Id == event.Id][0]
        frame.Show(True)
        frame.Raise()
        self.parent.app.SetTopWindow(frame)
        self.updateFrames()

    def nextWindow(self, event=None):
        """Cycle through list of open windows"""
        current = event.EventObject.Window
        i = self.frames.index(current)
        while self.frames[i] == current:
            i -= 1
        self.frames[i].Raise()
        self.frames[i].Show()
        self.updateFrames()


def sanitize(inStr):
    """
    Process a string to remove any sensitive information, i.e. OAUTH keys
    """
    # Key-value pairs of patterns with what to replace them with
    patterns = {
        "https\:\/\/oauth2\:[\d\w]{64}@gitlab\.pavlovia\.org\/.*\.git": "[[OAUTH key hidden]]" # Remove any oauth keys
    }
    # Replace each pattern
    for pattern, repl in patterns.items():
        inStr = re.sub(pattern, repl, inStr)

    return inStr


class ToggleButton(wx.ToggleButton, HoverMixin):
    """
    Extends wx.ToggleButton to give methods for handling color changes relating to hover events and value setting.
    """
    @property
    def BackgroundColourNoHover(self):
        if self.GetValue():
            # Return a darker color if selected
            return colors.app['docker_bg']
        else:
            # Return the default color otherwise
            return HoverMixin.BackgroundColourNoHover.fget(self)


class ToggleButtonArray(wx.Window, handlers.ThemeMixin):

    def __init__(self, parent, labels=None, values=None, multi=False, ori=wx.HORIZONTAL):
        wx.Window.__init__(self, parent)
        self.parent = parent
        self.multi = multi
        # Setup sizer
        self.sizer = wx.BoxSizer(ori)
        self.SetSizer(self.sizer)
        # Alias values and labels
        if labels is None:
            labels = values
        if values is None:
            values = labels
        if values is None and labels is None:
            values = labels = []
        # Make buttons
        self.buttons = {}
        for i, val in enumerate(values):
            self.buttons[val] = ToggleButton(self, style=wx.BORDER_NONE)
            self.buttons[val].SetupHover()
            self.buttons[val].SetLabelText(labels[i])
            self.buttons[val].Bind(wx.EVT_TOGGLEBUTTON, self.processToggle)
            self.sizer.Add(self.buttons[val], border=6, proportion=1, flag=wx.ALL | wx.EXPAND)

    def processToggle(self, evt):
        obj = evt.GetEventObject()
        if self.multi:
            # Toggle self
            self.SetValue(self.GetValue())
        else:
            # Selectself and deselect other buttons
            for key, btn in self.buttons.items():
                if btn == obj:
                    self.SetValue(key)

    def SetValue(self, value):
        if not isinstance(value, (list, tuple)):
            value = [value]
        if not self.multi:
            assert len(value) == 1, "When multi is False, ToggleButtonArray value must be a single value"
        # Set corresponding button's value to be True and all others to be False
        for key, btn in self.buttons.items():
            btn.SetValue(key in value)
        # Restyle
        self._applyAppTheme()
        # Emit event
        evt = wx.CommandEvent(wx.EVT_CHOICE.typeId)
        evt.SetEventObject(self)
        wx.PostEvent(self, evt)

    def GetValue(self):
        # Return key of button(s) whose value is True
        values = []
        for key, btn in self.buttons.items():
            if btn.GetValue():
                values.append(key)
        # If single select, only return first value
        if not self.multi:
            values = values[0]
        return values

    def _applyAppTheme(self, target=None):
        # Set panel background
        self.SetBackgroundColour(colors.app['panel_bg'])
        # Use OnHover event to set buttons to their default colors
        for btn in self.buttons.values():
            btn.OnHover()


class ListCtrl(wx.ListCtrl, listmixin.ListCtrlAutoWidthMixin):
    def __init__(self, parent=None, id=wx.ID_ANY,
                 pos=wx.DefaultPosition, size=wx.DefaultSize,
                 style=wx.LC_REPORT,
                 validator=wx.DefaultValidator, name=""):
        wx.ListCtrl.__init__(
            self, parent,
            id=id,
            pos=pos,
            size=size,
            style=style,
            validator=validator,
            name=name
        )
        listmixin.ListCtrlAutoWidthMixin.__init__(self)


def sanitize(inStr):
    """
    Process a string to remove any sensitive information, i.e. OAUTH keys
    """
    # Key-value pairs of patterns with what to replace them with
    patterns = {
        "https\:\/\/oauth2\:[\d\w]{64}@gitlab\.pavlovia\.org\/.*\.git": "[[OAUTH key hidden]]" # Remove any oauth keys
    }
    # Replace each pattern
    for pattern, repl in patterns.items():
        inStr = re.sub(pattern, repl, inStr)

    return inStr<|MERGE_RESOLUTION|>--- conflicted
+++ resolved
@@ -30,12 +30,9 @@
 import wx.stc
 import wx.lib.agw.aui as aui
 from wx.lib import platebtn
-<<<<<<< HEAD
 from wx.lib.wordwrap import wordwrap
 from wx.lib.stattext import GenStaticText
-=======
 import wx.lib.mixins.listctrl as listmixin
->>>>>>> 288789b2
 
 import psychopy
 from psychopy import logging
@@ -367,7 +364,208 @@
         self.OnHover(evt=None)
 
 
-<<<<<<< HEAD
+class MarkdownCtrl(wx.Panel, handlers.ThemeMixin):
+    def __init__(self, parent, size=(-1, -1), value=None, file=None, style=wx.DEFAULT):
+        # Initialise superclass
+        self.parent = parent
+        wx.Panel.__init__(self, parent, size=size)
+        # Setup sizers
+        self.sizer = wx.BoxSizer(wx.HORIZONTAL)
+        self.SetSizer(self.sizer)
+        self.contentSizer = wx.BoxSizer(wx.VERTICAL)
+        self.sizer.Add(self.contentSizer, proportion=1, flag=wx.EXPAND)
+        self.btnSizer = wx.BoxSizer(wx.VERTICAL)
+        self.sizer.Add(self.btnSizer, border=0, flag=wx.ALL)
+
+        # Make text control
+        self.rawTextCtrl = wx.stc.StyledTextCtrl(self, size=size, style=wx.TE_MULTILINE | style)
+        self.rawTextCtrl.SetLexer(wx.stc.STC_LEX_MARKDOWN)
+        self.rawTextCtrl.Bind(wx.EVT_TEXT, self.onEdit)
+        self.contentSizer.Add(self.rawTextCtrl, proportion=1, border=3, flag=wx.ALL | wx.EXPAND)
+        # Manage readonly
+        self.rawTextCtrl.SetReadOnly(style | wx.TE_READONLY == style)
+
+        # Make HTML preview
+        self.htmlPreview = HtmlWindow(self, wx.ID_ANY)
+        self.htmlPreview.Bind(wx.html.EVT_HTML_LINK_CLICKED, self.onUrl)
+        self.contentSizer.Add(self.htmlPreview, proportion=1, border=3, flag=wx.ALL | wx.EXPAND)
+
+        # Make switch
+        self.editBtn = wx.ToggleButton(self, style=wx.BU_EXACTFIT)
+        self.editBtn.Bind(wx.EVT_TOGGLEBUTTON, self.toggleView)
+        self.btnSizer.Add(self.editBtn, border=3, flag=wx.ALL | wx.EXPAND)
+
+        # Make save button
+        self.saveBtn = wx.Button(self, style=wx.BU_EXACTFIT)
+        self.saveBtn.Bind(wx.EVT_BUTTON, self.save)
+        self.btnSizer.Add(self.saveBtn, border=3, flag=wx.ALL | wx.EXPAND)
+
+        # Get starting value
+        self.file = file
+        if value is None and self.file is not None:
+                self.load()
+        elif value is not None:
+            self.rawTextCtrl.SetValue(value)
+
+        # Set initial view
+        self.editBtn.SetValue(False)
+        self.toggleView(False)
+        self.saveBtn.Disable()
+        self.saveBtn.Show(self.file is not None)
+        self._applyAppTheme()
+
+    def getValue(self):
+        return self.rawTextCtrl.GetValue()
+
+    def setValue(self, value):
+        # Get original readonly value
+        og = self.rawTextCtrl.GetReadOnly()
+        # Disable read only so value can change
+        self.rawTextCtrl.SetReadOnly(False)
+        # Change value
+        self.rawTextCtrl.SetValue(value)
+        # Restore readonly state
+        self.rawTextCtrl.SetReadOnly(og)
+        # Render
+        self.toggleView(self.editBtn.Value)
+
+    def toggleView(self, evt=True):
+        if isinstance(evt, bool):
+            edit = evt
+        else:
+            edit = evt.EventObject.Value
+        # Render html
+        self.render()
+
+        # Show opposite control
+        self.rawTextCtrl.Show(edit)
+        self.htmlPreview.Show(not edit)
+
+        self._applyAppTheme()
+        self.Layout()
+
+    def render(self, evt=None):
+        # Render HTML
+        if md:
+            renderedText = md.MarkdownIt().render(self.rawTextCtrl.Value)
+        else:
+            renderedText = self.rawTextCtrl.Value.replace("\n", "<br>")
+        # Apply to preview ctrl
+        self.htmlPreview.SetPage(renderedText)
+        self.htmlPreview.Update()
+        self.htmlPreview.Refresh()
+
+    def load(self, evt=None):
+        if self.file is None:
+            return
+        # Set value from file
+        with open(self.file, "r") as f:
+            self.rawTextCtrl.SetValue(f.read())
+        # Disable save button
+        self.saveBtn.Disable()
+
+    def save(self, evt=None):
+        if self.file is None:
+            return
+        # Write current contents to file
+        with open(self.file, "w") as f:
+            f.write(self.rawTextCtrl.GetValue())
+        # Disable save button
+        self.saveBtn.Disable()
+
+    def onEdit(self, evt=None):
+        # Enable save button when edited
+        self.saveBtn.Enable()
+        # Post event
+        evt = wx.CommandEvent(wx.EVT_TEXT.typeId)
+        evt.SetEventObject(self)
+        wx.PostEvent(self, evt)
+
+    @staticmethod
+    def onUrl(evt=None):
+        webbrowser.open(evt.LinkInfo.Href)
+
+    def _applyAppTheme(self):
+        from psychopy.app.themes import fonts
+        spec = fonts.coderTheme.base
+        # Set raw text font from coder theme
+        self.rawTextCtrl.SetFont(spec.obj)
+        # Always style text ctrl
+        handlers.styleCodeEditor(self.rawTextCtrl)
+        # Only style output if in a styled parent
+        if isinstance(self.GetTopLevelParent(), handlers.ThemeMixin):
+            handlers.styleHTMLCtrl(self.htmlPreview)
+
+        # Set save button icon
+        self.saveBtn.SetBitmap(
+            icons.ButtonIcon(stem="savebtn", size=(16, 16)).bitmap
+        )
+        # Set edit toggle icon
+        self.editBtn.SetBitmap(
+            icons.ButtonIcon(stem="editbtn", size=(16, 16)).bitmap
+        )
+        self.editBtn.SetBitmapPressed(
+            icons.ButtonIcon(stem="viewbtn", size=(16, 16)).bitmap
+        )
+
+        self.Refresh()
+
+
+class HyperLinkCtrl(wx.Button):
+    def __init__(self, parent,
+                 id=wx.ID_ANY, label="", URL="",
+                 pos=wx.DefaultPosition, size=wx.DefaultSize, style=wx.BU_LEFT,
+                 validator=wx.DefaultValidator, name=""):
+        # Create button with no background
+        wx.Button.__init__(self)
+        self.SetBackgroundStyle(wx.BG_STYLE_TRANSPARENT)
+        self.Create(
+            parent=parent,
+            id=id,
+            label=label,
+            pos=pos,
+            size=size,
+            style=wx.BORDER_NONE | style,
+            validator=validator,
+            name=name)
+        # Style as link
+        self.SetForegroundColour("blue")
+        self._font = self.GetFont().MakeUnderlined()
+        self.SetFont(self._font)
+        # Setup hover/focus behaviour
+        self.Bind(wx.EVT_SET_FOCUS, self.onFocus)
+        self.Bind(wx.EVT_KILL_FOCUS, self.onFocus)
+        self.Bind(wx.EVT_ENTER_WINDOW, self.onHover)
+        self.Bind(wx.EVT_MOTION, self.onHover)
+        self.Bind(wx.EVT_LEAVE_WINDOW, self.onHover)
+        # Set URL
+        self.URL = URL
+        self.Bind(wx.EVT_BUTTON, self.onClick)
+
+    def onClick(self, evt=None):
+        webbrowser.open(self.URL)
+
+    def onFocus(self, evt=None):
+        if evt.EventType == wx.EVT_SET_FOCUS.typeId:
+            self.SetFont(self._font.Bold())
+        elif evt.EventType == wx.EVT_KILL_FOCUS.typeId:
+            self.SetFont(self._font)
+        self.Update()
+        self.Layout()
+
+    def onHover(self, evt=None):
+        if evt.EventType == wx.EVT_LEAVE_WINDOW.typeId:
+            # If mouse is leaving window, reset cursor
+            wx.SetCursor(
+                wx.Cursor(wx.CURSOR_DEFAULT)
+            )
+        else:
+            # Otherwise, if a mouse event is received, it means the cursor is on this link
+            wx.SetCursor(
+                wx.Cursor(wx.CURSOR_HAND)
+            )
+
+
 class WrappedStaticText(GenStaticText):
     """
     Similar to wx.StaticText, but wraps automatically.
@@ -413,153 +611,6 @@
         self.SetLabel(text)
 
         self.Thaw()
-=======
-class MarkdownCtrl(wx.Panel, handlers.ThemeMixin):
-    def __init__(self, parent, size=(-1, -1), value=None, file=None, style=wx.DEFAULT):
-        # Initialise superclass
-        self.parent = parent
-        wx.Panel.__init__(self, parent, size=size)
-        # Setup sizers
-        self.sizer = wx.BoxSizer(wx.HORIZONTAL)
-        self.SetSizer(self.sizer)
-        self.contentSizer = wx.BoxSizer(wx.VERTICAL)
-        self.sizer.Add(self.contentSizer, proportion=1, flag=wx.EXPAND)
-        self.btnSizer = wx.BoxSizer(wx.VERTICAL)
-        self.sizer.Add(self.btnSizer, border=0, flag=wx.ALL)
-
-        # Make text control
-        self.rawTextCtrl = wx.stc.StyledTextCtrl(self, size=size, style=wx.TE_MULTILINE | style)
-        self.rawTextCtrl.SetLexer(wx.stc.STC_LEX_MARKDOWN)
-        self.rawTextCtrl.Bind(wx.EVT_TEXT, self.onEdit)
-        self.contentSizer.Add(self.rawTextCtrl, proportion=1, border=3, flag=wx.ALL | wx.EXPAND)
-        # Manage readonly
-        self.rawTextCtrl.SetReadOnly(style | wx.TE_READONLY == style)
-
-        # Make HTML preview
-        self.htmlPreview = HtmlWindow(self, wx.ID_ANY)
-        self.htmlPreview.Bind(wx.html.EVT_HTML_LINK_CLICKED, self.onUrl)
-        self.contentSizer.Add(self.htmlPreview, proportion=1, border=3, flag=wx.ALL | wx.EXPAND)
-
-        # Make switch
-        self.editBtn = wx.ToggleButton(self, style=wx.BU_EXACTFIT)
-        self.editBtn.Bind(wx.EVT_TOGGLEBUTTON, self.toggleView)
-        self.btnSizer.Add(self.editBtn, border=3, flag=wx.ALL | wx.EXPAND)
-
-        # Make save button
-        self.saveBtn = wx.Button(self, style=wx.BU_EXACTFIT)
-        self.saveBtn.Bind(wx.EVT_BUTTON, self.save)
-        self.btnSizer.Add(self.saveBtn, border=3, flag=wx.ALL | wx.EXPAND)
-
-        # Get starting value
-        self.file = file
-        if value is None and self.file is not None:
-                self.load()
-        elif value is not None:
-            self.rawTextCtrl.SetValue(value)
-
-        # Set initial view
-        self.editBtn.SetValue(False)
-        self.toggleView(False)
-        self.saveBtn.Disable()
-        self.saveBtn.Show(self.file is not None)
-        self._applyAppTheme()
-
-    def getValue(self):
-        return self.rawTextCtrl.GetValue()
-
-    def setValue(self, value):
-        # Get original readonly value
-        og = self.rawTextCtrl.GetReadOnly()
-        # Disable read only so value can change
-        self.rawTextCtrl.SetReadOnly(False)
-        # Change value
-        self.rawTextCtrl.SetValue(value)
-        # Restore readonly state
-        self.rawTextCtrl.SetReadOnly(og)
-        # Render
-        self.toggleView(self.editBtn.Value)
-
-    def toggleView(self, evt=True):
-        if isinstance(evt, bool):
-            edit = evt
-        else:
-            edit = evt.EventObject.Value
-        # Render html
-        self.render()
-
-        # Show opposite control
-        self.rawTextCtrl.Show(edit)
-        self.htmlPreview.Show(not edit)
-
-        self._applyAppTheme()
-        self.Layout()
-
-    def render(self, evt=None):
-        # Render HTML
-        if md:
-            renderedText = md.MarkdownIt().render(self.rawTextCtrl.Value)
-        else:
-            renderedText = self.rawTextCtrl.Value.replace("\n", "<br>")
-        # Apply to preview ctrl
-        self.htmlPreview.SetPage(renderedText)
-        self.htmlPreview.Update()
-        self.htmlPreview.Refresh()
-
-    def load(self, evt=None):
-        if self.file is None:
-            return
-        # Set value from file
-        with open(self.file, "r") as f:
-            self.rawTextCtrl.SetValue(f.read())
-        # Disable save button
-        self.saveBtn.Disable()
-
-    def save(self, evt=None):
-        if self.file is None:
-            return
-        # Write current contents to file
-        with open(self.file, "w") as f:
-            f.write(self.rawTextCtrl.GetValue())
-        # Disable save button
-        self.saveBtn.Disable()
-
-    def onEdit(self, evt=None):
-        # Enable save button when edited
-        self.saveBtn.Enable()
-        # Post event
-        evt = wx.CommandEvent(wx.EVT_TEXT.typeId)
-        evt.SetEventObject(self)
-        wx.PostEvent(self, evt)
-
-    @staticmethod
-    def onUrl(evt=None):
-        webbrowser.open(evt.LinkInfo.Href)
-
-    def _applyAppTheme(self):
-        from psychopy.app.themes import fonts
-        spec = fonts.coderTheme.base
-        # Set raw text font from coder theme
-        self.rawTextCtrl.SetFont(spec.obj)
-        # Always style text ctrl
-        handlers.styleCodeEditor(self.rawTextCtrl)
-        # Only style output if in a styled parent
-        if isinstance(self.GetTopLevelParent(), handlers.ThemeMixin):
-            handlers.styleHTMLCtrl(self.htmlPreview)
-
-        # Set save button icon
-        self.saveBtn.SetBitmap(
-            icons.ButtonIcon(stem="savebtn", size=(16, 16)).bitmap
-        )
-        # Set edit toggle icon
-        self.editBtn.SetBitmap(
-            icons.ButtonIcon(stem="editbtn", size=(16, 16)).bitmap
-        )
-        self.editBtn.SetBitmapPressed(
-            icons.ButtonIcon(stem="viewbtn", size=(16, 16)).bitmap
-        )
-
-        self.Refresh()
->>>>>>> 288789b2
 
 
 class HyperLinkCtrl(wx.Button):
