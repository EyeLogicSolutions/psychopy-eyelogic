#!/usr/bin/env python
# -*- coding: utf-8 -*-

# Part of the PsychoPy library
# Copyright (C) 2002-2018 Jonathan Peirce (C) 2019-2020 Open Science Tools Ltd.
# Distributed under the terms of the GNU General Public License (GPL).

"""Experiment classes:
    Experiment, Flow, Routine, Param, Loop*, *Handlers, and NameSpace

The code that writes out a *_lastrun.py experiment file is (in order):
    experiment.Experiment.writeScript() - starts things off, calls other parts
    settings.SettingsComponent.writeStartCode()
    experiment.Flow.writeBody()
        which will call the .writeBody() methods from each component
    settings.SettingsComponent.writeEndCode()
"""

from __future__ import absolute_import, print_function
# from future import standard_library
from past.builtins import basestring
from builtins import object
import os
import codecs
import xml.etree.ElementTree as xml
from xml.dom import minidom
from copy import deepcopy
from pathlib import Path

import psychopy
from psychopy import data, __version__, logging
from .exports import IndentingBuffer, NameSpace
from .flow import Flow
from .loops import TrialHandler, LoopInitiator, \
    LoopTerminator, StairHandler, MultiStairHandler
from .params import _findParam, Param
from .routine import Routine
from . import utils, py2js
from .components import getComponents, getAllComponents

from psychopy.localization import _translate
import locale

# standard_library.install_aliases()

from collections import OrderedDict, namedtuple
RequiredImport = namedtuple('RequiredImport',
                            field_names=('importName',
                                         'importFrom',
                                         'importAs'))


class Experiment(object):
    """
    An experiment contains a single Flow and at least one
    Routine. The Flow controls how Routines are organised
    e.g. the nature of repeats and branching of an experiment.
    """

    def __init__(self, prefs=None):
        super(Experiment, self).__init__()
        self.name = ''
        self.filename = ''  # update during load/save xml
        self.flow = Flow(exp=self)  # every exp has exactly one flow
        self.routines = {}
        # get prefs (from app if poss or from cfg files)
        if prefs is None:
            prefs = psychopy.prefs
        # deepCopy doesn't like the full prefs object to be stored, so store
        # each subset
        self.prefsAppDataCfg = prefs.appDataCfg
        self.prefsGeneral = prefs.general
        self.prefsApp = prefs.app
        self.prefsCoder = prefs.coder
        self.prefsBuilder = prefs.builder
        self.prefsPaths = prefs.paths
        # this can be checked by the builder that this is an experiment and a
        # compatible version
        self.psychopyVersion = __version__

        # What libs are needed (make sound come first)
        self.requiredImports = []
        libs = ('sound', 'gui', 'visual', 'core', 'data', 'event',
                'logging', 'clock')
        self.requirePsychopyLibs(libs=libs)
        self.requireImport(importName='keyboard',
                           importFrom='psychopy.hardware')

        _settingsComp = getComponents(fetchIcons=False)['SettingsComponent']
        self.settings = _settingsComp(parentName='', exp=self)
        # this will be the xml.dom.minidom.doc object for saving
        self._doc = xml.ElementTree()
        self.namespace = NameSpace(self)  # manage variable names

        #  _expHandler is a hack to allow saving data from components not
        # inside a loop. data-saving machinery relies on loops, not worth
        # rewriting. `thisExp` will be an ExperimentHandler when used in
        # the generated script, but its easier to use treat it as a
        # TrialHandler during script generation to avoid effectively
        # duplicating code just to work around any differences
        # in writeRoutineEndCode
        self._expHandler = TrialHandler(exp=self, name='thisExp')
        self._expHandler.type = 'ExperimentHandler'  # true at run-time
        self._expHandler.name = self._expHandler.params['name'].val  # thisExp

    def requirePsychopyLibs(self, libs=()):
        """Add a list of top-level psychopy libs that the experiment
        will need. e.g. [visual, event]

        Notes
        -----
        This is a convenience method for `requireImport()`.
        """
        for lib in libs:
            self.requireImport(importName=lib,
                               importFrom='psychopy')

    def requireImport(self, importName, importFrom='', importAs=''):
        """Add a top-level import to the experiment.

        Parameters
        ----------
        importName : str
            Name of the package or module to import.
        importFrom : str
            Where to import ``from``.
        importAs : str
            Import ``as`` this name.
        """
        import_ = RequiredImport(importName=importName,
                                 importFrom=importFrom,
                                 importAs=importAs)

        if import_ not in self.requiredImports:
            self.requiredImports.append(import_)

    def addRoutine(self, routineName, routine=None):
        """Add a Routine to the current list of them.

        Can take a Routine object directly or will create
        an empty one if none is given.
        """
        if routine is None:
            # create a deafult routine with this name
            self.routines[routineName] = Routine(routineName, exp=self)
        else:
            self.routines[routineName] = routine
        return self.routines[routineName]

    def integrityCheck(self):
        """Check the integrity of the Experiment"""
        # add some checks for things outside the Flow?
        # then check the contents 1-by-1 from the Flow
        self.flow.integrityCheck()

    def writeScript(self, expPath=None, target="PsychoPy", modular=True):
        """Write a PsychoPy script for the experiment
        """
        # self.integrityCheck()

        self.psychopyVersion = psychopy.__version__  # make sure is current
        # set this so that params write for approp target
        utils.scriptTarget = target
        self.expPath = expPath
        script = IndentingBuffer(u'')  # a string buffer object

        # get date info, in format preferred by current locale as set by app:
        if hasattr(locale, 'nl_langinfo'):
            fmt = locale.nl_langinfo(locale.D_T_FMT)
            localDateTime = data.getDateStr(format=fmt)
        else:
            localDateTime = data.getDateStr(format="%B %d, %Y, at %H:%M")

        # Remove disabled components, but leave original experiment unchanged.
        self_copy = deepcopy(self)
        for _, routine in list(self_copy.routines.items()):  # PY2/3 compat
            for component in routine:
                try:
                    if component.params['disabled'].val:
                        routine.removeComponent(component)
                except KeyError:
                    pass

        if target == "PsychoPy":
            self_copy.settings.writeInitCode(script, self_copy.psychopyVersion,
                                             localDateTime)

            # Write "run once" code sections
            for entry in self_copy.flow:
                # NB each entry is a routine or LoopInitiator/Terminator
                self_copy._currentRoutine = entry
                if hasattr(entry, 'writeRunOnceInitCode'):
                    entry.writeRunOnceInitCode(script)
                if hasattr(entry, 'writePreCode'):
                    entry.writePreCode(script)
            script.write("\n\n")

            # present info, make logfile
            self_copy.settings.writeStartCode(script, self_copy.psychopyVersion)
            # writes any components with a writeStartCode()
            self_copy.flow.writeStartCode(script)
            self_copy.settings.writeWindowCode(script)  # create our visual.Window()
            # for JS the routine begin/frame/end code are funcs so write here

            # write the rest of the code for the components
            self_copy.flow.writeBody(script)
            self_copy.settings.writeEndCode(script)  # close log file
            script = script.getvalue()
        elif target == "PsychoJS":
            script.oneIndent = "  "  # use 2 spaces rather than python 4
            self_copy.settings.writeInitCodeJS(script,self_copy.psychopyVersion,
                                               localDateTime, modular)
            self_copy.flow.writeFlowSchedulerJS(script)
            self_copy.settings.writeExpSetupCodeJS(script,
                                                   self_copy.psychopyVersion)

            # initialise the components for all Routines in a single function
            script.writeIndentedLines("\nfunction experimentInit() {")
            script.setIndentLevel(1, relative=True)

            # routine init sections
            for entry in self_copy.flow:
                # NB each entry is a routine or LoopInitiator/Terminator
                self_copy._currentRoutine = entry
                if hasattr(entry, 'writeInitCodeJS'):
                    entry.writeInitCodeJS(script)
                if hasattr(entry, 'writePreCodeJS'):
<<<<<<< HEAD
                    entry.writePreCode(script)
=======
                    entry.writePreCodeJS(script)
>>>>>>> dcf9427f

            # create globalClock etc
            code = ("// Create some handy timers\n"
                    "globalClock = new util.Clock();"
                    "  // to track the time since experiment started\n"
                    "routineTimer = new util.CountdownTimer();"
                    "  // to track time remaining of each (non-slip) routine\n"
                    "\nreturn Scheduler.Event.NEXT;")
            script.writeIndentedLines(code)
            script.setIndentLevel(-1, relative=True)
            script.writeIndentedLines("}\n")

            # This differs to the Python script. We can loop through all
            # Routines once (whether or not they get used) because we're using
            # functions that may or may not get called later.
            # Do the Routines of the experiment first
            routinesToWrite = list(self_copy.routines)
            for thisItem in self_copy.flow:
                if thisItem.getType() in ['LoopInitiator', 'LoopTerminator']:
                    self_copy.flow.writeLoopHandlerJS(script, modular)
                elif thisItem.name in routinesToWrite:
                    self_copy._currentRoutine = self_copy.routines[thisItem.name]
                    self_copy._currentRoutine.writeRoutineBeginCodeJS(script, modular)
                    self_copy._currentRoutine.writeEachFrameCodeJS(script, modular)
                    self_copy._currentRoutine.writeRoutineEndCodeJS(script, modular)
                    routinesToWrite.remove(thisItem.name)
            self_copy.settings.writeEndCodeJS(script)

            # Add JS variable declarations e.g., var msg;
            script = py2js.addVariableDeclarations(script.getvalue(), fileName=self.expPath)

            # Reset loop controller ready for next call to writeScript
            self_copy.flow._resetLoopController()

        return script

    def saveToXML(self, filename):
        self.psychopyVersion = psychopy.__version__  # make sure is current
        # create the dom object
        self.xmlRoot = xml.Element("PsychoPy2experiment")
        self.xmlRoot.set('version', __version__)
        self.xmlRoot.set('encoding', 'utf-8')
        # store settings
        settingsNode = xml.SubElement(self.xmlRoot, 'Settings')
        for settingName in sorted(self.settings.params):
            setting = self.settings.params[settingName]
            self._setXMLparam(
                parent=settingsNode, param=setting, name=settingName)
        # store routines
        routinesNode = xml.SubElement(self.xmlRoot, 'Routines')
        # routines is a dict of routines
        for routineName, routine in self.routines.items():
            routineNode = self._setXMLparam(
                parent=routinesNode, param=routine, name=routineName)
            # a routine is based on a list of components
            for component in routine:
                componentNode = self._setXMLparam(
                    parent=routineNode, param=component,
                    name=component.params['name'].val)
                for paramName in sorted(component.params):
                    param = component.params[paramName]
                    self._setXMLparam(
                        parent=componentNode, param=param, name=paramName)
        # implement flow
        flowNode = xml.SubElement(self.xmlRoot, 'Flow')
        # a list of elements(routines and loopInit/Terms)
        for element in self.flow:
            elementNode = xml.SubElement(flowNode, element.getType())
            if element.getType() == 'LoopInitiator':
                loop = element.loop
                name = loop.params['name'].val
                elementNode.set('loopType', loop.getType())
                elementNode.set('name', name)
                for paramName in sorted(loop.params):
                    param = loop.params[paramName]
                    paramNode = self._setXMLparam(
                        parent=elementNode, param=param, name=paramName)
                    # override val with repr(val)
                    if paramName == 'conditions':
                        paramNode.set('val', repr(param.val))
            elif element.getType() == 'LoopTerminator':
                elementNode.set('name', element.loop.params['name'].val)
            elif element.getType() == 'Routine':
                elementNode.set('name', '%s' % element.params['name'])
        # convert to a pretty string
        # update our document to use the new root
        self._doc._setroot(self.xmlRoot)
        simpleString = xml.tostring(self.xmlRoot, 'utf-8')
        pretty = minidom.parseString(simpleString).toprettyxml(indent="  ")
        # then write to file
        if not filename.endswith(".psyexp"):
            filename += ".psyexp"

        with codecs.open(filename, 'wb', encoding='utf-8-sig') as f:
            f.write(pretty)

        self.filename = filename
        return filename  # this may have been updated to include an extension

    def _getShortName(self, longName):
        return longName.replace('(', '').replace(')', '').replace(' ', '')

    def _setXMLparam(self, parent, param, name):
        """Add a new child to a given xml node. name can include
        spaces and parens, which will be removed to create child name
        """
        if hasattr(param, 'getType'):
            thisType = param.getType()
        else:
            thisType = 'Param'
        # creates and appends to parent
        thisChild = xml.SubElement(parent, thisType)
        thisChild.set('name', name)
        if hasattr(param, 'val'):
            thisChild.set('val', u"{}".format(param.val).replace("\n", "&#10;"))
        if hasattr(param, 'valType'):
            thisChild.set('valType', param.valType)
        if hasattr(param, 'updates'):
            thisChild.set('updates', "{}".format(param.updates))
        return thisChild

    def _getXMLparam(self, params, paramNode, componentNode=None):
        """params is the dict of params of the builder component
        (e.g. stimulus) into which the parameters will be inserted
        (so the object to store the params should be created first)
        paramNode is the parameter node fetched from the xml file
        """
        name = paramNode.get('name')
        valType = paramNode.get('valType')
        val = paramNode.get('val')
        # many components need web char newline replacement
        if not name == 'advancedParams':
            val = val.replace("&#10;", "\n")

        # custom settings (to be used when
        if valType == 'fixedList':  # convert the string to a list
            params[name].val = eval('list({})'.format(val))
        elif name == 'storeResponseTime':
            return  # deprecated in v1.70.00 because it was redundant
        elif name == 'nVertices':  # up to 1.85 there was no shape param
            # if no shape param then use "n vertices" only
            if _findParam('shape', componentNode) is None:
                if val == '2':
                    params['shape'].val = "line"
                elif val == '3':
                    params['shape'].val = "triangle"
                elif val == '4':
                    params['shape'].val = "rectangle"
                else:
                    params['shape'].val = "regular polygon..."
            params['nVertices'].val = val
        elif name == 'startTime':  # deprecated in v1.70.00
            params['startType'].val = "{}".format('time (s)')
            params['startVal'].val = "{}".format(val)
            return  # times doesn't need to update its type or 'updates' rule
        elif name == 'forceEndTrial':  # deprecated in v1.70.00
            params['forceEndRoutine'].val = bool(val)
            return  # forceEndTrial doesn't need to update type or 'updates'
        elif name == 'forceEndTrialOnPress':  # deprecated in v1.70.00
            params['forceEndRoutineOnPress'].val = bool(val)
            return  # forceEndTrial doesn't need to update  type or 'updates'
        elif name == 'forceEndRoutineOnPress':
            if val == 'True':
                val = "any click"
            elif val == 'False':
                val = "never"
            params['forceEndRoutineOnPress'].val = val
            return
        elif name == 'trialList':  # deprecated in v1.70.00
            params['conditions'].val = eval(val)
            return  # forceEndTrial doesn't need to update  type or 'updates'
        elif name == 'trialListFile':  # deprecated in v1.70.00
            params['conditionsFile'].val = "{}".format(val)
            return  # forceEndTrial doesn't need to update  type or 'updates'
        elif name == 'duration':  # deprecated in v1.70.00
            params['stopType'].val = u'duration (s)'
            params['stopVal'].val = "{}".format(val)
            return  # times doesn't need to update its type or 'updates' rule
        elif name == 'allowedKeys' and valType == 'str':  # changed v1.70.00
            # ynq used to be allowed, now should be 'y','n','q' or
            # ['y','n','q']
            if len(val) == 0:
                newVal = val
            elif val[0] == '$':
                newVal = val[1:]  # they were using code (which we can reuse)
            elif val.startswith('[') and val.endswith(']'):
                # they were using code (slightly incorectly!)
                newVal = val[1:-1]
            elif val in ['return', 'space', 'left', 'right', 'escape']:
                newVal = val  # they were using code
            else:
                # convert string to list of keys then represent again as a
                # string!
                newVal = repr(list(val))
            params['allowedKeys'].val = newVal
            params['allowedKeys'].valType = 'code'
        elif name == 'correctIf':  # deprecated in v1.60.00
            corrIf = val
            corrAns = corrIf.replace(
                'resp.keys==unicode(', '').replace(')', '')
            params['correctAns'].val = corrAns
            name = 'correctAns'  # then we can fetch other aspects below
        elif 'olour' in name:  # colour parameter was Americanised v1.61.00
            name = name.replace('olour', 'olor')
            params[name].val = val
        elif name == 'times':  # deprecated in v1.60.00
            times = eval('%s' % val)
            params['startType'].val = "{}".format('time (s)')
            params['startVal'].val = "{}".format(times[0])
            params['stopType'].val = "{}".format('time (s)')
            params['stopVal'].val = "{}".format(times[1])
            return  # times doesn't need to update its type or 'updates' rule
        elif name in ('Begin Experiment', 'Begin Routine', 'Each Frame',
                      'End Routine', 'End Experiment'):
            params[name].val = val
            params[name].valType = 'extendedCode'  # changed in 1.78.00
            return  # so that we don't update valTyp again below
        elif name == 'Saved data folder':
            # deprecated in 1.80 for more complete data filename control
            params[name] = Param(
                val, valType='code', allowedTypes=[],
                hint=_translate("Name of the folder in which to save data"
                                " and log files (blank defaults to the "
                                "builder pref)"),
                categ='Data')
        elif name == 'channel':  # was incorrectly set to be valType='str' until 3.1.2
            params[name].val = val
            params[name].valType = 'code'  # override
        elif 'val' in list(paramNode.keys()):
            if val == 'window units':  # changed this value in 1.70.00
                params[name].val = 'from exp settings'
            # in v1.80.00, some RatingScale API and Param fields were changed
            # Try to avoid a KeyError in these cases so can load the expt
            elif name in ('choiceLabelsAboveLine', 'lowAnchorText',
                          'highAnchorText'):
                # not handled, just ignored; want labels=[lowAnchor,
                # highAnchor]
                return
            elif name == 'customize_everything':
                # Try to auto-update the code:
                v = val  # python code, not XML
                v = v.replace('markerStyle', 'marker').replace(
                    'customMarker', 'marker')
                v = v.replace('stretchHoriz', 'stretch').replace(
                    'displaySizeFactor', 'size')
                v = v.replace('textSizeFactor', 'textSize')
                v = v.replace('ticksAboveLine=False', 'tickHeight=-1')
                v = v.replace('showScale=False', 'scale=None').replace(
                    'allowSkip=False', 'skipKeys=None')
                v = v.replace('showAnchors=False', 'labels=None')
                # lowAnchorText highAnchorText will trigger obsolete error
                # when run the script
                params[name].val = v
            else:
                if name in params:
                    params[name].val = val
                else:
                    # we found an unknown parameter (probably from the future)
                    params[name] = Param(
                        val, valType=paramNode.get('valType'),
                        allowedTypes=[],
                        hint=_translate(
                            "This parameter is not known by this version "
                            "of PsychoPy. It might be worth upgrading"))
                    params[name].allowedTypes = paramNode.get('allowedTypes')
                    if params[name].allowedTypes is None:
                        params[name].allowedTypes = []
                    params[name].readOnly = True
                    if name not in ['JS libs', 'OSF Project ID']:
                        # don't warn people if we know it's OK (e.g. for params
                        # that have been removed
                        msg = _translate(
                            "Parameter %r is not known to this version of "
                            "PsychoPy but has come from your experiment file "
                            "(saved by a future version of PsychoPy?). This "
                            "experiment may not run correctly in the current "
                            "version.")
                        logging.warn(msg % name)
                        logging.flush()

        # get the value type and update rate
        if 'valType' in list(paramNode.keys()):
            params[name].valType = paramNode.get('valType')
            # compatibility checks:
            if name in ['allowedKeys'] and paramNode.get('valType') == 'str':
                # these components were changed in v1.70.00
                params[name].valType = 'code'
            elif name == 'Selected rows':
                # changed in 1.81.00 from 'code' to 'str': allow string or var
                params[name].valType = 'str'
            # conversions based on valType
            if params[name].valType == 'bool':
                params[name].val = eval("%s" % params[name].val)
        if 'updates' in list(paramNode.keys()):
            params[name].updates = paramNode.get('updates')

    def loadFromXML(self, filename):
        """Loads an xml file and parses the builder Experiment from it
        """
        self._doc.parse(filename)
        root = self._doc.getroot()


        # some error checking on the version (and report that this isn't valid
        # .psyexp)?
        filenameBase = os.path.basename(filename)

        if root.tag != "PsychoPy2experiment":
            logging.error('%s is not a valid .psyexp file, "%s"' %
                          (filenameBase, root.tag))
            # the current exp is already vaporized at this point, oops
            return
        self.psychopyVersion = root.get('version')

        # Parse document nodes
        # first make sure we're empty
        self.flow = Flow(exp=self)  # every exp has exactly one flow
        self.routines = {}
        self.namespace = NameSpace(self)  # start fresh
        modifiedNames = []
        duplicateNames = []

        # fetch exp settings
        settingsNode = root.find('Settings')
        for child in settingsNode:
            self._getXMLparam(params=self.settings.params, paramNode=child,
                              componentNode=settingsNode)
        # name should be saved as a settings parameter (only from 1.74.00)
        if self.settings.params['expName'].val in ['', None, 'None']:
            shortName = os.path.splitext(filenameBase)[0]
            self.setExpName(shortName)
        # fetch routines
        routinesNode = root.find('Routines')
        allCompons = getAllComponents(
            self.prefsBuilder['componentsFolders'], fetchIcons=False)
        # get each routine node from the list of routines
        for routineNode in routinesNode:
            routineGoodName = self.namespace.makeValid(
                routineNode.get('name'))
            if routineGoodName != routineNode.get('name'):
                modifiedNames.append(routineNode.get('name'))
            self.namespace.user.append(routineGoodName)
            routine = Routine(name=routineGoodName, exp=self)
            # self._getXMLparam(params=routine.params, paramNode=routineNode)
            self.routines[routineNode.get('name')] = routine
            for componentNode in routineNode:

                componentType = componentNode.tag
                if componentType in allCompons:
                    # create an actual component of that type
                    component = allCompons[componentType](
                        name=componentNode.get('name'),
                        parentName=routineNode.get('name'), exp=self)
                else:
                    # create UnknownComponent instead
                    component = allCompons['UnknownComponent'](
                        name=componentNode.get('name'),
                        parentName=routineNode.get('name'), exp=self)
                # check for components that were absent in older versions of
                # the builder and change the default behavior
                # (currently only the new behavior of choices for RatingScale,
                # HS, November 2012)
                # HS's modification superceded Jan 2014, removing several
                # RatingScale options
                if componentType == 'RatingScaleComponent':
                    if (componentNode.get('choiceLabelsAboveLine') or
                            componentNode.get('lowAnchorText') or
                            componentNode.get('highAnchorText')):
                        pass
                    # if not componentNode.get('choiceLabelsAboveLine'):
                    #    # this rating scale was created using older version
                    #    component.params['choiceLabelsAboveLine'].val=True
                # populate the component with its various params
                for paramNode in componentNode:
                    self._getXMLparam(params=component.params,
                                      paramNode=paramNode,
                                      componentNode=componentNode)
                compGoodName = self.namespace.makeValid(
                    componentNode.get('name'))
                if compGoodName != componentNode.get('name'):
                    modifiedNames.append(componentNode.get('name'))
                self.namespace.add(compGoodName)
                component.params['name'].val = compGoodName
                routine.append(component)
        # for each component that uses a Static for updates, we need to set
        # that
        for thisRoutine in list(self.routines.values()):
            for thisComp in thisRoutine:
                for thisParamName in thisComp.params:
                    thisParam = thisComp.params[thisParamName]
                    if thisParamName == 'advancedParams':
                        continue  # advanced isn't a normal param
                    elif thisParam.updates and "during:" in thisParam.updates:
                        # remove the part that says 'during'
                        updates = thisParam.updates.split(': ')[1]
                        routine, static = updates.split('.')
                        if routine not in self.routines:
                            msg = ("%s was set to update during %s Static "
                                   "Component, but that component no longer "
                                   "exists")
                            logging.warning(msg % (thisParamName, static))
                        else:
                            self.routines[routine].getComponentFromName(
                                static).addComponentUpdate(
                                thisRoutine.params['name'],
                                thisComp.params['name'], thisParamName)
        # fetch flow settings
        flowNode = root.find('Flow')
        loops = {}
        for elementNode in flowNode:
            if elementNode.tag == "LoopInitiator":
                loopType = elementNode.get('loopType')
                loopName = self.namespace.makeValid(elementNode.get('name'))
                if loopName != elementNode.get('name'):
                    modifiedNames.append(elementNode.get('name'))
                self.namespace.add(loopName)
                loop = eval('%s(exp=self,name="%s")' % (loopType, loopName))
                loops[loopName] = loop
                for paramNode in elementNode:
                    self._getXMLparam(paramNode=paramNode, params=loop.params)
                    # for conditions convert string rep to list of dicts
                    if paramNode.get('name') == 'conditions':
                        param = loop.params['conditions']
                        # e.g. param.val=[{'ori':0},{'ori':3}]
                        try:
                            param.val = eval('%s' % (param.val))
                        except SyntaxError:
                            # This can occur if Python2.7 conditions string
                            # contained long ints (e.g. 8L) and these can't be
                            # parsed by Py3. But allow the file to carry on
                            # loading and the conditions will still be loaded
                            # from the xlsx file
                            pass
                # get condition names from within conditionsFile, if any:
                try:
                    # psychophysicsstaircase demo has no such param
                    conditionsFile = loop.params['conditionsFile'].val
                except Exception:
                    conditionsFile = None
                if conditionsFile in ['None', '']:
                    conditionsFile = None
                if conditionsFile:
                    try:
                        trialList, fieldNames = data.importConditions(
                            conditionsFile, returnFieldNames=True)
                        for fname in fieldNames:
                            if fname != self.namespace.makeValid(fname):
                                duplicateNames.append(fname)
                            else:
                                self.namespace.add(fname)
                    except Exception:
                        pass  # couldn't load the conditions file for now
                self.flow.append(LoopInitiator(loop=loops[loopName]))
            elif elementNode.tag == "LoopTerminator":
                self.flow.append(LoopTerminator(
                    loop=loops[elementNode.get('name')]))
            elif elementNode.tag == "Routine":
                if elementNode.get('name') in self.routines:
                    self.flow.append(self.routines[elementNode.get('name')])
                else:
                    logging.error("A Routine called '{}' was on the Flow but "
                                  "could not be found (failed rename?). You "
                                  "may need to re-insert it".format(
                        elementNode.get('name')))
                    logging.flush()

        if modifiedNames:
            msg = 'duplicate variable name(s) changed in loadFromXML: %s\n'
            logging.warning(msg % ', '.join(list(set(modifiedNames))))
        if duplicateNames:
            msg = 'duplicate variable names: %s'
            logging.warning(msg % ', '.join(list(set(duplicateNames))))
        # if we succeeded then save current filename to self
        self.filename = filename

    def setExpName(self, name):
        self.settings.params['expName'].val = name

    def getExpName(self):
        return self.settings.params['expName'].val

    @property
    def htmlFolder(self):
        return self.settings.params['HTML path'].val

    def getComponentFromName(self, name):
        """Searches all the Routines in the Experiment for a matching Comp name

        :param name: str name of a component
        :return: a component class or None
        """
        for routine in self.routines.values():
            comp = routine.getComponentFromName(name)
            if comp:
                return comp
        return None

    def getComponentFromType(self, type):
        """Searches all the Routines in the Experiment for a matching component type

        :param name: str type of a component e.g., 'KeyBoard'
        :return: True if component exists in experiment
        """
        for routine in self.routines.values():
            exists = routine.getComponentFromType(type)
            if exists:
                return True
        return False

    def getResourceFiles(self):
        """Returns a list of known files needed for the experiment
        Interrogates each loop looking for conditions files and each

        """
        join = os.path.join
        abspath = os.path.abspath
        srcRoot = os.path.split(self.filename)[0]

        def getPaths(filePath):
            """Helper to return absolute and relative paths (or None)

            :param filePath: str to a potential file path (rel or abs)
            :return: dict of 'asb' and 'rel' paths or None
            """
            thisFile = {}
            # NB: Pathlib might be neater here but need to be careful
            # e.g. on mac:
            #    Path('C:/test/test.xlsx').is_absolute() returns False
            #    Path('/folder/file.xlsx').relative_to('/Applications') gives error
            #    but os.path.relpath('/folder/file.xlsx', '/Applications') correctly uses ../
            if len(filePath) > 2 and (filePath[0] == "/" or filePath[1] == ":")\
                    and os.path.isfile(filePath):
                thisFile['abs'] = filePath
                thisFile['rel'] = os.path.relpath(filePath, srcRoot)
                return thisFile
            else:
                thisFile['rel'] = filePath
                thisFile['abs'] = os.path.normpath(join(srcRoot, filePath))
                if os.path.isfile(thisFile['abs']):
                    return thisFile

        def findPathsInFile(filePath):
            """Recursively search a conditions file (xlsx or csv)
             extracting valid file paths in any param/cond

            :param filePath: str to a potential file path (rel or abs)
            :return: list of dicts{'rel','abs'} of valid file paths
            """

            # Clean up filePath that cannot be eval'd
            if '$' in filePath:
                try:
                    filePath = filePath.strip('$')
                    filePath = eval(filePath)
                except NameError:
                    # List files in directory and get condition files
                    if 'xlsx' in filePath or 'xls' in filePath or 'csv' in filePath:
                        # Get all xlsx and csv files
                        expFolder = Path(self.filename).parent
                        spreadsheets = []
                        for pattern in ['*.xlsx', '*.xls', '*.csv', '*.tsv']:
                            # NB potentially make this search recursive with
                            # '**/*.xlsx' but then need to exclude 'data/*.xlsx'
                            spreadsheets.extend(expFolder.glob(pattern))
                        files = []
                        for condFile in spreadsheets:
                            # call the function recursively for each excel file
                            files.extend(findPathsInFile(str(condFile)))
                        return files

            paths = []
            # is it a file?
            thisFile = getPaths(filePath)  # get the abs/rel paths
            # does it exist?
            if not thisFile:
                return paths
            # OK, this file itself is valid so add to resources
            if thisFile not in paths:
                paths.append(thisFile)
            # does it look at all like an excel file?
            if (not isinstance(filePath, basestring)
                    or not os.path.splitext(filePath)[1] in ['.csv', '.xlsx',
                                                             '.xls']):
                return paths
            conds = data.importConditions(thisFile['abs'])  # load the abs path
            for thisCond in conds:  # thisCond is a dict
                for param, val in list(thisCond.items()):
                    if isinstance(val, basestring) and len(val):
                        # only add unique entries (can't use set() on a dict)
                        for thisFile in findPathsInFile(val):
                            if thisFile not in paths:
                                paths.append(thisFile)

            return paths

        resources = []
        for thisEntry in self.flow:
            if thisEntry.getType() == 'LoopInitiator':
                # find all loops and check for conditions filename
                params = thisEntry.loop.params
                if 'conditionsFile' in params:
                    condsPaths = findPathsInFile(params['conditionsFile'].val)
                    resources.extend(condsPaths)
            elif thisEntry.getType() == 'Routine':
                # find all params of all compons and check if valid filename
                for thisComp in thisEntry:
                    for paramName in thisComp.params:
                        thisParam = thisComp.params[paramName]
                        thisFile = ''
                        if isinstance(thisParam, basestring):
                            thisFile = getPaths(thisParam)
                        elif isinstance(thisParam.val, basestring):
                            thisFile = getPaths(thisParam.val)
                        # then check if it's a valid path and not yet included
                        if thisFile and thisFile not in resources:
                            resources.append(thisFile)

        # Add files from additional resources box
        val = self.settings.params['Resources'].val
        for thisEntry in val:
            thisFile = getPaths(thisEntry)
            if thisFile:
                resources.append(thisFile)
        # Check for any resources not in experiment path
        for res in resources:
            if srcRoot not in res['abs']:
                psychopy.logging.warning("{} is not in the experiment path and "
                                         "so will not be copied to Pavlovia"
                                         .format(res['rel']))

        return resources


class ExpFile(list):
    """An ExpFile is similar to a Routine except that it generates its code
    from the Flow of a separate, complete psyexp file.
    """

    def __init__(self, name, exp, filename=''):
        super(ExpFile, self).__init__()
        self.params = {'name': name}
        self.name = name
        self.exp = exp  # the exp we belong to
        # the experiment we represent on disk (see self.loadExp)
        self.expObject = None
        self.filename = filename
        self._clockName = None  # used in script "t = trialClock.GetTime()"
        self.type = 'ExpFile'
        list.__init__(self, components)

    def __repr__(self):
        _rep = "psychopy.experiment.ExpFile(name='%s',exp=%s,filename='%s')"
        return _rep % (self.name, self.exp, self.filename)

    def writeStartCode(self, buff):
        # tell each object on our flow to write its start code
        for entry in self.flow:
            # NB each entry is a routine or LoopInitiator/Terminator
            self._currentRoutine = entry
            if hasattr(entry, 'writeStartCode'):
                entry.writeStartCode(buff)

    def loadExp(self):
        # fetch the file
        self.expObject = Experiment()
        self.expObject.loadFromXML(self.filename)
        # extract the flow, which is the key part for us:
        self.flow = self.expObject.flow

    def writeInitCode(self, buff):
        # tell each object on our flow to write its init code
        for entry in self.flow:
            # NB each entry is a routine or LoopInitiator/Terminator
            self._currentRoutine = entry
            entry.writeInitCode(buff)

    def writeMainCode(self, buff):
        """This defines the code for the frames of a single routine
        """
        # tell each object on our flow to write its run code
        for entry in self.flow:
            self._currentRoutine = entry
            entry.writeMainCode(buff)

    def writeExperimentEndCode(self, buff):
        """This defines the code for the frames of a single routine
        """
        for entry in self.flow:
            self._currentRoutine = entry
            entry.writeExperimentEndCode(buff)

    def getType(self):
        return 'ExpFile'

    def getMaxTime(self):
        """What the last (predetermined) stimulus time to be presented. If
        there are no components or they have code-based times then will
        default to 10secs
        """
        pass
        # todo?: currently only Routines perform this action<|MERGE_RESOLUTION|>--- conflicted
+++ resolved
@@ -225,11 +225,7 @@
                 if hasattr(entry, 'writeInitCodeJS'):
                     entry.writeInitCodeJS(script)
                 if hasattr(entry, 'writePreCodeJS'):
-<<<<<<< HEAD
-                    entry.writePreCode(script)
-=======
                     entry.writePreCodeJS(script)
->>>>>>> dcf9427f
 
             # create globalClock etc
             code = ("// Create some handy timers\n"
