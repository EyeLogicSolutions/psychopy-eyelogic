--- conflicted
+++ resolved
@@ -281,11 +281,7 @@
 
         Returns True if start test was written, False if it was skipped. Recommended usage:
         ```
-<<<<<<< HEAD
-        if self.writeStartTestCode(self, buff):
-=======
         if self.writeStartTestCode(buff):
->>>>>>> 5caabf61
             code = (
                 "%(name)s.attribute = value\n"
             )
@@ -422,11 +418,7 @@
 
         Returns True if stop test was written, False if it was skipped. Recommended usage:
         ```
-<<<<<<< HEAD
-        if self.writeStopTestCode(self, buff):
-=======
         if self.writeStopTestCode(buff):
->>>>>>> 5caabf61
             code = (
                 "%(name)s.attribute = value\n"
             )
@@ -552,8 +544,6 @@
         buff.writeIndentedLines(code)
         buff.setIndentLevel(+1, relative=True)
 
-<<<<<<< HEAD
-=======
         # Return True if stop test was written
         return True
 
@@ -566,28 +556,19 @@
         # Close
         buff.writeIndentedLines("}\n")
 
->>>>>>> 5caabf61
     def writeActiveTestCode(self, buff):
         """
         Test whether component is started and has not finished.
 
         Recommended usage:
         ```
-<<<<<<< HEAD
-        self.writeActiveTestCode(self, buff):
-=======
         self.writeActiveTestCode(buff):
->>>>>>> 5caabf61
         code = (
             "%(name)s.attribute = value\n"
             "\n"
         )
         buff.writeIndentedLines(code % self.params)
-<<<<<<< HEAD
-        buff.setIndentLevel(-1, relative=True)
-=======
         self.exitActiveTest(buff)
->>>>>>> 5caabf61
         ```
         """
         # Newline
@@ -621,8 +602,6 @@
         # Dedent
         buff.setIndentLevel(-1, relative=True)
 
-<<<<<<< HEAD
-=======
     def writeActiveTestCodeJS(self, buff):
         """
         Test whether component is started and has not finished.
@@ -666,7 +645,6 @@
         # Close
         buff.writeIndentedLines("}\n")
 
->>>>>>> 5caabf61
     def writeParamUpdates(self, buff, updateType, paramNames=None,
                           target="PsychoPy"):
         """write updates to the buffer for each parameter that needs it
