--- conflicted
+++ resolved
@@ -191,18 +191,6 @@
             if (isinstance(self.params['startVal'].val, basestring) and
                     not self.params['startVal'].val.strip()):
                 self.params['startVal'].val = '0.0'
-<<<<<<< HEAD
-            code = ("if (_.t >= %(startVal)s "
-                    "&& _.%(name)s.status === PsychoJS.Status.NOT_STARTED) {\n")
-        elif self.params['startType'].val == 'frame N':
-            code = ("if (_.frameN >= %(startVal)s "
-                    "&& _.%(name)s.status === PsychoJS.Status.NOT_STARTED) {\n")
-        elif self.params['startType'].val == 'condition':
-            code = ("if ((%(startVal)s) "
-                    "&& _.%(name)s.status === PsychoJS.Status.NOT_STARTED) {\n")
-        else:
-            msg = "Not a known startType (_.%(startType)s) for _.%(name)s"
-=======
             code = ("if (my.t >= %(startVal)s "
                     "&& my.%(name)s.status === PsychoJS.Status.NOT_STARTED) {\n")
         elif self.params['startType'].val == 'frame N':
@@ -213,20 +201,14 @@
                     "&& my.%(name)s.status === PsychoJS.Status.NOT_STARTED) {\n")
         else:
             msg = "Not a known startType (my.%(startType)s) for my.%(name)s"
->>>>>>> 15200203
             raise CodeGenerationException(msg % self.params)
 
         buff.writeIndented(code % self.params)
 
         buff.setIndentLevel(+1, relative=True)
         code = ("// keep track of start time/frame for later\n"
-<<<<<<< HEAD
-                "_.%(name)s.tStart = _.t;  // (not accounting for frame time here)\n"
-                "_.%(name)s.frameNStart = _.frameN;  // exact frame index\n")
-=======
                 "my.%(name)s.tStart = my.t;  // (not accounting for frame time here)\n"
                 "my.%(name)s.frameNStart = my.frameN;  // exact frame index\n")
->>>>>>> 15200203
         buff.writeIndentedLines(code % self.params)
 
     def writeStopTestCode(self, buff):
@@ -267,37 +249,6 @@
         """Test whether we need to stop
         """
         if self.params['stopType'].val == 'time (s)':
-<<<<<<< HEAD
-            code = ("_.frameRemains = %(stopVal)s "
-                    " - _.frameDur * 0.75;"
-                    "  # most of one frame period left\n"
-                    "if (_.%(name)s.status === PsychoJS.Status.STARTED "
-                    "&& _.t >= _.frameRemains) {\n")
-        # duration in time (s)
-        elif (self.params['stopType'].val == 'duration (s)' and
-              self.params['startType'].val == 'time (s)'):
-            code = ("_.frameRemains = %(startVal)s + %(stopVal)s"
-                    " - _.frameDur * 0.75;"
-                    "  // most of one frame period left\n"
-                    "if (_.%(name)s.status === PsychoJS.Status.STARTED "
-                    "&& _.t >= _.frameRemains) {\n")
-        # start at frame and end with duratio (need to use approximate)
-        elif self.params['stopType'].val == 'duration (s)':
-            code = ("if (_.%(name)s.status === PsychoJS.Status.STARTED "
-                    "&& _.t >= (_.%(name)s.tStart + %(stopVal)s)) {\n")
-        elif self.params['stopType'].val == 'duration (frames)':
-            code = ("if (_.%(name)s.status === PsychoJS.Status.STARTED "
-                    "&& _.frameN >= (_.%(name)s.frameNStart + %(stopVal)s)) {\n")
-        elif self.params['stopType'].val == 'frame N':
-            code = ("if (_.%(name)s.status === PsychoJS.Status.STARTED "
-                    "&& _.frameN >= %(stopVal)s) {\n")
-        elif self.params['stopType'].val == 'condition':
-            code = ("if (_.%(name)s.status === PsychoJS.Status.STARTED "
-                    "&& bool(%(stopVal)s)) {\n")
-        else:
-            msg = ("Didn't write any stop line for startType=_.%(startType)s, "
-                   "stopType=_.%(stopType)s")
-=======
             code = ("my.frameRemains = %(stopVal)s "
                     " - my.frameDur * 0.75;"
                     "  # most of one frame period left\n"
@@ -327,7 +278,6 @@
         else:
             msg = ("Didn't write any stop line for startType=my.%(startType)s, "
                    "stopType=my.%(stopType)s")
->>>>>>> 15200203
             raise CodeGenerationException(msg % self.params)
 
         buff.writeIndentedLines(code % self.params)
@@ -390,13 +340,8 @@
                 valStr = valStr[::-1].replace(")", "]", 1)[::-1]  # replace from right
             # filenames (e.g. for image) need to be loaded from resources
             if paramName in ["image", "mask", "sound"]:
-<<<<<<< HEAD
-                val = ("psychoJS.resourceManager.getResource(_.{})"
-                       .format(val))
-=======
                 valStr = ("psychoJS.resourceManager.getResource(my.{})"
                        .format(valStr))
->>>>>>> 15200203
         else:
             endStr = ''
 
@@ -423,27 +368,16 @@
         elif target == 'PsychoJS':
         # write the line
             if paramName == 'color':
-<<<<<<< HEAD
-                buff.writeIndented("_.%s.setColor(new Color(_.%s)" % (compName, params['color']))
-=======
                 buff.writeIndented("my.%s.setColor(new Color(my.%s)" % (compName, params['color']))
->>>>>>> 15200203
                 buff.write("%s)%s\n" % (loggingStr, endStr))
             elif paramName == 'sound':
                 stopVal = params['stopVal'].val
                 if stopVal in ['', None, -1, 'None']:
                     stopVal = '-1'
-<<<<<<< HEAD
-                buff.writeIndented("_.%s.setSound(%s, secs=%s)%s\n" %
-                                   (compName, params['sound'], stopVal, endStr))
-            else:
-                buff.writeIndented("_.%s.set%s(%s%s)%s\n" %
-=======
                 buff.writeIndented("my.%s.setSound(%s, secs=%s)%s\n" %
                                    (compName, params['sound'], stopVal, endStr))
             else:
                 buff.writeIndented("my.%s.set%s(%s%s)%s\n" %
->>>>>>> 15200203
                                    (compName, paramCaps, val, loggingStr, endStr))
 
     def checkNeedToUpdate(self, updateType):
@@ -634,22 +568,14 @@
         """Write the code that will be called every frame
         """
         if "PsychoJS" not in self.targets:
-<<<<<<< HEAD
-            buff.writeIndented("// *_.%s* not supported by PsychoJS\n"
-=======
             buff.writeIndented("// *my.%s* not supported by PsychoJS\n"
->>>>>>> 15200203
                                % self.params['name'])
             return
 
         buff.writeIndentedLines("\n// *%s* updates\n" % self.params['name'])
         # writes an if statement to determine whether to draw etc
         self.writeStartTestCodeJS(buff)
-<<<<<<< HEAD
-        buff.writeIndented("_.%(name)s.setAutoDraw(true);\n" % self.params)
-=======
         buff.writeIndented("my.%(name)s.setAutoDraw(true);\n" % self.params)
->>>>>>> 15200203
         # to get out of the if statement
         buff.setIndentLevel(-1, relative=True)
         buff.writeIndented("}\n")
@@ -658,11 +584,7 @@
         if self.params['stopVal'].val not in ('', None, -1, 'None'):
             # writes an if statement to determine whether to draw etc
             self.writeStopTestCodeJS(buff)
-<<<<<<< HEAD
-            buff.writeIndented("_.%(name)s.setAutoDraw(false);\n" % self.params)
-=======
             buff.writeIndented("my.%(name)s.setAutoDraw(false);\n" % self.params)
->>>>>>> 15200203
             # to get out of the if statement
             buff.setIndentLevel(-1, relative=True)
             buff.writeIndented("}\n")
@@ -670,11 +592,7 @@
         # set parameters that need updating every frame
         # do any params need updating? (this method inherited from _base)
         if self.checkNeedToUpdate('set every frame'):
-<<<<<<< HEAD
-            code = ("if (_.%(name)s.status == STARTED){ "
-=======
             code = ("if (my.%(name)s.status == STARTED){ "
->>>>>>> 15200203
                     "// only update if being drawn\n")
             buff.writeIndented(code % self.params)
             buff.setIndentLevel(+1, relative=True)  # to enter the if block
