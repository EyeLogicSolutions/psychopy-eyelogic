--- conflicted
+++ resolved
@@ -78,13 +78,7 @@
         msg = _translate("What device would you like to use to record video? This will only affect local "
                          "experiments - online experiments ask the participant which device to use.")
         self.params['device'] = Param(
-<<<<<<< HEAD
             device, valType='code', inputType="liveChoice", categ="Basic",
-=======
-            device, valType='str', inputType="choice", categ="Basic",
-            allowedVals=["default"] + cams,
-            allowedLabels=["default"] + cams,
->>>>>>> 537e7e30
             hint=msg,
             label=_translate("Video Device")
         )
