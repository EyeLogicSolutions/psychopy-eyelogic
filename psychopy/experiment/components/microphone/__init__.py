#!/usr/bin/env python
# -*- coding: utf-8 -*-

# Part of the PsychoPy library
# Copyright (C) 2002-2018 Jonathan Peirce (C) 2019-2021 Open Science Tools Ltd.
# Distributed under the terms of the GNU General Public License (GPL).

# Author: Jeremy R. Gray, 2012

from __future__ import absolute_import, print_function
from builtins import super  # provides Py3-style super() using python-future

from os import path
from pathlib import Path

from psychopy.alerts import alert
from psychopy.experiment.components import BaseComponent, Param, getInitVals, _translate
from psychopy.sound.microphone import Microphone, _hasPTB
from psychopy.sound.audiodevice import sampleRateQualityLevels
from psychopy.sound.audioclip import AUDIO_SUPPORTED_CODECS
from psychopy.localization import _localized as __localized

_localized = __localized.copy()
_localized.update({'stereo': _translate('Stereo'),
                   'channel': _translate('Channel')})
from psychopy.tests import _vmTesting

if _hasPTB and not _vmTesting:
    devices = {d.deviceName: d for d in Microphone.getDevices()}
else:
    devices = {}
sampleRates = {r[1]: r[0] for r in sampleRateQualityLevels.values()}
devices['default'] = None

onlineTranscribers = {
<<<<<<< HEAD
    "Google Cloud": "GOOGLE",
    # "Microsoft Azure": "AZURE",
}
localTranscribers = {
    "Google": "google",
    "Google Cloud": "googleCloud",
    "Built-in": "sphinx",
    # "Microsoft Azure": "azure",
=======
    "Google": "GOOGLE"
}
localTranscribers = {
    "Google": "google",
    "Built-in": "sphinx"
>>>>>>> 3f767167
}
allTranscribers = {**localTranscribers, **onlineTranscribers}


class MicrophoneComponent(BaseComponent):
    """An event class for capturing short sound stimuli"""
    categories = ['Responses']
    targets = ['PsychoPy', 'PsychoJS']
    iconFile = Path(__file__).parent / 'microphone.png'
    tooltip = _translate('Microphone: basic sound capture (fixed onset & '
                         'duration), okay for spoken words')

    def __init__(self, exp, parentName, name='mic',
                 startType='time (s)', startVal=0.0,
                 stopType='duration (s)', stopVal=2.0,
                 startEstim='', durationEstim='',
                 channels='auto', device="default",
                 sampleRate='Voice (16kHz)', maxSize=24000,
                 outputType='default', speakTimes=True, trimSilent=False,
                 transcribe=True, transcribeBackend="Google", transcribeLang="en-US", transcribeWords="",
                 #legacy
                 stereo=None, channel=None):
        super(MicrophoneComponent, self).__init__(
            exp, parentName, name=name,
            startType=startType, startVal=startVal,
            stopType=stopType, stopVal=stopVal,
            startEstim=startEstim, durationEstim=durationEstim)

        self.type = 'Microphone'
        self.url = "https://www.psychopy.org/builder/components/microphone.html"
        self.exp.requirePsychopyLibs(['sound'])

        self.order += []

        self.params['stopType'].allowedVals = ['duration (s)']
        msg = _translate(
            'The duration of the recording in seconds; blank = 0 sec')
        self.params['stopType'].hint = msg

        # params
        msg = _translate("What microphone device would you like the use to record? This will only affect local "
                         "experiments - online experiments ask the participant which mic to use.")
        self.params['device'] = Param(
            device, valType='str', inputType="choice", categ="Basic",
            allowedVals=list(devices),
            hint=msg,
            label=_translate("Device")
        )

        msg = _translate(
            "Record two channels (stereo) or one (mono, smaller file). Select 'auto' to use as many channels "
            "as the selected device allows.")
        if stereo is not None:
            # If using a legacy mic component, work out channels from old bool value of stereo
            channels = ['mono', 'stereo'][stereo]
        self.params['channels'] = Param(
            channels, valType='str', inputType="choice", categ='Hardware',
            allowedVals=['auto', 'mono', 'stereo'],
            hint=msg,
            label=_translate('Channels'))

        msg = _translate(
            "How many samples per second (Hz) to record at")
        self.params['sampleRate'] = Param(
            sampleRate, valType='num', inputType="choice", categ='Hardware',
            allowedVals=list(sampleRates),
            hint=msg,
            label=_translate('Sample Rate (Hz)'))

        msg = _translate(
            "To avoid excessively large output files, what is the biggest file size you are likely to expect?")
        self.params['maxSize'] = Param(
            maxSize, valType='num', inputType="single", categ='Hardware',
            hint=msg,
            label=_translate('Max Recording Size (kb)'))

        msg = _translate(
            "What file type should output audio files be saved as?")
        self.params['outputType'] = Param(
            outputType, valType='code', inputType='choice', categ='Data',
            allowedVals=["default"] + AUDIO_SUPPORTED_CODECS,
            hint=msg,
            label=_translate("Output File Type")
        )

        msg = _translate(
            "Tick this to save times when the participant starts and stops speaking")
        self.params['speakTimes'] = Param(
            speakTimes, valType='bool', inputType='bool', categ='Data',
            hint=msg,
            label=_translate("Speaking Start / Stop Times")
        )

        msg = _translate(
            "Trim periods of silence from the output file")
        self.params['trimSilent'] = Param(
            trimSilent, valType='bool', inputType='bool', categ='Data',
            hint=msg,
            label=_translate("Trim Silent")
        )

        # Transcription params
        self.order += [
            'transcribe',
            'transcribeBackend',
            'transcribeLang',
            'transcribeWords',
        ]
        self.params['transcribe'] = Param(
            transcribe, valType='bool', inputType='bool', categ='Transcription',
            hint=_translate("Whether to transcribe the audio recording and store the transcription"),
            label=_translate("Transcribe Audio")
        )

        for depParam in ['transcribeBackend', 'transcribeLang', 'transcribeWords']:
            self.depends.append({
                "dependsOn": "transcribe",
                "condition": "==True",
                "param": depParam,
                "true": "enable",  # what to do with param if condition is True
                "false": "disable",  # permitted: hide, show, enable, disable
            })

        self.params['transcribeBackend'] = Param(
            transcribeBackend, valType='code', inputType='choice', categ='Transcription',
            allowedVals=list(allTranscribers),
            hint=_translate("What transcription service to use to transcribe audio?"),
            label=_translate("Transcription Backend")
        )

        self.params['transcribeLang'] = Param(
            transcribeLang, valType='str', inputType='single', categ='Transcription',
            hint=_translate("What language you expect the recording to be spoken in, e.g. en-GB for English"),
            label=_translate("Transcription Language")
        )

        self.params['transcribeWords'] = Param(
            transcribeWords, valType='list', inputType='single', categ='Transcription',
            hint=_translate("Set list of words to listen for - if blank will listen for all words in chosen language. \n\n"
                            "If using the built-in transcriber, you can set a minimum % confidence level using a colon "
                            "after the word, e.g. 'red:100', 'green:80'. Otherwise, default confidence level is 80%."),
            label=_translate("Expected Words")
        )

    def writeStartCode(self, buff):
        inits = getInitVals(self.params)
        # Use filename with a suffix to store recordings
        code = (
            "# Make folder to store recordings from %(name)s\n"
            "%(name)sRecFolder = filename + '_%(name)s_recorded'\n"
            "if not os.path.isdir(%(name)sRecFolder):\n"
        )
        buff.writeIndentedLines(code % inits)
        buff.setIndentLevel(1, relative=True)
        code = (
                "os.mkdir(%(name)sRecFolder)\n"
        )
        buff.writeIndentedLines(code % inits)
        buff.setIndentLevel(-1, relative=True)

    def writeStartCodeJS(self, buff):
        inits = getInitVals(self.params)
        code = (
            "// Define folder to store recordings from %(name)s"
            "%(name)sRecFolder = filename + '_%(name)s_recorded"
        )
        buff.writeIndentedLines(code % inits)

    def writeInitCode(self, buff):
        inits = getInitVals(self.params)
        # Substitute sample rate value for numeric equivalent
        inits['sampleRate'] = sampleRates[inits['sampleRate'].val]
        # Substitute channel value for numeric equivalent
        inits['channels'] = {'mono': 1, 'stereo': 2, 'auto': None}[self.params['channels'].val]
        # Substitute device name for device index
        device = devices[self.params['device'].val]
        if hasattr(device, "deviceIndex"):
            inits['device'] = device.deviceIndex
        else:
            inits['device'] = None
        # Create Microphone object and clips dict
        code = (
            "%(name)s = sound.microphone.Microphone(\n"
        )
        buff.writeIndentedLines(code % inits)
        buff.setIndentLevel(1, relative=True)
        code = (
                "device=%(device)s, channels=%(channels)s, \n"
                "sampleRateHz=%(sampleRate)s, maxRecordingSize=%(maxSize)s\n"
        )
        buff.writeIndentedLines(code % inits)
        buff.setIndentLevel(-1, relative=True)
        code = (
            ")\n"
        )
        buff.writeIndentedLines(code % inits)

    def writeInitCodeJS(self, buff):
        inits = getInitVals(self.params)
        inits['sampleRate'] = sampleRates[inits['sampleRate'].val]
        # Alert user if non-default value is selected for device
        if inits['device'].val != 'default':
            alert(5055, strFields={'name': inits['name'].val})
        # Write code
        code = (
            "%(name)s = new sound.Microphone({\n"
        )
        buff.writeIndentedLines(code % inits)
        buff.setIndentLevel(1, relative=True)
        code = (
                "win : psychoJS.window, \n"
                "name:'%(name)s',\n"
                "sampleRateHz : %(sampleRate)s,\n"
                "channels : %(channels)s,\n"
                "maxRecordingSize : %(maxSize)s,\n"
                "loopback : true,\n"
                "policyWhenFull : 'ignore',\n"
        )
        buff.writeIndentedLines(code % inits)
        buff.setIndentLevel(-1, relative=True)
        code = (
            "});\n"
        )
        buff.writeIndentedLines(code % inits)

    def writeFrameCode(self, buff):
        """Write the code that will be called every frame"""
        inits = getInitVals(self.params)
        inits['routine'] = self.parentName
        # Start the recording
        code = (
            "\n"
            "# %(name)s updates"
        )
        buff.writeIndentedLines(code % inits)
        self.writeStartTestCode(buff)
        code = (
                "# start recording with %(name)s\n"
                "%(name)s.start()\n"
                "%(name)s.status = STARTED\n"
        )
        buff.writeIndentedLines(code % inits)
        buff.setIndentLevel(-1, relative=True)
        # Get clip each frame
        code = (
            "if %(name)s.status == STARTED:\n"
        )
        buff.writeIndentedLines(code % inits)
        buff.setIndentLevel(1, relative=True)
        code = (
                "# update recorded clip for %(name)s\n"
                "%(name)s.poll()\n"
        )
        buff.writeIndentedLines(code % inits)
        buff.setIndentLevel(-1, relative=True)
        # Stop recording
        self.writeStopTestCode(buff)
        code = (
            "# stop recording with %(name)s\n"
            "%(name)s.stop()\n"
            "%(name)s.status = FINISHED\n"
        )
        buff.writeIndentedLines(code % inits)
        buff.setIndentLevel(-2, relative=True)

    def writeFrameCodeJS(self, buff):
        inits = getInitVals(self.params)
        inits['routine'] = self.parentName
        # Start the recording
        self.writeStartTestCodeJS(buff)
        code = (
                "await %(name)s.start();\n"
        )
        buff.writeIndentedLines(code % inits)
        buff.setIndentLevel(-1, relative=True)
        code = (
            "}"
        )
        buff.writeIndentedLines(code % inits)
        if self.params['stopVal'].val not in ['', None, -1, 'None']:
            # Stop the recording
            self.writeStopTestCodeJS(buff)
            code = (
                    "%(name)s.pause();\n"
            )
            buff.writeIndentedLines(code % inits)
            buff.setIndentLevel(-1, relative=True)
            code = (
                "}"
            )
            buff.writeIndentedLines(code % inits)

    def writeRoutineEndCode(self, buff):
        inits = getInitVals(self.params)
        # Alter inits
        if len(self.exp.flow._loopList):
            inits['loop'] = self.exp.flow._loopList[-1].params['name']
            inits['filename'] = f"'recording_{inits['name']}_{inits['loop']}_%s.{inits['outputType']}' % {inits['loop']}.thisTrialN"
        else:
            inits['loop'] = "thisExp"
            inits['filename'] = f"'recording_{inits['name']}'"
        transcribe = inits['transcribe'].val
        if inits['transcribe'].val == False:
            inits['transcribeBackend'].val = None
        if inits['outputType'].val == 'default':
            inits['outputType'].val = 'wav'
        # Warn user if their transcriber won't work locally
        if inits['transcribe'].val:
            if  inits['transcribeBackend'].val in localTranscribers:
                inits['transcribeBackend'].val = localTranscribers[self.params['transcribeBackend'].val]
            else:
                default = list(localTranscribers.values())[0]
                alert(4610, strFields={"transcriber": inits['transcribeBackend'].val, "default": default})
        # Store recordings from this routine
        code = (
            "# tell mic to keep hold of current recording in %(name)s.clips and transcript (if applicable) in %(name)s.scripts\n"
            "# this will also update %(name)s.lastClip and %(name)s.lastScript\n"
            "%(name)s.stop()\n"
            "%(name)sClip, %(name)sScript = %(name)s.bank(\n"
        )
        buff.writeIndentedLines(code % inits)
        buff.setIndentLevel(1, relative=True)
        code = (
            "tag='%(loop)s', transcribe='%(transcribeBackend)s',\n"
        )
        buff.writeIndentedLines(code % inits)
        if transcribe:
            code = (
                "language=%(transcribeLang)s, expectedWords=%(transcribeWords)s\n"
            )
        else:
            code = (
                "config=None\n"
            )
        buff.writeIndentedLines(code % inits)
        buff.setIndentLevel(-1, relative=True)
        code = (
            ")\n"
            "%(loop)s.addData('%(name)s.clip', os.path.join(%(name)sRecFolder, %(filename)s))\n"
        )
        buff.writeIndentedLines(code % inits)
        if transcribe:
            code = (
                "%(loop)s.addData('%(name)s.script', %(name)sScript)\n"
            )
            buff.writeIndentedLines(code % inits)
        # Write base end routine code
        BaseComponent.writeRoutineEndCode(self, buff)

    def writeRoutineEndCodeJS(self, buff):
        inits = getInitVals(self.params)
        inits['routine'] = self.parentName
        if len(self.exp.flow._loopList):
            inits['loop'] = self.exp.flow._loopList[-1].params['name']
            inits['filename'] = f"'recording_{inits['name']}_{inits['loop']}_' + {inits['loop']}.thisN"
        else:
            inits['loop'] = ""
            inits['filename'] = f"'recording_{inits['name']}'"
        if inits['transcribeBackend'].val in allTranscribers:
            inits['transcribeBackend'].val = allTranscribers[self.params['transcribeBackend'].val]
        # Warn user if their transcriber won't work online
        if inits['transcribe'].val and inits['transcribeBackend'].val not in onlineTranscribers.values():
            default = list(onlineTranscribers.values())[0]
            alert(4605, strFields={"transcriber": inits['transcribeBackend'].val, "default": default})

        # Write base end routine code
        BaseComponent.writeRoutineEndCodeJS(self, buff)
        # Store recordings from this routine
        code = (
            "// stop the microphone (make the audio data ready for upload)\n"
            "await %(name)s.stop();\n"
            "// get the recording\n"
            "%(name)s.lastClip = await %(name)s.getRecording({\n"
        )
        buff.writeIndentedLines(code % inits)
        buff.setIndentLevel(1, relative=True)
        code = (
                "tag: %(filename)s,\n"
                "flush: false\n"
        )
        buff.writeIndentedLines(code % inits)
        buff.setIndentLevel(-1, relative=True)
        code = (
            "});\n"
            "psychoJS.experiment.addData('%(name)s.clip', %(filename)s);\n"
            "// start the asynchronous upload to the server\n"
            "%(name)s.lastClip.upload();\n"
        )
        buff.writeIndentedLines(code % inits)
        if self.params['transcribe'].val:
            code = (
                "// transcribe the recording\n"
                "const transcription = await %(name)s.lastClip.transcribe({\n"
            )
            buff.writeIndentedLines(code % inits)
            buff.setIndentLevel(1, relative=True)
            code = (
                    "languageCode: %(transcribeLang)s,\n"
                    "engine: sound.AudioClip.Engine.%(transcribeBackend)s,\n"
                    "wordList: %(transcribeWords)s\n"
            )
            buff.writeIndentedLines(code % inits)
            buff.setIndentLevel(-1, relative=True)
            code = (
                "});\n"
                "%(name)s.lastScript = transcription.transcript;\n"
                "%(name)s.lastConf = transcription.confidence;\n"
                "psychoJS.experiment.addData('%(name)s.transcript', %(name)s.lastScript);\n"
                "psychoJS.experiment.addData('%(name)s.confidence', %(name)s.lastConf);\n"
            )
            buff.writeIndentedLines(code % inits)

    def writeExperimentEndCode(self, buff):
        """Write the code that will be called at the end of
        an experiment (e.g. save log files or reset hardware)
        """
        inits = getInitVals(self.params)
        if len(self.exp.flow._loopList):
            currLoop = self.exp.flow._loopList[-1]  # last (outer-most) loop
        else:
            currLoop = self.exp._expHandler
        inits['loop'] = currLoop.params['name']
        if inits['outputType'].val == 'default':
            inits['outputType'].val = 'wav'
        # Save recording
        code = (
            "# save %(name)s recordings\n"
            "for tag in %(name)s.clips:"
        )
        buff.writeIndentedLines(code % inits)
        buff.setIndentLevel(1, relative=True)
        code = (
                "for i, clip in enumerate(%(name)s.clips[tag]):\n"
        )
        buff.writeIndentedLines(code % inits)
        buff.setIndentLevel(1, relative=True)
        code = (
                    "clip.save(os.path.join(%(name)sRecFolder, 'recording_%(name)s_%%s_%%s.%(outputType)s' %% (tag, i)))\n"
        )
        buff.writeIndentedLines(code % inits)
        buff.setIndentLevel(-2, relative=True)<|MERGE_RESOLUTION|>--- conflicted
+++ resolved
@@ -33,22 +33,11 @@
 devices['default'] = None
 
 onlineTranscribers = {
-<<<<<<< HEAD
-    "Google Cloud": "GOOGLE",
-    # "Microsoft Azure": "AZURE",
-}
-localTranscribers = {
-    "Google": "google",
-    "Google Cloud": "googleCloud",
-    "Built-in": "sphinx",
-    # "Microsoft Azure": "azure",
-=======
     "Google": "GOOGLE"
 }
 localTranscribers = {
     "Google": "google",
     "Built-in": "sphinx"
->>>>>>> 3f767167
 }
 allTranscribers = {**localTranscribers, **onlineTranscribers}
 
