#!/usr/bin/env python
# -*- coding: utf-8 -*-

import os
from copy import deepcopy
from pathlib import Path
from xml.etree.ElementTree import Element
import re
import wx.__version__
from psychopy import logging, plugins
from psychopy.experiment.components import Param, _translate
from psychopy.experiment.routines.eyetracker_calibrate import EyetrackerCalibrationRoutine
import psychopy.tools.versionchooser as versions
from psychopy.experiment import utils as exputils
from psychopy.monitors import Monitor
from psychopy.iohub import util as ioUtil
from psychopy.alerts import alert

# for creating html output folders:
import shutil
import hashlib
from pkg_resources import parse_version
import ast  # for doing literal eval to convert '["a","b"]' to a list


def readTextFile(relPath):
    fullPath = os.path.join(Path(__file__).parent, relPath)
    with open(fullPath, "r") as f:
        txt = f.read()
    return txt


# used when writing scripts and in namespace:
_numpyImports = ['sin', 'cos', 'tan', 'log', 'log10', 'pi', 'average',
                 'sqrt', 'std', 'deg2rad', 'rad2deg', 'linspace', 'asarray']
_numpyRandomImports = ['random', 'randint', 'normal', 'shuffle', 'choice as randchoice']

# this is not a standard component - it will appear on toolbar not in
# components panel

# only use _localized values for label values, nothing functional:
_localized = {'expName': _translate("Experiment name"),
              'Show info dlg':  _translate("Show info dialog"),
              'Enable Escape':  _translate("Enable Escape key"),
              'Experiment info':  _translate("Experiment info"),
              'Data filename':  _translate("Data filename"),
              'Data file delimiter':  _translate("Data file delimiter"),
              'Full-screen window':  _translate("Full-screen window"),
              'Window size (pixels)':  _translate("Window size (pixels)"),
              'Screen': _translate('Screen'),
              'Monitor':  _translate("Monitor"),
              'color': _translate("Color"),
              'colorSpace':  _translate("Color space"),
              'Units':  _translate("Units"),
              'blendMode':   _translate("Blend mode"),
              'Show mouse':  _translate("Show mouse"),
              'Save log file':  _translate("Save log file"),
              'Save wide csv file':
                  _translate("Save csv file (trial-by-trial)"),
              'Save csv file': _translate("Save csv file (summaries)"),
              'Save excel file':  _translate("Save excel file"),
              'Save psydat file':  _translate("Save psydat file"),
              'logging level': _translate("Logging level"),
              'Use version': _translate("Use PsychoPy version"),
              'Completed URL': _translate("Completed URL"),
              'Incomplete URL': _translate("Incomplete URL"),
              'Output path': _translate("Output path"),
              'Additional Resources': _translate("Additional Resources"),
              'JS libs': _translate("JS libs"),
              'Force stereo': _translate("Force stereo"),
              'Export HTML': _translate("Export HTML")}
ioDeviceMap = dict(ioUtil.getDeviceNames())
ioDeviceMap['None'] = ""

# Keyboard backend options
keyboardBackendMap = {
    "ioHub": "iohub",
    "PsychToolbox": "ptb",
    "Pyglet": "event"
}


# # customize the Proj ID Param class to
# class ProjIDParam(Param):
#     @property
#     def allowedVals(self):
#         from psychopy.app.projects import catalog
#         allowed = list(catalog.keys())
#         # always allow the current val!
#         if self.val not in allowed:
#             allowed.append(self.val)
#         # always allow blank (None)
#         if '' not in allowed:
#             allowed.append('')
#         return allowed
#     @allowedVals.setter
#     def allowedVals(self, allowed):
#         pass


class SettingsComponent:
    """This component stores general info about how to run the experiment
    """
    categories = ['Custom']
    targets = ['PsychoPy', 'PsychoJS']
    iconFile = Path(__file__).parent / 'settings.png'
    tooltip = _translate("Edit settings for this experiment")

    def __init__(self, parentName, exp, expName='', fullScr=True,
                 winSize=(1024, 768), screen=1, monitor='testMonitor', winBackend='pyglet',
                 showMouse=False, saveLogFile=True, showExpInfo=True,
                 expInfo="{'participant':'f\"{randint(0, 999999):06.0f}\"', 'session':'001'}",
                 units='height', logging='exp',
                 color='$[0,0,0]', colorSpace='rgb', enableEscape=True,
                 backgroundImg="", backgroundFit="none",
                 blendMode='avg',
                 saveXLSXFile=False, saveCSVFile=False, saveHDF5File=False,
                 saveWideCSVFile=True, savePsydatFile=True,
                 savedDataFolder='', savedDataDelim='auto',
                 useVersion='',
                 eyetracker="None",
                 mgMove='CONTINUOUS', mgBlink='MIDDLE_BUTTON', mgSaccade=0.5,
                 gpAddress='127.0.0.1', gpPort=4242,
                 elModel='EYELINK 1000 DESKTOP', elSimMode=False, elSampleRate=1000, elTrackEyes="RIGHT_EYE",
                 elLiveFiltering="FILTER_LEVEL_OFF", elDataFiltering="FILTER_LEVEL_2",
                 elTrackingMode='PUPIL_CR_TRACKING', elPupilMeasure='PUPIL_AREA', elPupilAlgorithm='ELLIPSE_FIT',
                 elAddress='100.1.1.1',
                 tbModel="", tbLicenseFile="", tbSerialNo="", tbSampleRate=60,
                 plPupillometryOnly=False,
                 plSurfaceName="psychopy_iohub_surface",
                 plConfidenceThreshold=0.6,
                 plPupilRemoteAddress="127.0.0.1",
                 plPupilRemotePort=50020,
                 plPupilRemoteTimeoutMs=1000,
                 plPupilCaptureRecordingEnabled=True,
                 plPupilCaptureRecordingLocation="",
                 keyboardBackend="ioHub",
                 filename=None, exportHTML='on Sync', endMessage=''):
        self.type = 'Settings'
        self.exp = exp  # so we can access the experiment if necess
        self.exp.requirePsychopyLibs(['visual', 'gui'])
        self.parentName = parentName
        self.url = "https://www.psychopy.org/builder/settings.html"
        self._monitor = None

        # if filename is the default value fetch the builder pref for the
        # folder instead
        if filename is None:
            filename = ("u'xxxx/%s_%s_%s' % (expInfo['participant'], expName,"
                        " expInfo['date'])")
        if filename.startswith("u'xxxx"):
            folder = self.exp.prefsBuilder['savedDataFolder'].strip()
            filename = filename.replace("xxxx", folder)

        # params
        self.params = {}
        self.depends = []
        self.order = ['expName', 'Use version', 'Enable Escape',  'Show info dlg', 'Experiment info',  # Basic tab
                      'Data filename', 'Data file delimiter', 'Save excel file', 'Save csv file', 'Save wide csv file',
                      'Save psydat file', 'Save hdf5 file', 'Save log file', 'logging level',  # Data tab
                      'Audio lib', 'Audio latency priority', "Force stereo",  # Audio tab
                      'HTML path', 'exportHTML', 'Completed URL', 'Incomplete URL', 'End Message', 'Resources',  # Online tab
                      'Monitor', 'Screen', 'Full-screen window', 'Window size (pixels)', 'Show mouse', 'Units', 'color',
                      'colorSpace',  # Screen tab
                      ]
        self.depends = []
        # basic params
        self.params['expName'] = Param(
            expName, valType='str',  inputType="single", allowedTypes=[],
            hint=_translate("Name of the entire experiment (taken by default"
                            " from the filename on save)"),
            label=_localized["expName"])
        self.depends.append(
            {"dependsOn": "Show info dlg",  # must be param name
             "condition": "==True",  # val to check for
             "param": "Experiment info",  # param property to alter
             "true": "enable",  # what to do with param if condition is True
             "false": "disable",  # permitted: hide, show, enable, disable
             }
        )
        self.params['Show info dlg'] = Param(
            showExpInfo, valType='bool', inputType="bool", allowedTypes=[],
            hint=_translate("Start the experiment with a dialog to set info"
                            " (e.g.participant or condition)"),
            label=_localized["Show info dlg"], categ='Basic')
        self.params['Enable Escape'] = Param(
            enableEscape, valType='bool', inputType="bool", allowedTypes=[],
            hint=_translate("Enable the <esc> key, to allow subjects to quit"
                            " / break out of the experiment"),
            label=_localized["Enable Escape"])
        self.params['Experiment info'] = Param(
            expInfo, valType='code', inputType="dict", allowedTypes=[],
            hint=_translate("The info to present in a dialog box. Right-click"
                            " to check syntax and preview the dialog box."),
            label=_localized["Experiment info"], categ='Basic')
        self.params['Use version'] = Param(
            useVersion, valType='str', inputType="choice",
            # search for options locally only by default, otherwise sluggish
            allowedVals=versions._versionFilter(versions.versionOptions(), wx.__version__)
                        + ['']
                        + versions._versionFilter(versions.availableVersions(), wx.__version__),
            hint=_translate("The version of PsychoPy to use when running "
                            "the experiment."),
            label=_localized["Use version"], categ='Basic')

        # screen params
        self.params['Full-screen window'] = Param(
            fullScr, valType='bool', inputType="bool", allowedTypes=[],
            hint=_translate("Run the experiment full-screen (recommended)"),
            label=_localized["Full-screen window"], categ='Screen')
        self.params['winBackend'] = Param(
            winBackend, valType='str', inputType="choice", categ="Screen",
            allowedVals=plugins.getWindowBackends(),
            hint=_translate("What Python package should be used behind the scenes for drawing to the window?"),
            label=_translate("Window backend")
        )
        self.params['Window size (pixels)'] = Param(
            winSize, valType='list', inputType="single", allowedTypes=[],
            hint=_translate("Size of window (if not fullscreen)"),
            label=_localized["Window size (pixels)"], categ='Screen')
        self.params['Screen'] = Param(
            screen, valType='num', inputType="spin", allowedTypes=[],
            hint=_translate("Which physical screen to run on (1 or 2)"),
            label=_localized["Screen"], categ='Screen')
        self.params['Monitor'] = Param(
            monitor, valType='str', inputType="single", allowedTypes=[],
            hint=_translate("Name of the monitor (from Monitor Center). Right"
                            "-click to go there, then copy & paste a monitor "
                            "name here."),
            label=_localized["Monitor"], categ="Screen")
        self.params['color'] = Param(
            color, valType='color', inputType="color", allowedTypes=[],
            hint=_translate("Color of the screen (e.g. black, $[1.0,1.0,1.0],"
                            " $variable. Right-click to bring up a "
                            "color-picker.)"),
            label=_localized["color"], categ='Screen')
        self.params['colorSpace'] = Param(
            colorSpace, valType='str', inputType="choice",
            hint=_translate("Needed if color is defined numerically (see "
                            "PsychoPy documentation on color spaces)"),
            allowedVals=['rgb', 'dkl', 'lms', 'hsv', 'hex'],
            label=_localized["colorSpace"], categ="Screen")
        self.params['backgroundImg'] = Param(
            backgroundImg, valType="str", inputType="file", categ="Screen",
            hint=_translate("Image file to use as a background (leave blank for no image)"),
            label=_translate("Background image")
        )
        self.params['backgroundFit'] = Param(
            backgroundFit, valType="str", inputType="choice", categ="Screen",
            allowedVals=("none", "cover", "contain", "fill", "scale-down"),
            hint=_translate("How should the background image scale to fit the window size?"),
            label=_translate("Background fit")
        )
        self.params['Units'] = Param(
            units, valType='str', inputType="choice", allowedTypes=[],
            allowedVals=['use prefs', 'deg', 'pix', 'cm', 'norm', 'height',
                         'degFlatPos', 'degFlat'],
            hint=_translate("Units to use for window/stimulus coordinates "
                            "(e.g. cm, pix, deg)"),
            label=_localized["Units"], categ='Screen')
        self.params['blendMode'] = Param(
            blendMode, valType='str', inputType="choice",
            allowedVals=['add', 'avg', 'nofbo'],
            allowedLabels=['add', 'average', 'average (no FBO)'],
            hint=_translate("Should new stimuli be added or averaged with "
                            "the stimuli that have been drawn already"),
            label=_localized["blendMode"], categ='Screen')
        self.params['Show mouse'] = Param(
            showMouse, valType='bool', inputType="bool", allowedTypes=[],
            hint=_translate("Should the mouse be visible on screen? Only applicable for fullscreen experiments."),
            label=_localized["Show mouse"], categ='Screen')
        # self.depends.append(
        #     {"dependsOn": 'Full-screen window',  # must be param name
        #      "condition": "==True",  # val to check for
        #      "param": 'Show mouse',  # param property to alter
        #      "true": "show",  # what to do with param if condition is True
        #      "false": "hide",  # permitted: hide, show, enable, disable
        #      }
        # )

        # sound params
        self.params['Force stereo'] = Param(
            enableEscape, valType='bool', inputType="bool", allowedTypes=[], categ="Audio",
            hint=_translate("Force audio to stereo (2-channel) output"),
            label=_localized["Force stereo"])
        self.params['Audio lib'] = Param(
            'ptb', valType='str', inputType="choice",
            allowedVals=['ptb', 'pyo', 'sounddevice', 'pygame'],
            hint=_translate("Which Python sound engine do you want to play your sounds?"),
            label=_translate("Audio library"), categ='Audio')

        audioLatencyLabels = [
            '0: ' + _translate('Latency not important'),
            '1: ' + _translate('Share low-latency driver'),
            '2: ' + _translate('Exclusive low-latency'),
            '3: ' + _translate('Aggressive low-latency'),
            '4: ' + _translate('Latency critical'),
        ]
        self.params['Audio latency priority'] = Param(
            '3', valType='str', inputType="choice",
            allowedVals=['0', '1', '2', '3', '4'],
            allowedLabels=audioLatencyLabels,
            hint=_translate("How important is audio latency for you? If essential then you may need to get all your sounds in correct formats."),
            label=_translate("Audio latency priority"), categ='Audio')

        # data params
        self.params['Data filename'] = Param(
            filename, valType='code', inputType="single", allowedTypes=[],
            hint=_translate("Code to create your custom file name base. Don"
                            "'t give a file extension - this will be added."),
            label=_localized["Data filename"], categ='Data')
        self.params['Data file delimiter'] = Param(
            savedDataDelim, valType='str', inputType="choice",
            allowedVals=['auto', 'comma', 'semicolon', 'tab'],
            hint=_translate("What symbol should the data file use to separate columns? ""Auto"" will select a delimiter automatically from the filename."),
            label=_translate("Data file delimiter"), categ='Data'
        )
        self.params['Save log file'] = Param(
            saveLogFile, valType='bool', inputType="bool", allowedTypes=[],
            hint=_translate("Save a detailed log (more detailed than the "
                            "excel/csv files) of the entire experiment"),
            label=_localized["Save log file"], categ='Data')
        self.params['Save wide csv file'] = Param(
            saveWideCSVFile, valType='bool', inputType="bool", allowedTypes=[],
            hint=_translate("Save data from loops in comma-separated-value "
                            "(.csv) format for maximum portability"),
            label=_localized["Save wide csv file"], categ='Data')
        self.params['Save csv file'] = Param(
            saveCSVFile, valType='bool', inputType="bool", allowedTypes=[],
            hint=_translate("Save data from loops in comma-separated-value "
                            "(.csv) format for maximum portability"),
            label=_localized["Save csv file"], categ='Data')
        self.params['Save excel file'] = Param(
            saveXLSXFile, valType='bool', inputType="bool", allowedTypes=[],
            hint=_translate("Save data from loops in Excel (.xlsx) format"),
            label=_localized["Save excel file"], categ='Data')
        self.params['Save psydat file'] = Param(
            savePsydatFile, valType='bool', inputType="bool", allowedVals=[True],
            hint=_translate("Save data from loops in psydat format. This is "
                            "useful for python programmers to generate "
                            "analysis scripts."),
            label=_localized["Save psydat file"], categ='Data')
        self.params['Save hdf5 file'] = Param(
            saveHDF5File, valType='bool', inputType="bool",
            hint=_translate("Save data from eyetrackers in hdf5 format. This is "
                            "useful for viewing and analyzing complex data in structures."),
            label=_translate("Save hdf5 file"), categ='Data')
        self.params['logging level'] = Param(
            logging, valType='code', inputType="choice",
            allowedVals=['error', 'warning', 'data', 'exp', 'info', 'debug'],
            hint=_translate("How much output do you want in the log files? "
                            "('error' is fewest messages, 'debug' is most)"),
            label=_localized["logging level"], categ='Data')

        # HTML output params
        # self.params['OSF Project ID'] = ProjIDParam(
        #     '', valType='str', # automatically updates to allow choices
        #     hint=_translate("The ID of this project (e.g. 5bqpc)"),
        #     label="OSF Project ID", categ='Online')
        self.params['HTML path'] = Param(
            '', valType='str', inputType="single", allowedTypes=[],
            hint=_translate("Place the HTML files will be saved locally "),
            label="Output path", categ='Online')
        self.params['Resources'] = Param(
            [], valType='list', inputType="fileList", allowedTypes=[],
            hint=_translate("Any additional resources needed"),
            label="Additional Resources", categ='Online')
        self.params['End Message'] = Param(
            endMessage, valType='str', inputType='single',
            hint=_translate("Message to display to participants upon completing the experiment"),
            label="End Message", categ='Online')
        self.params['Completed URL'] = Param(
            '', valType='str', inputType="single",
            hint=_translate("Where should participants be redirected after the experiment on completion, e.g.\n"
                            "https://pavlovia.org/surveys/XXXXXX-XXXX-XXXXXXX?tab=0"),
            label="Completed URL", categ='Online')
        self.params['Incomplete URL'] = Param(
            '', valType='str', inputType="single",
            hint=_translate("Where participants are redirected if they do not complete the task, e.g.\n"
                            "https://pavlovia.org/surveys/XXXXXX-XXXX-XXXXXXX?tab=0"),
            label="Incomplete URL", categ='Online')
        self.params['exportHTML'] = Param(
            exportHTML, valType='str', inputType="choice",
            allowedVals=['on Save', 'on Sync', 'manually'],
            hint=_translate("When to export experiment to the HTML folder."),
            label=_localized["Export HTML"], categ='Online')

        # Eyetracking params
        self.order += ["eyetracker",
                       "gpAddress", "gpPort",
                       "elModel", "elAddress", "elSimMode"]

        # Hide params when not relevant to current eyetracker
        trackerParams = {
            "MouseGaze": ["mgMove", "mgBlink", "mgSaccade"],
            "GazePoint": ["gpAddress", "gpPort"],
            "SR Research Ltd": ["elModel", "elSimMode", "elSampleRate", "elTrackEyes", "elLiveFiltering",
                                "elDataFiltering", "elTrackingMode", "elPupilMeasure", "elPupilAlgorithm",
                                "elAddress"],
            "Tobii Technology": ["tbModel", "tbLicenseFile", "tbSerialNo", "tbSampleRate"],
            "Pupil Labs": ["plPupillometryOnly", "plSurfaceName", "plConfidenceThreshold",
                           "plPupilRemoteAddress", "plPupilRemotePort", "plPupilRemoteTimeoutMs",
                           "plPupilCaptureRecordingEnabled", "plPupilCaptureRecordingLocation"],
        }
        for tracker in trackerParams:
            for depParam in trackerParams[tracker]:
                self.depends.append(
                    {"dependsOn": "eyetracker",  # must be param name
                     "condition": "=='"+tracker+"'",  # val to check for
                     "param": depParam,  # param property to alter
                     "true": "show",  # what to do with param if condition is True
                     "false": "hide",  # permitted: hide, show, enable, disable
                     }
                )
        self.depends.append(
            {"dependsOn": "eyetracker",  # must be param name
             "condition": f" in {list(trackerParams)}",  # val to check for
             "param": "Save hdf5 file",  # param property to alter
             "true": "enable",  # what to do with param if condition is True
             "false": "disable",  # permitted: hide, show, enable, disable
             }
        )

        self.params['eyetracker'] = Param(
            eyetracker, valType='str', inputType="choice",
            allowedVals=list(ioDeviceMap),
            hint=_translate("What kind of eye tracker should PsychoPy use? Select 'MouseGaze' to use "
                            "the mouse to simulate eye movement (for debugging without a tracker connected)"),
            label=_translate("Eyetracker Device"), categ="Eyetracking"
        )

        #mousegaze
        self.params['mgMove'] = Param(
            mgMove, valType='str', inputType="choice",
            allowedVals=['CONTINUOUS', 'LEFT_BUTTON', 'MIDDLE_BUTTON', 'RIGHT_BUTTON'],
            hint=_translate("Mouse button to press for eye movement."),
            label=_translate("Move Button"), categ="Eyetracking"
        )

        self.params['mgBlink'] = Param(
            mgBlink, valType='list', inputType="multiChoice",
            allowedVals=['LEFT_BUTTON', 'MIDDLE_BUTTON', 'RIGHT_BUTTON'],
            hint=_translate("Mouse button to press for a blink."),
            label=_translate("Blink Button"), categ="Eyetracking"
        )

        self.params['mgSaccade'] = Param(
            mgSaccade, valType='num', inputType="single",
            hint=_translate("Visual degree threshold for Saccade event creation."),
            label=_translate("Saccade Threshold"), categ="Eyetracking"
        )

        # gazepoint
        self.params['gpAddress'] = Param(
            gpAddress, valType='str', inputType="single",
            hint=_translate("IP Address of the computer running GazePoint Control."),
            label=_translate("GazePoint IP Address"), categ="Eyetracking"
        )

        self.params['gpPort'] = Param(
            gpPort, valType='num', inputType="single",
            hint=_translate("Port of the GazePoint Control server. Usually 4242."),
            label=_translate("GazePoint Port"), categ="Eyetracking"
        )
        # eyelink
        self.params['elModel'] = Param(
            elModel, valType='str', inputType="choice",
            allowedVals=['EYELINK 1000 DESKTOP', 'EYELINK 1000 TOWER', 'EYELINK 1000 REMOTE',
                         'EYELINK 1000 LONG RANGE'],
            hint=_translate("Eye tracker model."),
            label=_translate("Model Name"), categ="Eyetracking"
        )

        self.params['elSimMode'] = Param(
            elSimMode, valType='bool', inputType="bool",
            hint=_translate("Set the EyeLink to run in mouse simulation mode."),
            label=_translate("Mouse Simulation Mode"), categ="Eyetracking"
        )

        self.params['elSampleRate'] = Param(
            elSampleRate, valType='num', inputType="choice",
            allowedVals=['250', '500', '1000', '2000'],
            hint=_translate("Eye tracker sampling rate."),
            label=_translate("Sampling Rate"), categ="Eyetracking"
        )

        self.params['elTrackEyes'] = Param(
            elTrackEyes, valType='str', inputType="choice",
            allowedVals=['LEFT_EYE', 'RIGHT_EYE', 'BOTH'],
            hint=_translate("Select with eye(s) to track."),
            label=_translate("Track Eyes"), categ="Eyetracking"
        )

        self.params['elLiveFiltering'] = Param(
            elLiveFiltering, valType='str', inputType="choice",
            allowedVals=['FILTER_LEVEL_OFF', 'FILTER_LEVEL_1', 'FILTER_LEVEL_2'],
            hint=_translate("Filter eye sample data live, as it is streamed to the driving device. "
                            "This may reduce the sampling speed."),
            label=_translate("Live Sample Filtering"), categ="Eyetracking"
        )

        self.params['elDataFiltering'] = Param(
            elDataFiltering, valType='str', inputType="choice",
            allowedVals=['FILTER_LEVEL_OFF', 'FILTER_LEVEL_1', 'FILTER_LEVEL_2'],
            hint=_translate("Filter eye sample data when it is saved to the output file. This will "
                            "not affect the sampling speed."),
            label=_translate("Saved Sample Filtering"), categ="Eyetracking"
        )

        self.params['elTrackingMode'] = Param(
            elTrackingMode, valType='str', inputType="choice",
            allowedVals=['PUPIL_CR_TRACKING', 'PUPIL_ONLY_TRACKING'],
            hint=_translate("Track Pupil-CR or Pupil only."),
            label=_translate("Pupil Tracking Mode"), categ="Eyetracking"
        )

        self.params['elPupilAlgorithm'] = Param(
            elPupilAlgorithm, valType='str', inputType="choice",
            allowedVals=['ELLIPSE_FIT', 'CENTROID_FIT'],
            hint=_translate("Algorithm used to detect the pupil center."),
            label=_translate("Pupil Center Algorithm"), categ="Eyetracking"
        )

        self.params['elPupilMeasure'] = Param(
            elPupilMeasure, valType='str', inputType="choice",
            allowedVals=['PUPIL_AREA', 'PUPIL_DIAMETER', 'NEITHER'],
            hint=_translate("Type of pupil data to record."),
            label=_translate("Pupil Data Type"), categ="Eyetracking"
        )

        self.params['elAddress'] = Param(
            elAddress, valType='str', inputType="single",
            hint=_translate("IP Address of the EyeLink *Host* computer."),
            label=_translate("EyeLink IP Address"), categ="Eyetracking"
        )

        # tobii
        self.params['tbModel'] = Param(
            tbModel, valType='str', inputType="single",
            hint=_translate("Eye tracker model."),
            label=_translate("Model Name"), categ="Eyetracking"
        )

        self.params['tbLicenseFile'] = Param(
            tbLicenseFile, valType='str', inputType="file",
            hint=_translate("Eye tracker license file (optional)."),
            label=_translate("License File"), categ="Eyetracking"
        )

        self.params['tbSerialNo'] = Param(
            tbSerialNo, valType='str', inputType="single",
            hint=_translate("Eye tracker serial number (optional)."),
            label=_translate("Serial Number"), categ="Eyetracking"
        )

        self.params['tbSampleRate'] = Param(
            tbSampleRate, valType='num', inputType="single",
            hint=_translate("Eye tracker sampling rate."),
            label=_translate("Sampling Rate"), categ="Eyetracking"
        )

        # pupil labs
        self.params['plPupillometryOnly'] = Param(
            plPupillometryOnly, valType='bool', inputType="bool",
            hint=_translate("Subscribe to pupil data only, does not require calibration or surface setup"),
            label=_translate("Pupillometry Only"),
            categ="Eyetracking"
        )
        self.params['plSurfaceName'] = Param(
            plSurfaceName, valType='str', inputType="single",
            hint=_translate("Name of the Pupil Capture surface"),
            label=_translate("Surface Name"), categ="Eyetracking"
        )
        self.params['plConfidenceThreshold'] = Param(
            plConfidenceThreshold, valType='num', inputType="single",
            hint=_translate("Gaze Confidence Threshold"),
            label=_translate("Gaze Confidence Threshold"), categ="Eyetracking"
        )
        self.params['plPupilRemoteAddress'] = Param(
            plPupilRemoteAddress, valType='str', inputType="single",
            hint=_translate("Pupil Remote Address"),
            label=_translate("Pupil Remote Address"), categ="Eyetracking"
        )
        self.params['plPupilRemotePort'] = Param(
            plPupilRemotePort, valType='num', inputType="single",
            hint=_translate("Pupil Remote Port"),
            label=_translate("Pupil Remote Port"), categ="Eyetracking"
        )
        self.params['plPupilRemoteTimeoutMs'] = Param(
            plPupilRemoteTimeoutMs, valType='num', inputType="single",
            hint=_translate("Pupil Remote Timeout (ms)"),
            label=_translate("Pupil Remote Timeout (ms)"), categ="Eyetracking"
        )
        self.params['plPupilCaptureRecordingEnabled'] = Param(
            plPupilCaptureRecordingEnabled, valType='bool', inputType="bool",
            hint=_translate("Pupil Capture Recording Enabled"),
            label=_translate("Pupil Capture Recording Enabled"), categ="Eyetracking"
        )
        self.params['plPupilCaptureRecordingLocation'] = Param(
            plPupilCaptureRecordingLocation, valType='str', inputType="single",
            hint=_translate("Pupil Capture Recording Location"),
            label=_translate("Pupil Capture Recording Location"), categ="Eyetracking"
        )

        # Input
        self.params['keyboardBackend'] = Param(
            keyboardBackend, valType='str', inputType="choice",
            allowedVals=list(keyboardBackendMap),
            hint=_translate("What Python package should PsychoPy use to get keyboard input?"),
            label=_translate("Keyboard Backend"), categ="Input"
        )

    @property
    def _xml(self):
        # Make root element
        element = Element("Settings")
        # Add an element for each parameter
        for key, param in sorted(self.params.items()):
            if key == 'name':
                continue
            # Create node
            paramNode = param._xml
            paramNode.set("name", key)
            # Add node
            element.append(paramNode)
        return element

    def getInfo(self):
        """Rather than converting the value of params['Experiment Info']
        into a dict from a string (which can lead to errors) use this function
        :return: expInfo as a dict
        """
        
        infoStr = self.params['Experiment info'].val.strip()
        if len(infoStr) == 0:
            return {}
        try:
            infoDict = ast.literal_eval(infoStr)
            # check for strings of lists: "['male','female']"
            for key in infoDict:
                val = infoDict[key]
                if exputils.list_like_re.search(str(val)):
                    # Try to call it with ast, if it produces a list/tuple, treat val type as list
                    try:
                        isList = ast.literal_eval(str(val))
                    except ValueError:
                        # If ast errors, treat as code
                        infoDict[key] = Param(val=val, valType='code')
                    else:
                        if isinstance(isList, (list, tuple)):
                            # If ast produces a list, treat as list
                            infoDict[key] = Param(val=val, valType='list')
                        else:
                            # If ast produces anything else, treat as code
                            infoDict[key] = Param(val=val, valType='code')
                elif val in ['True', 'False']:
                    infoDict[key] = Param(val=val, valType='bool')
                elif isinstance(val, str):
                    infoDict[key] = Param(val=val, valType='str')

        except (ValueError, SyntaxError):
            """under Python3 {'participant':'', 'session':02} raises an error because 
            ints can't have leading zeros. We will check for those and correct them
            tests = ["{'participant':'', 'session':02}",
                    "{'participant':'', 'session':02}",
                    "{'participant':'', 'session': 0043}",
                    "{'participant':'', 'session':02, 'id':009}",
                    ]
                    """

            def entryToString(match):
                entry = match.group(0)
                digits = re.split(r": *", entry)[1]
                return ':{}'.format(repr(digits))

            # 0 or more spaces, 1-5 zeros, 0 or more digits:
            pattern = re.compile(r": *0{1,5}\d*")
            try:
                infoDict = eval(re.sub(pattern, entryToString, infoStr))
            except SyntaxError:  # still a syntax error, possibly caused by user
                msg = ('Builder Expt: syntax error in '
                              '"Experiment info" settings (expected a dict)')
                logging.error(msg)
                raise AttributeError(msg)
        return infoDict

    def getType(self):
        return self.__class__.__name__

    def getShortType(self):
        return self.getType().replace('Component', '')

    def getSaveDataDir(self):
        if 'Saved data folder' in self.params:
            # we have a param for the folder (deprecated since 1.80)
            saveToDir = self.params['Saved data folder'].val.strip()
            if not saveToDir:  # it was blank so try preferences
                saveToDir = self.exp.prefsBuilder['savedDataFolder'].strip()
        else:
            saveToDir = os.path.dirname(self.params['Data filename'].val)
        return saveToDir or u'data'

    def writeUseVersion(self, buff):
        if self.params['Use version'].val:
            code = ('\nimport psychopy\n'
                    'psychopy.useVersion({})\n\n')
            val = repr(self.params['Use version'].val)
            buff.writeIndentedLines(code.format(val))

    def writeInitCode(self, buff, version, localDateTime):

        buff.write(
            '#!/usr/bin/env python\n'
            '# -*- coding: utf-8 -*-\n'
            '"""\nThis experiment was created using PsychoPy3 Experiment '
            'Builder (v%s),\n'
            '    on %s\n' % (version, localDateTime) +
            'If you publish work using this script the most relevant '
            'publication is:\n\n'            
            u'    Peirce J, Gray JR, Simpson S, MacAskill M, Höchenberger R, Sogo H, '
            u'Kastman E, Lindeløv JK. (2019) \n'
            '        PsychoPy2: Experiments in behavior made easy Behav Res 51: 195. \n'
            '        https://doi.org/10.3758/s13428-018-01193-y\n'
            '\n"""\n')

        self.writeUseVersion(buff)

        psychopyImports = []
        customImports = []
        for import_ in self.exp.requiredImports:
            if import_.importFrom == 'psychopy':
                psychopyImports.append(import_.importName)
            else:
                customImports.append(import_)

        buff.writelines(
            "\n"
            "# --- Import packages ---"
            "\n"
            "from psychopy import locale_setup\n"
            "from psychopy import prefs\n"
            "from psychopy import plugins\n"
            "plugins.activatePlugins()\n"  # activates plugins
        )
        # adjust the prefs for this study if needed
        if self.params['Audio lib'].val.lower() != 'use prefs':
            buff.writelines(
                "prefs.hardware['audioLib'] = {}\n".format(self.params['Audio lib'])
            )
        if self.params['Audio latency priority'].val.lower() != 'use prefs':
            buff.writelines(
                "prefs.hardware['audioLatencyMode'] = {}\n".format(self.params['Audio latency priority'])
            )
        buff.write(
            "from psychopy import %s\n" % ', '.join(psychopyImports) +
            "from psychopy.constants import (NOT_STARTED, STARTED, PLAYING,"
            " PAUSED,\n"
            "                                STOPPED, FINISHED, PRESSED, "
            "RELEASED, FOREVER)\n\n"
            "import numpy as np  # whole numpy lib is available, "
            "prepend 'np.'\n"
            "from numpy import (%s,\n" % ', '.join(_numpyImports[:7]) +
            "                   %s)\n" % ', '.join(_numpyImports[7:]) +
            "from numpy.random import %s\n" % ', '.join(_numpyRandomImports) +
            "import os  # handy system and path functions\n" +
            "import sys  # to get file system encoding\n"
            "\n")

        if not self.params['eyetracker'] == "None" or self.params['keyboardBackend'] == "ioHub":
            code = (
                "import psychopy.iohub as io\n"
            )
            buff.writeIndentedLines(code)

        # Write custom import statements, line by line.
        for import_ in customImports:
            importName = import_.importName
            importFrom = import_.importFrom
            importAs = import_.importAs

            statement = ''
            if importFrom:
                statement += "from %s " % importFrom

            statement += "import %s" % importName

            if importAs:
                statement += " as %s" % importAs

            statement += "\n"
            buff.write(statement)

        buff.write("\n")

    def writeGlobals(self, buff, version):
        """
        Create some global variables which functions will need
        """
        # Substitute params
        params = self.params.copy()
        params['version'] = version
        if self.params['expName'].val in [None, '']:
            params['expName'].val = "untitled.py"

        code = (
            "# --- Setup global variables (available in all functions) ---\n"
            "# Ensure that relative paths start from the same directory as this script\n"
            "_thisDir = os.path.dirname(os.path.abspath(__file__))\n"
            "# Store info about the experiment session\n"
            "psychopyVersion = '%(version)s'\n"
            "expName = %(expName)s  # from the Builder filename that created this script\n"
            "\n"
        )
        buff.writeIndentedLines(code % params)

    def prepareResourcesJS(self):
        """Sets up the resources folder and writes the info.php file for PsychoJS
        """

        join = os.path.join

        def copyTreeWithMD5(src, dst):
            """Copies the tree but checks SHA for each file first
            """
            # despite time to check the md5 hashes this func gives speed-up
            # over about 20% over using shutil.rmtree() and copytree()
            for root, subDirs, files in os.walk(src):
                relPath = os.path.relpath(root, src)
                for thisDir in subDirs:
                    if not os.path.isdir(join(root, thisDir)):
                        os.makedirs(join(root, thisDir))
                for thisFile in files:
                    copyFileWithMD5(join(root, thisFile),
                                    join(dst, relPath, thisFile))

        def copyFileWithMD5(src, dst):
            """Copies a file but only if doesn't exist or SHA is diff
            """
            if os.path.isfile(dst):
                with open(dst, 'rb') as f:
                    dstMD5 = hashlib.md5(f.read()).hexdigest()
                with open(src, 'rb') as f:
                    srcMD5 = hashlib.md5(f.read()).hexdigest()
                if srcMD5 == dstMD5:
                    return  # already matches - do nothing
                # if we got here then the file exists but not the same
                # delete and replace. TODO: In future this should check date
                os.remove(dst)
            # either didn't exist or has been deleted
            folder = os.path.split(dst)[0]
            if not os.path.isdir(folder):
                os.makedirs(folder)
            shutil.copy2(src, dst)

        # write info.php file
        folder = os.path.dirname(self.exp.expPath)
        if not os.path.isdir(folder):
            os.mkdir(folder)

        # is email a defined parameter for this version
        if 'email' in self.params:
            email = repr(self.params['email'].val)
        else:
            email = "''"
        # populate resources folder
        resFolder = join(folder, 'resources')
        if not os.path.isdir(resFolder):
            os.mkdir(resFolder)
        resourceFiles = self.exp.getResourceFiles()

        for srcFile in resourceFiles:
            if "https://" in srcFile.get('abs', "") or srcFile.get('name', "") == "surveyId":
                # URLs and survey IDs don't need copying
                continue
            dstAbs = os.path.normpath(join(resFolder, srcFile['rel']))
            dstFolder = os.path.split(dstAbs)[0]
            if not os.path.isdir(dstFolder):
                os.makedirs(dstFolder)
            copyFileWithMD5(srcFile['abs'], dstAbs)

    def writeInitCodeJS(self, buff, version, localDateTime, modular=True):
        # create resources folder
        if self.exp.htmlFolder:
            self.prepareResourcesJS()
        jsFilename = os.path.basename(os.path.splitext(self.exp.filename)[0])

        # configure the PsychoJS version number from current/requested versions
        useVer = self.params['Use version'].val
        useVer = versions.getPsychoJSVersionStr(version, useVer)

        # html header
        if self.exp.expPath:
            template = readTextFile("JS_htmlHeader.tmpl")
            header = template.format(
                name=jsFilename,
                version=useVer,
                params=self.params)
            jsFile = self.exp.expPath
            folder = os.path.dirname(jsFile)
            if not os.path.isdir(folder):
                os.makedirs(folder)
            with open(os.path.join(folder, "index.html"), 'wb') as html:
                html.write(header.encode())
            html.close()

        # Write header comment
        starLen = "*"*(len(jsFilename) + 9)
        code = ("/%s \n"
               " * %s Test *\n" 
               " %s/\n\n")
        buff.writeIndentedLines(code % (starLen, jsFilename.title(), starLen))

        # Write imports if modular
        if modular:
            code = (
                    "import {{ core, data, sound, util, visual, hardware }} from './lib/psychojs-{version}.js';\n"
                    "const {{ PsychoJS }} = core;\n"
                    "const {{ TrialHandler, MultiStairHandler }} = data;\n"
                    "const {{ Scheduler }} = util;\n"
                    "//some handy aliases as in the psychopy scripts;\n"
                    "const {{ abs, sin, cos, PI: pi, sqrt }} = Math;\n"
                    "const {{ round }} = util;\n"
                    "\n").format(version=useVer)
            buff.writeIndentedLines(code)

        # Get expInfo as a dict
        expInfoDict = self.getInfo().items()
        # Convert each item to str
        expInfoStr = "{"
        if len(expInfoDict):
            # Only make the dict multiline if it actually has contents
            expInfoStr += "\n"
        for key, value in self.getInfo().items():
            expInfoStr += f"    '{key}': {value},\n"
        expInfoStr += "}"

        code = ("\n// store info about the experiment session:\n"
                "let expName = '%s';  // from the Builder filename that created this script\n"
                "let expInfo = %s;\n"
                "\n" % (jsFilename, expInfoStr))
        buff.writeIndentedLines(code)

    def writeExpSetupCodeJS(self, buff, version):

        # write the code to set up experiment
        buff.setIndentLevel(0, relative=False)
        template = readTextFile("JS_setupExp.tmpl")
        setRedirectURL = ''
        if len(self.params['Completed URL'].val) or len(self.params['Incomplete URL'].val):
            setRedirectURL = ("psychoJS.setRedirectUrls({completedURL}, {incompleteURL});\n"
                              .format(completedURL=self.params['Completed URL'],
                                      incompleteURL=self.params['Incomplete URL']))
        # check where to save data variables
        # if self.params['OSF Project ID'].val:
        #     saveType = "OSF_VIA_EXPERIMENT_SERVER"
        #     projID = "'{}'".format(self.params['OSF Project ID'].val)
        # else:
        #     saveType = "EXPERIMENT_SERVER"
        #     projID = 'undefined'
        code = template.format(
            params=self.params,
            filename=str(self.params['Data filename']),
            name=self.params['expName'].val,
            loggingLevel=self.params['logging level'].val.upper(),
            setRedirectURL=setRedirectURL,
            version=version,
        )
        buff.writeIndentedLines(code)

    def writeDataCode(self, buff):
        """
        Write code to handle data and saving (create ExperimentHandler, pick filename, etc.)
        """
        # Enter function def
        code = (
            '\n'
            'def setupData(expInfo):\n'
            '    """\n'
            '    Make an ExperimentHandler to handle trials and saving.\n'
            '    \n'
            '    Parameters\n'
            '    ==========\n'
            '    expInfo : dict\n'
            '        Information about this experiment, created by the `setupExpInfo` function.\n'
            '    \n'
            '    Returns\n'
            '    ==========\n'
            '    psychopy.data.ExperimentHandler\n'
            '        Handler object for this experiment, contains the data to save and information about \n'
            '        where to save it to.\n'
            '    """\n'
        )
        buff.writeIndentedLines(code)
        buff.setIndentLevel(+1, relative=True)

        saveToDir = self.getSaveDataDir()
        buff.writeIndentedLines("\n# Data file name stem = absolute path +"
                                " name; later add .psyexp, .csv, .log, etc\n")
        # deprecated code: before v1.80.00 we had 'Saved data folder' param
        # fairly fixed filename
        if 'Saved data folder' in self.params:
            participantField = ''
            for field in ('participant', 'Participant', 'Subject', 'Observer'):
                if field in self.getInfo():
                    participantField = field
                    self.params['Data filename'].val = (
                        repr(saveToDir) + " + os.sep + '%s_%s' % (expInfo['" +
                        field + "'], expInfo['date'])")
                    break
            if not participantField:
                # no participant-type field, so skip that part of filename
                self.params['Data filename'].val = repr(
                    saveToDir) + " + os.path.sep + expInfo['date']"
            # so that we don't overwrite users changes doing this again
            del self.params['Saved data folder']

        # now write that data file name to the script
        if not self.params['Data filename'].val:  # i.e., the user deleted it
            self.params['Data filename'].val = (
                repr(saveToDir) +
                " + os.sep + u'psychopy_data_' + data.getDateStr()")
        # detect if user wanted an absolute path -- else make absolute:
        filename = self.params['Data filename'].val.lstrip('"\'')
        # (filename.startswith('/') or filename[1] == ':'):
        if filename == os.path.abspath(filename):
            buff.writeIndented("filename = %s\n" %
                               self.params['Data filename'])
        else:
            buff.writeIndented("filename = _thisDir + os.sep + %s\n" %
                               self.params['Data filename'])

        # set up the ExperimentHandler
        code = ("\n# An ExperimentHandler isn't essential but helps with "
                "data saving\n"
                "thisExp = data.ExperimentHandler(name=expName, version='',\n"
                "    extraInfo=expInfo, runtimeInfo=None,\n"
                "    originPath=%s,\n")
        buff.writeIndentedLines(code % repr(self.exp.expPath))

        code = ("    savePickle=%(Save psydat file)s, saveWideText=%(Save "
                "wide csv file)s,\n    dataFileName=filename)\n")
        buff.writeIndentedLines(code % self.params)

        code = (
            "# return experiment handler\n"
            "return thisExp\n"
        )
        buff.writeIndentedLines(code)
        # Exit function def
        buff.setIndentLevel(-1, relative=True)
        buff.writeIndentedLines("\n")

    def writeLoggingCode(self, buff):
        # Enter function def
        code = (
            '\n'
            'def setupLogging(filename):\n'
            '    """\n'
            '    Setup a log file and tell it what level to log at.\n'
            '    \n'
            '    Parameters\n'
            '    ==========\n'
            '    filename : str or pathlib.Path\n'
            '        Filename to save log file and data files as, doesn\'t need an extension.\n'
            '    \n'
            '    Returns\n'
            '    ==========\n'
            '    psychopy.logging.LogFile\n'
            '        Text stream to receive inputs from the logging system.\n'
            '    """\n'
        )
        buff.writeIndentedLines(code)
        buff.setIndentLevel(+1, relative=True)

        level = self.params['logging level'].val.upper()

        if self.params['Save log file'].val:
            code = (
                "# save a log file for detail verbose info\n"
                "logFile = logging.LogFile(filename+'.log', level=logging.%s)\n"
            )
            buff.writeIndentedLines(code % level)
        buff.writeIndented("logging.console.setLevel(logging.WARNING)  "
                           "# this outputs to the screen, not a file\n")

        code = (
            "# return log file\n"
            "return logFile\n"
        )
        buff.writeIndentedLines(code)
        # Exit function def
        buff.setIndentLevel(-1, relative=True)
        buff.writeIndentedLines("\n")

    def writeExpInfoCode(self, buff):
        # Enter function def
        code = (
            '\n'
            'def setupExpInfo():\n'
            '    """\n'
            '    Construct the expInfo dict, and show participant info dialog (if requested).\n'
            '    \n'
            '    Returns\n'
            '    ==========\n'
            '    dict\n'
            '        Information about this experiment.\n'
            '    """\n'
        )
        buff.writeIndentedLines(code)
        buff.setIndentLevel(+1, relative=True)

        # Construct exp info string
        expInfoDict = self.getInfo()
        code = (
            "expInfo = {"
        )
        if len(expInfoDict):
            # Only make the dict multiline if it actually has contents
            code += "\n"
        buff.writeIndented(code)
        buff.setIndentLevel(1, relative=True)
        for key, value in self.getInfo().items():
            code = (
                f"'{key}': {value},\n"
            )
            buff.writeIndented(code)
        buff.setIndentLevel(-1, relative=True)
        code = (
            "}\n"
        )
        buff.writeIndented(code)

        sorting = "False"  # in Py3 dicts are chrono-sorted so default no sort
        if self.params['Show info dlg'].val:
            buff.writeIndentedLines(
                f"# --- Show participant info dialog --\n"
                f"dlg = gui.DlgFromDict(dictionary=expInfo, "
                f"sortKeys={sorting}, title=expName)\n"
                f"if dlg.OK == False:\n"
                f"    core.quit()  # user pressed cancel\n"
            )
        buff.writeIndentedLines(
            "expInfo['date'] = data.getDateStr()  # add a simple timestamp\n"
            "expInfo['expName'] = expName\n"
            "expInfo['psychopyVersion'] = psychopyVersion\n")

        code = (
            "# return expInfo\n"
            "return expInfo\n"
        )
        buff.writeIndentedLines(code)
        # Exit function def
        buff.setIndentLevel(-1, relative=True)
        buff.writeIndentedLines("\n")

    def writeIohubCode(self, buff):
        # Open function def
        code = (
            '\n'
            'def setupInputs(expInfo, win):\n'
            '    """\n'
            '    Setup whatever inputs are available (mouse, keyboard, eyetracker, etc.)\n'
            '    \n'
            '    Parameters\n'
            '    ==========\n'
            '    expInfo : dict\n'
            '        Information about this experiment, created by the `setupExpInfo` function.\n'
            '    \n'
            '    win : psychopy.visual.Window\n'
            '        Window in which to run this experiment.\n'
            '    Returns\n'
            '    ==========\n'
            '    dict\n'
            '        Dictionary of input devices by name.\n'
            '    """\n'
        )
        buff.writeIndentedLines(code)
        buff.setIndentLevel(+1, relative=True)

        # Substitute inits
        inits = deepcopy(self.params)
        if inits['mgMove'].val == "CONTINUOUS":
            inits['mgMove'].val = "$"
        inits['keyboardBackend'].val = keyboardBackendMap[inits['keyboardBackend'].val]
        inits['eyetracker'].val = ioDeviceMap[inits['eyetracker'].val]

        # Make ioConfig dict
        code = (
            "# --- Setup input devices ---\n"
            "inputs = {}\n"
            "ioConfig = {}\n"
        )
        buff.writeIndentedLines(code % inits)
        # Add eyetracker config
        if self.params['eyetracker'] != "None":
            # Alert user if window is not fullscreen
            if not self.params['Full-screen window'].val:
                alert(code=4540)
            # Alert user if no monitor config
            if self.params['Monitor'].val in ["", None, "None"]:
                alert(code=4545)
            # Alert user if they need calibration and don't have it
            if self.params['eyetracker'].val != "MouseGaze":
                if not any(isinstance(rt, EyetrackerCalibrationRoutine)
                           for rt in self.exp.flow):
                    alert(code=4510, strFields={"eyetracker": self.params['eyetracker'].val})

            # Write code
            code = (
                "\n"
                "# Setup eyetracking\n"
                "ioConfig[%(eyetracker)s] = {\n"
            )
            buff.writeIndentedLines(code % inits)
            buff.setIndentLevel(1, relative=True)
            code = (
                    "'name': 'tracker',\n"
            )
            buff.writeIndentedLines(code % inits)
            # Initialise for MouseGaze
            if self.params['eyetracker'] == "MouseGaze":
                code = (
                        "'controls': {\n"
                )
                buff.writeIndentedLines(code % inits)
                buff.setIndentLevel(1, relative=True)
                code = (
                            "'move': [%(mgMove)s],\n"
                            "'blink':%(mgBlink)s,\n"
                            "'saccade_threshold': %(mgSaccade)s,\n"
                )
                buff.writeIndentedLines(code % inits)
                buff.setIndentLevel(-1, relative=True)
                code = (
                    "}\n"
                )
                buff.writeIndentedLines(code % inits)

            elif self.params['eyetracker'] == "GazePoint":
                code = (
                        "'network_settings': {\n"
                )
                buff.writeIndentedLines(code % inits)
                buff.setIndentLevel(1, relative=True)
                code = (
                            "'ip_address': %(gpAddress)s,\n"
                            "'port': %(gpPort)s\n"
                )
                buff.writeIndentedLines(code % inits)
                buff.setIndentLevel(-1, relative=True)
                code = (
                    "}\n"
                )
                buff.writeIndentedLines(code % inits)

            elif self.params['eyetracker'] == "Tobii Technology":
                code = (
                        "'model_name': %(tbModel)s,\n"
                        "'serial_number': %(tbSerialNo)s,\n"
                        "'runtime_settings': {\n"
                )
                buff.writeIndentedLines(code % inits)
                buff.setIndentLevel(1, relative=True)
                code = (
                            "'sampling_rate': %(tbSampleRate)s,\n"
                )
                buff.writeIndentedLines(code % inits)
                buff.setIndentLevel(-1, relative=True)
                code = (
                    "}\n"
                )
                buff.writeIndentedLines(code % inits)

            elif self.params['eyetracker'] == "SR Research Ltd":
                code = (
                    "'model_name': %(elModel)s,\n"
                    "'simulation_mode': %(elSimMode)s,\n"
                    "'network_settings': %(elAddress)s,\n"
                    "'default_native_data_file_name': 'EXPFILE',\n"
                    "'runtime_settings': {\n"
                )
                buff.writeIndentedLines(code % inits)
                buff.setIndentLevel(1, relative=True)
                code = (
                        "'sampling_rate': %(elSampleRate)s,\n"
                        "'track_eyes': %(elTrackEyes)s,\n"
                        "'sample_filtering': {\n"
                )
                buff.writeIndentedLines(code % inits)
                buff.setIndentLevel(1, relative=True)
                code = (
                            "'sample_filtering': %(elDataFiltering)s,\n"
                            "'elLiveFiltering': %(elLiveFiltering)s,\n"
                )
                buff.writeIndentedLines(code % inits)
                buff.setIndentLevel(-1, relative=True)
                code = (
                        "},\n"
                        "'vog_settings': {\n"
                )
                buff.writeIndentedLines(code % inits)
                buff.setIndentLevel(1, relative=True)
                code = (
                            "'pupil_measure_types': %(elPupilMeasure)s,\n"
                            "'tracking_mode': %(elTrackingMode)s,\n"
                            "'pupil_center_algorithm': %(elPupilAlgorithm)s,\n"
                )
                buff.writeIndentedLines(code % inits)
                buff.setIndentLevel(-1, relative=True)
                code = (
                    "}\n"
                )
                buff.writeIndentedLines(code % inits)
                buff.setIndentLevel(-1, relative=True)
                code = (
                    "}\n"
                )
                buff.writeIndentedLines(code % inits)

            elif self.params['eyetracker'] == "Pupil Labs":
                # Open runtime_settings dict
                code = (
                    "'runtime_settings': {\n"
                )
                buff.writeIndentedLines(code % inits)
                buff.setIndentLevel(1, relative=True)

                # Define runtime_settings dict
                code = (
                    "'pupillometry_only': %(plPupillometryOnly)s,\n"
                    "'surface_name': %(plSurfaceName)s,\n"
                    "'confidence_threshold': %(plConfidenceThreshold)s,\n"
                )
                buff.writeIndentedLines(code % inits)

                # Open runtime_settings > pupil_remote dict
                code = (
                    "'pupil_remote': {\n"
                )
                buff.writeIndentedLines(code % inits)
                buff.setIndentLevel(1, relative=True)

                # Define runtime_settings > pupil_remote dict
                code = (
                    "'ip_address': %(plPupilRemoteAddress)s,\n"
                    "'port': %(plPupilRemotePort)s,\n"
                    "'timeout_ms': %(plPupilRemoteTimeoutMs)s,\n"
                )
                buff.writeIndentedLines(code % inits)

                # Close runtime_settings > pupil_remote dict
                buff.setIndentLevel(-1, relative=True)
                code = (
                    "},\n"
                )
                buff.writeIndentedLines(code % inits)

                # Open runtime_settings > pupil_capture_recording dict
                code = (
                    "'pupil_capture_recording': {\n"
                )
                buff.writeIndentedLines(code % inits)
                buff.setIndentLevel(1, relative=True)

                # Define runtime_settings > pupil_capture_recording dict
                code = (
                    "'enabled': %(plPupilCaptureRecordingEnabled)s,\n"
                    "'location': %(plPupilCaptureRecordingLocation)s,\n"
                )
                buff.writeIndentedLines(code % inits)

                # Close runtime_settings > pupil_capture_recording dict
                buff.setIndentLevel(-1, relative=True)
                code = (
                    "}\n"
                )
                buff.writeIndentedLines(code % inits)

                # Close runtime_settings dict
                buff.setIndentLevel(-1, relative=True)
                code = (
                    "}\n"
                )
                buff.writeIndentedLines(code % inits)

            # Close ioDevice dict
            buff.setIndentLevel(-1, relative=True)
            code = (
                "}\n"
            )
            buff.writeIndentedLines(code % inits)

        # Add keyboard to ioConfig
        if self.params['keyboardBackend'] == 'ioHub':
            code = (
                "\n"
                "# Setup iohub keyboard\n"
                "ioConfig['Keyboard'] = dict(use_keymap='psychopy')\n\n"
            )
            buff.writeIndentedLines(code % inits)

        if self.needIoHub and self.params['keyboardBackend'] == 'PsychToolbox':
            alert(code=4550)

        # Start ioHub server
        if self.needIoHub:
            # Specify session
            code = (
                "ioSession = '1'\n"
                "if 'session' in expInfo:\n"
            )
            buff.writeIndentedLines(code % inits)
            buff.setIndentLevel(1, relative=True)
            code = (
                    "ioSession = str(expInfo['session'])\n"
            )
            buff.writeIndentedLines(code % inits)
            buff.setIndentLevel(-1, relative=True)
            # Start server
            if self.params['Save hdf5 file'].val:
                code = (
                    f"ioServer = io.launchHubServer(window=win, experiment_code=%(expName)s, session_code=ioSession, datastore_name=filename, **ioConfig)\n"
                )
            else:
                code = (
                    f"ioServer = io.launchHubServer(window=win, **ioConfig)\n"
                )
            buff.writeIndentedLines(code % inits)
            # Get eyetracker name
            if self.params['eyetracker'] != "None":
                code = (
                    "eyetracker = ioServer.getDevice('tracker')\n"
                )
                buff.writeIndentedLines(code % inits)
            else:
                code = (
                    "eyetracker = None\n"
                )
                buff.writeIndentedLines(code % inits)
        else:
            code = (
                "ioSession = ioServer = eyetracker = None"
            )
            buff.writeIndentedLines(code % inits)

        # Make default keyboard
        code = (
            "\n"
            "# create a default keyboard (e.g. to check for escape)\n"
            "defaultKeyboard = keyboard.Keyboard(backend=%(keyboardBackend)s)\n"
        )
        buff.writeIndentedLines(code % inits)

        code = (
            "# return inputs dict\n"
            "return {\n"
            "    'defaultKeyboard': defaultKeyboard,\n"
            "    'eyetracker': eyetracker,\n"
            "}\n"
        )
        buff.writeIndentedLines(code)
        # Exit function def
        buff.setIndentLevel(-1, relative=True)
        buff.writeIndentedLines("\n")

    def writeWindowCode(self, buff):
        """Setup the window code.
        """
        # Open function def
        code = (
            '\n'
            'def setupWindow(expInfo=None, win=None):\n'
            '    """\n'
            '    Setup the Window\n'
            '    \n'
            '    Parameters\n'
            '    ==========\n'
            '    expInfo : dict\n'
            '        Information about this experiment, created by the `setupExpInfo` function.\n'
            '    psychopy.visual.Window\n'
            '        Window to setup - leave as None to create a new window.\n'
            '    \n'
            '    Returns\n'
            '    ==========\n'
            '    psychopy.visual.Window\n'
            '        Window in which to run this experiment.\n'
            '    """\n'
        )
        buff.writeIndentedLines(code)
        buff.setIndentLevel(+1, relative=True)

        params = self.params.copy()

        # get parameters for the Window
        params['fullScr'] = self.params['Full-screen window'].val
        # if fullscreen then hide the mouse, unless its requested explicitly
        allowGUI = (not bool(params['fullScr'])) or bool(self.params['Show mouse'].val)
        allowStencil = False
        # NB routines is a dict:
        for thisRoutine in list(self.exp.routines.values()):
            # a single routine is a list of components:
            for thisComp in thisRoutine:
                if thisComp.type in ('Aperture', 'Textbox'):
                    allowStencil = True
                if thisComp.type == 'RatingScale':
                    allowGUI = True  # to have a mouse
        params['allowGUI'] = allowGUI
        params['allowStencil'] = allowStencil
        # use fbo?
        params['useFBO'] = "True"
        if params['blendMode'].val in ("nofbo",):
            params['blendMode'].val = 'avg'
            params['useFBO'] = "False"
        # Substitute units
        if self.params['Units'].val == 'use prefs':
            params['Units'] = "None"

        requestedScreenNumber = int(self.params['Screen'].val)
        nScreens = 10
        # try:
        #     nScreens = wx.Display.GetCount()
        # except Exception:
        #     # will fail if application hasn't been created (e.g. in test
        #     # environments)
        #     nScreens = 10
        if requestedScreenNumber > nScreens:
            logging.warn("Requested screen can't be found. Writing script "
                         "using first available screen.")
            params['screenNumber'] = 0
        else:
            # computer has 1 as first screen
            params['screenNumber'] = requestedScreenNumber - 1

        params['size'] = self.params['Window size (pixels)']
        params['winType'] = self.params['winBackend']

        # Do we need to make a new window?
        code = (
            "if win is None:\n"
            "    # if not given a window to setup, make one"
        )
        buff.writeIndentedLines(code)
        buff.setIndentLevel(+1, relative=True)
        code = (
            "win = visual.Window(\n"
            "    size=%(size)s, fullscr=%(fullScr)s, screen=%(screenNumber)s,\n"
            "    winType=%(winType)s, allowStencil=%(allowStencil)s,\n"
            "    monitor=%(Monitor)s, color=%(color)s, colorSpace=%(colorSpace)s,\n"
            "    backgroundImage=%(backgroundImg)s, backgroundFit=%(backgroundFit)s,\n"
            "    blendMode=%(blendMode)s, useFBO=%(useFBO)s,\n"
            "    units=%(Units)s\n"
            ")\n"
        )
        buff.writeIndentedLines(code % params)
        buff.setIndentLevel(-1, relative=True)

        # If we have a window already, set its attributes
        code = (
            "else:\n"
            "    # if we have a window, just set the attributes which are safe to set\n"
        )
        buff.writeIndentedLines(code % self.params)
        buff.setIndentLevel(+1, relative=True)
        code = (
            "win.color = %(color)s\n"
            "win.colorSpace = %(colorSpace)s\n"
            "win.backgroundImage = %(backgroundImg)s\n"
            "win.backgroundFit = %(backgroundFit)s\n"
            "win.units = %(Units)s\n"
        )
        buff.writeIndentedLines(code % params)
        buff.setIndentLevel(-1, relative=True)

        # Show/hide mouse according to param
        code = (
            "win.mouseVisible = %s\n"
        )
        buff.writeIndentedLines(code % allowGUI)

        # Import here to avoid circular dependency!
        from psychopy.experiment._experiment import RequiredImport
        microphoneImport = RequiredImport(importName='microphone',
                                          importFrom='psychopy',
                                          importAs='')
        if microphoneImport in self.exp.requiredImports:  # need a pyo Server
            buff.writeIndentedLines("\n# Enable sound input/output:\n"
                                    "microphone.switchOn()\n")

        code = ("if expInfo is not None:\n"
                "    # store frame rate of monitor if we can measure it\n"
                "    expInfo['frameRate'] = win.getActualFrameRate()\n"
                "    if expInfo['frameRate'] != None:\n"
                "        frameDur = 1.0 / round(expInfo['frameRate'])\n"
                "    else:\n"
                "        frameDur = 1.0 / 60.0  # could not measure, so guess\n")
        buff.writeIndentedLines(code)

        # Exit function def
        code = (
            "return win\n"
        )
        buff.writeIndentedLines(code)
        buff.setIndentLevel(-1, relative=True)
        buff.writeIndentedLines("\n")

    def writeSaveDataCode(self, buff):
        # Open function def
        code = (
            '\n'
            'def saveData(thisExp):\n'
            '    """\n'
            '    Save data from this experiment\n'
            '    \n'
            '    Parameters\n'
            '    ==========\n'
            '    thisExp : psychopy.data.ExperimentHandler\n'
            '        Handler object for this experiment, contains the data to save and information about \n'
            '        where to save it to.\n'
            '    """\n'
        )
        buff.writeIndentedLines(code)
        buff.setIndentLevel(+1, relative=True)
        # Get filename from thisExp
        code = (
            "filename = thisExp.dataFileName\n"
        )
        buff.writeIndentedLines(code)

        buff.writeIndented("# these shouldn't be strictly necessary "
                           "(should auto-save)\n")
        if self.params['Save wide csv file'].val:
            buff.writeIndented("thisExp.saveAsWideText(filename+'.csv', "
                               "delim={})\n".format(self.params['Data file delimiter']))
        if self.params['Save psydat file'].val:
            buff.writeIndented("thisExp.saveAsPickle(filename)\n")

        # Exit function def
        buff.setIndentLevel(-1, relative=True)
        buff.writeIndentedLines("\n")

    def writeWindowCodeJS(self, buff):
        """Setup the JS window code.
        """
        # Replace instances of 'use prefs'
        units = self.params['Units'].val
        if units == 'use prefs':
            units = 'height'

        code = ("// init psychoJS:\n"
                "const psychoJS = new PsychoJS({{\n"
                "  debug: true\n"
                "}});\n\n"
                "// open window:\n"
                "psychoJS.openWindow({{\n"
                "  fullscr: {fullScr},\n"
                "  color: new util.Color({params[color]}),\n"
                "  units: '{units}',\n"
                "  waitBlanking: true\n"
                "}});\n").format(fullScr=str(self.params['Full-screen window']).lower(),
                                 params=self.params,
                                 units=units)
        buff.writeIndentedLines(code)

    def writeEndCode(self, buff):
        """Write code for end of experiment (e.g. close log file).
        """
        # Open function def
        code = (
<<<<<<< HEAD
=======
            '\n'
>>>>>>> 581208bb
            'def endExperiment(thisExp, inputs=None, win=None):\n'
            '    """\n'
            '    End this experiment, closing any window given.\n'
            '    \n'
            '    Parameters\n'
            '    ==========\n'
            '    thisExp : psychopy.data.ExperimentHandler\n'
            '        Handler object for this experiment, contains the data to save and information about \n'
            '        where to save it to.\n'
            '    inputs : dict\n'
            '        Dictionary of input devices by name.\n'
            '    psychopy.visual.Window\n'
            '        Window to close.\n'
            '    """\n'
        )
        buff.writeIndentedLines(code)
        buff.setIndentLevel(+1, relative=True)
        code = ('\n'
                '# --- End experiment ---'
                '\n'
                'if win is not None:\n'
                '    # Flip one final time so any remaining win.callOnFlip() \n'
                '    # and win.timeOnFlip() tasks get executed before quitting\n'
                '    win.flip()\n'
                '\n')
        buff.writeIndentedLines(code)

        if self.params['Save log file'].val:
            buff.writeIndented("logging.flush()\n")

        code = ("# make sure everything is closed down\n"
                "if win is not None:\n"
                "    win.close()\n"
                "if 'eyetracker' in inputs and inputs['eyetracker'] is not None:\n"
                "    eyetracker.setConnectionState(False)\n"
                "thisExp.abort()  # or data files will save again on exit\n"
<<<<<<< HEAD
                "core.quit()\n"
                "\n")
=======
                "core.quit()\n")
>>>>>>> 581208bb
        buff.writeIndentedLines(code)

        # Exit function def
        buff.setIndentLevel(-1, relative=True)
<<<<<<< HEAD
=======
        buff.writeIndentedLines("\n")
>>>>>>> 581208bb

    def writeEndCodeJS(self, buff):
        """Write some general functions that might be used by any Scheduler/object"""

        recordLoopIterationFunc = ("\nfunction importConditions(currentLoop) {\n"
                    "  return async function () {\n"
                    "    psychoJS.importAttributes(currentLoop.getCurrentTrial());\n"
                    "    return Scheduler.Event.NEXT;\n"
                    "    };\n"
                    "}\n")
        buff.writeIndentedLines(recordLoopIterationFunc)

        code = ("\nasync function quitPsychoJS(message, isCompleted) {\n")
        buff.writeIndented(code)
        buff.setIndentLevel(1, relative=True)
        code = ("// Check for and save orphaned data\n"
                "if (psychoJS.experiment.isEntryEmpty()) {\n"
                "  psychoJS.experiment.nextEntry();\n"
                "}\n")
        buff.writeIndentedLines(code)

        # Write End Experiment code component
        for thisRoutine in list(self.exp.routines.values()):
            # a single routine is a list of components:
            for thisComp in thisRoutine:
                if thisComp.type in ['Code', 'EmotivRecording']:
                    buff.writeIndented("\n")
                    thisComp.writeExperimentEndCodeJS(buff)
                    buff.writeIndented("\n")

        code = ("psychoJS.window.close();\n"
                "psychoJS.quit({message: message, isCompleted: isCompleted});\n\n"
                "return Scheduler.Event.QUIT;\n")
        buff.writeIndentedLines(code)

        buff.setIndentLevel(-1, relative=True)
        buff.writeIndented("}\n")
        buff.setIndentLevel(-1)

    @property
    def monitor(self):
        """Stores a monitor object for the  experiment so that it
        doesn't have to be fetched from disk repeatedly"""
        # remember to set _monitor to None periodically (start of script build?)
        # so that we do reload occasionally
        if not self._monitor:
            self._monitor = Monitor(self.params['Monitor'].val)
        return self._monitor

    @monitor.setter
    def monitor(self, monitor):
        self._monitor = monitor

    @property
    def needIoHub(self):
        # Needed for keyboard
        kb = self.params['keyboardBackend'] == 'ioHub'
        # Needed for eyetracking
        et = self.params['eyetracker'] != 'None'

        return any((kb, et))<|MERGE_RESOLUTION|>--- conflicted
+++ resolved
@@ -1666,10 +1666,7 @@
         """
         # Open function def
         code = (
-<<<<<<< HEAD
-=======
             '\n'
->>>>>>> 581208bb
             'def endExperiment(thisExp, inputs=None, win=None):\n'
             '    """\n'
             '    End this experiment, closing any window given.\n'
@@ -1706,20 +1703,12 @@
                 "if 'eyetracker' in inputs and inputs['eyetracker'] is not None:\n"
                 "    eyetracker.setConnectionState(False)\n"
                 "thisExp.abort()  # or data files will save again on exit\n"
-<<<<<<< HEAD
-                "core.quit()\n"
-                "\n")
-=======
                 "core.quit()\n")
->>>>>>> 581208bb
         buff.writeIndentedLines(code)
 
         # Exit function def
         buff.setIndentLevel(-1, relative=True)
-<<<<<<< HEAD
-=======
         buff.writeIndentedLines("\n")
->>>>>>> 581208bb
 
     def writeEndCodeJS(self, buff):
         """Write some general functions that might be used by any Scheduler/object"""
