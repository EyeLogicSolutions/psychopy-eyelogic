--- conflicted
+++ resolved
@@ -283,19 +283,11 @@
                 "psychoJS.scheduleResources();\n"
                 "\n"
                 "// dialog box:\n"
-<<<<<<< HEAD
-                "psychoJS.schedule(_.gui.DlgFromDict({dictionary: _.expInfo, title: _.expName}));\n"
-                "\n"
-                "let flowScheduler = new Scheduler(psychoJS);\n"
-                "let dialogCancelScheduler = new Scheduler(psychoJS);\n"
-                "psychoJS.scheduleCondition(() => (_.gui.dialogComponent.button === 'OK'), flowScheduler, dialogCancelScheduler);\n"
-=======
                 "psychoJS.schedule(my.gui.DlgFromDict({dictionary: my.expInfo, title: my.expName}));\n"
                 "\n"
                 "let flowScheduler = new Scheduler(psychoJS);\n"
                 "let dialogCancelScheduler = new Scheduler(psychoJS);\n"
                 "psychoJS.scheduleCondition(() => (my.gui.dialogComponent.button === 'OK'), flowScheduler, dialogCancelScheduler);\n"
->>>>>>> 15200203
                 "\n")
         script.writeIndentedLines(code)
 
