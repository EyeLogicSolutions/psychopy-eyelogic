#!/usr/bin/env python
# -*- coding: utf-8 -*-

# Part of the PsychoPy library
# Copyright (C) 2002-2018 Jonathan Peirce (C) 2019-2022 Open Science Tools Ltd.
# Distributed under the terms of the GNU General Public License (GPL).

"""Experiment classes:
    Experiment, Flow, Routine, Param, Loop*, *Handlers, and NameSpace

The code that writes out a *_lastrun.py experiment file is (in order):
    experiment.Experiment.writeScript() - starts things off, calls other parts
    settings.SettingsComponent.writeStartCode()
    experiment.Flow.writeBody()
        which will call the .writeBody() methods from each component
    settings.SettingsComponent.writeEndCode()
"""

from copy import deepcopy
from xml.etree.ElementTree import Element

from psychopy.experiment import getInitVals
from psychopy.localization import _localized, _translate
from psychopy.experiment.params import Param
from .components import getInitVals, getAllComponents


class _BaseLoopHandler:

    def writeInitCode(self, buff):
        # no longer needed - initialise the trial handler just before it runs
        pass

    def writeInitCodeJS(self, buff):
        pass

    def writeLoopEndIterationCodeJS(self, buff):
        """Ends this iteration of a loop (calling nextEntry if needed)"""
        endLoopInteration = (f"\nfunction {self.name}LoopEndIteration(scheduler, snapshot) {{\n"
                             "  // ------Prepare for next entry------\n"
                             "  return async function () {\n")
        # check if the loop has ended prematurely and stop() if needed
        endLoopInteration += (
                             "    if (typeof snapshot !== 'undefined') {\n"
                             "      // ------Check if user ended loop early------\n"
                             "      if (snapshot.finished) {\n"
                             "        // Check for and save orphaned data\n"
                             "        if (psychoJS.experiment.isEntryEmpty()) {\n"
                             "          psychoJS.experiment.nextEntry(snapshot);\n"
                             "        }\n"
                             "        scheduler.stop();\n")
        # if isTrials then always perform experiment.nextEntry
        if self.params['isTrials']:
            endLoopInteration += (
                             "      } else {\n"
                             "        psychoJS.experiment.nextEntry(snapshot);\n")
        # then always close the loop and return NEXT to scheduler
        endLoopInteration += (
                             "      }\n"
                             "    return Scheduler.Event.NEXT;\n"
                             "    }\n"
                             "  };\n"
                             "}\n")

        buff.writeIndentedLines(endLoopInteration)


class TrialHandler(_BaseLoopHandler):
    """A looping experimental control object
            (e.g. generating a psychopy TrialHandler or StairHandler).
            """

    def __init__(self, exp, name, loopType='random', nReps=5,
                 conditions=(), conditionsFile='', endPoints=(0, 1),
                 randomSeed='', selectedRows='', isTrials=True):
        """
        @param name: name of the loop e.g. trials
        @type name: string
        @param loopType:
        @type loopType: string ('rand', 'seq')
        @param nReps: number of reps (for all conditions)
        @type nReps:int
        @param conditions: list of different trial conditions to be used
        @type conditions: list (of dicts?)
        @param conditionsFile: filename of the .csv file that
            contains conditions info
        @type conditions: string (filename)
        """
        super(TrialHandler, self).__init__()
        self.type = 'TrialHandler'
        self.exp = exp
        self.order = ['name']  # make name come first (others don't matter)
        self.params = {}
        self.params['name'] = Param(
            name, valType='code', inputType="single", updates=None, allowedUpdates=None,
            label=_localized['Name'],
            hint=_translate("Name of this loop"))
        self.params['nReps'] = Param(
            nReps, valType='num', inputType="spin", updates=None, allowedUpdates=None,
            label=_localized['nReps'],
            hint=_translate("Number of repeats (for each condition)"))
        self.params['conditions'] = Param(
            list(conditions), valType='str', inputType="single",
            updates=None, allowedUpdates=None,
            label=_localized['conditions'],
            hint=_translate("A list of dictionaries describing the "
                            "parameters in each condition"))
        self.params['conditionsFile'] = Param(
            conditionsFile, valType='file', inputType="table", updates=None, allowedUpdates=None,
            label=_localized['conditions'],
            hint=_translate("Name of a file specifying the parameters for "
                            "each condition (.csv, .xlsx, or .pkl). Browse "
                            "to select a file. Right-click to preview file "
                            "contents, or create a new file."))
        self.params['endPoints'] = Param(
            list(endPoints), valType='num', inputType="single", updates=None, allowedUpdates=None,
            label=_localized['endPoints'],
            hint=_translate("The start and end of the loop (see flow "
                            "timeline)"))
        self.params['Selected rows'] = Param(
            selectedRows, valType='str', inputType="single",
            updates=None, allowedUpdates=None,
            label=_localized['Selected rows'],
            hint=_translate("Select just a subset of rows from your condition"
                            " file (the first is 0 not 1!). Examples: 0, "
                            "0:5, 5:-1"))
        # NB staircase is added for the sake of the loop properties dialog:
        self.params['loopType'] = Param(
            loopType, valType='str', inputType="choice",
            allowedVals=['random', 'sequential', 'fullRandom',
                         'staircase', 'interleaved staircases'],
            label=_localized['loopType'],
            hint=_translate("How should the next condition value(s) be "
                            "chosen?"))
        self.params['random seed'] = Param(
            randomSeed, valType='code', inputType="single", updates=None, allowedUpdates=None,
            label=_localized['random seed'],
            hint=_translate("To have a fixed random sequence provide an "
                            "integer of your choosing here. Leave blank to "
                            "have a new random sequence on each run of the "
                            "experiment."))
        self.params['isTrials'] = Param(
            isTrials, valType='bool', inputType="bool", updates=None, allowedUpdates=None,
            label=_localized["Is trials"],
            hint=_translate("Indicates that this loop generates TRIALS, "
                            "rather than BLOCKS of trials or stimuli within "
                            "a trial. It alters how data files are output"))

    def writeLoopStartCode(self, buff):
        """Write the code to create and run a sequence of trials
        """
        # first create the handler init values
        inits = getInitVals(self.params)
        # import conditions from file?
        if self.params['conditionsFile'].val in ['None', None, 'none', '']:
            condsStr = "[None]"
        elif self.params['Selected rows'].val in ['None', None, 'none', '']:
            # just a conditions file with no sub-selection
            _con = "data.importConditions(%s)"
            condsStr = _con % self.params['conditionsFile']
        else:
            # a subset of a conditions file
            condsStr = ("data.importConditions(%(conditionsFile)s, selection="
                        "%(Selected rows)s)") % self.params
        # also a 'thisName' for use in "for thisTrial in trials:"
        makeLoopIndex = self.exp.namespace.makeLoopIndex
        self.thisName = makeLoopIndex(self.params['name'].val)
        # write the code
        code = ("\n# set up handler to look after randomisation of conditions etc\n"
                "%(name)s = data.TrialHandler(nReps=%(nReps)s, method=%(loopType)s, \n"
                "    extraInfo=expInfo, originPath=-1,\n")
        buff.writeIndentedLines(code % inits)
        # the next line needs to be kept separate to preserve potential string formatting
        # by the user in condStr (i.e. it shouldn't be a formatted string itself
        code = "    trialList=" + condsStr + ",\n"  # conditions go here
        buff.writeIndented(code)
        code = "    seed=%(random seed)s, name='%(name)s')\n"
        buff.writeIndentedLines(code % inits)

        code = ("thisExp.addLoop(%(name)s)  # add the loop to the experiment\n" +
                self.thisName + " = %(name)s.trialList[0]  " +
                "# so we can initialise stimuli with some values\n")
        buff.writeIndentedLines(code % self.params)
        # unclutter the namespace
        if not self.exp.prefsBuilder['unclutteredNamespace']:
            code = ("# abbreviate parameter names if possible (e.g. rgb = %(name)s.rgb)\n"
                    "if %(name)s != None:\n"
                    "    for paramName in %(name)s:\n"
                    "        globals()[paramName] = %(name)s[paramName]\n")
            buff.writeIndentedLines(code % {'name': self.thisName})

        # then run the trials loop
        code = "\nfor %s in %s:\n"
        buff.writeIndentedLines(code % (self.thisName, self.params['name']))
        # fetch parameter info from conditions
        buff.setIndentLevel(1, relative=True)
        buff.writeIndented("currentLoop = %s\n" % self.params['name'])
        # handle pausing
        code = (
            "# pause experiment here if requested\n"
            "if thisExp.status == PAUSED:\n"
            "    pauseExperiment(\n"
            "        thisExp=thisExp, \n"
            "        inputs=inputs, \n"
            "        win=win, \n"
            "        timers=[routineTimer], \n"
            "        playbackComponents=[]\n"
            ")\n"
        )
        buff.writeIndentedLines(code)
        # unclutter the namespace
        if not self.exp.prefsBuilder['unclutteredNamespace']:
            code = ("# abbreviate parameter names if possible (e.g. rgb = %(name)s.rgb)\n"
                    "if %(name)s != None:\n"
                    "    for paramName in %(name)s:\n"
                    "        globals()[paramName] = %(name)s[paramName]\n")
            buff.writeIndentedLines(code % {'name': self.thisName})

    def writeLoopStartCodeJS(self, buff, modular):
        """Write the code to create and run a sequence of trials
        """
        # some useful variables
        # create the variable "thisTrial" from "trials"
        makeLoopIndex = self.exp.namespace.makeLoopIndex
        self.thisName = makeLoopIndex(self.params['name'].val)

        # Convert filepath separator
        conditionsFile = self.params['conditionsFile'].val
        self.params['conditionsFile'].val = conditionsFile.replace('\\\\', '/').replace('\\', '/')
        # seed might be undefined
        seed = self.params['random seed'].val or 'undefined'
        if self.params['conditionsFile'].val in ['None', None, 'none', '']:
            trialList='undefined'
        elif self.params['Selected rows'].val in ['None', None, 'none', '']:
            trialList = self.params['conditionsFile']
        else:
            trialList = ("TrialHandler.importConditions"
                         "(psychoJS.serverManager, {}, {})"
                         ).format(self.params['conditionsFile'],
                                  self.params['Selected rows'])

        nReps = self.params['nReps'].val
        if nReps in ['None', None, 'none', '']:
            nReps = 'undefined'
        elif isinstance(nReps, str):
            nReps = nReps.strip("$")

        code = ("\nfunction {loopName}LoopBegin({loopName}LoopScheduler, snapshot) {{\n"
                "  return async function() {{\n"
                .format(loopName=self.params['name'],
                        loopType=(self.params['loopType'].val).upper(),
                        nReps=nReps,
                        trialList=trialList,
                        seed=seed))
        buff.writeIndentedLines(code)
        buff.setIndentLevel(2, relative=True)

        code = ("TrialHandler.fromSnapshot(snapshot); // update internal variables (.thisN etc) of the loop\n\n"
                "// set up handler to look after randomisation of conditions etc\n"
                "{loopName} = new TrialHandler({{\n"
                "  psychoJS: psychoJS,\n"
                "  nReps: {nReps}, method: TrialHandler.Method.{loopType},\n"
                "  extraInfo: expInfo, originPath: undefined,\n"
                "  trialList: {trialList},\n"
                "  seed: {seed}, name: '{loopName}'\n"
                "}});\n"
                "psychoJS.experiment.addLoop({loopName}); // add the loop to the experiment\n"
                "currentLoop = {loopName};  // we're now the current loop\n"
                .format(loopName=self.params['name'],
                        loopType=(self.params['loopType'].val).upper(),
                        nReps=nReps,
                        trialList=trialList,
                        seed=seed))
        buff.writeIndentedLines(code)
        
        # for the scheduler
        if modular:
            code = ("\n// Schedule all the trials in the trialList:\n"
                    "for (const {thisName} of {loopName}) {{\n"
                    "  snapshot = {loopName}.getSnapshot();\n"
                    "  {loopName}LoopScheduler.add(importConditions(snapshot));\n")
        else:
            code = ("\n// Schedule all the trials in the trialList:\n"
                    "{loopName}.forEach(function() {{\n"
                    "  snapshot = {loopName}.getSnapshot();\n\n"
                    "  {loopName}LoopScheduler.add(importConditions(snapshot));\n")
        buff.writeIndentedLines(code.format(loopName=self.params['name'],
                                            thisName=self.thisName))
        # then we need to include begin, eachFrame and end code for each entry within that loop
        loopDict = self.exp.flow.loopDict
        thisLoop = loopDict[self]  # dict containing lists of children
        code = ""
        for thisChild in thisLoop:
            if isinstance(thisChild, (LoopInitiator, _BaseLoopHandler)):
                # for a LoopInitiator
                code += (
                    "  const {childName}LoopScheduler = new Scheduler(psychoJS);\n"
                    "  {loopName}LoopScheduler.add({childName}LoopBegin({childName}LoopScheduler, snapshot));\n"
                    "  {loopName}LoopScheduler.add({childName}LoopScheduler);\n"
                    "  {loopName}LoopScheduler.add({childName}LoopEnd);\n"
                        .format(childName=thisChild.params['name'],
                                loopName=self.params['name'])
                )
            else:
                code += (
                    "  {loopName}LoopScheduler.add({childName}RoutineBegin(snapshot));\n"
                    "  {loopName}LoopScheduler.add({childName}RoutineEachFrame());\n"
                    "  {loopName}LoopScheduler.add({childName}RoutineEnd(snapshot));\n"
                    .format(childName=thisChild.params['name'],
                            loopName=self.params['name'])
                    )

        code += "  {loopName}LoopScheduler.add({loopName}LoopEndIteration({loopName}LoopScheduler, snapshot));\n"
        code += "}}%s\n" % ([');', ''][modular])
        code += ("\n"
                 "return Scheduler.Event.NEXT;\n")
        buff.writeIndentedLines(code.format(loopName=self.params['name']))
        buff.setIndentLevel(-2, relative=True)
        buff.writeIndentedLines(
                 "  }\n"
                 "}\n"
        )

    def writeLoopEndCode(self, buff):
        # Just within the loop advance data line if loop is whole trials
        if self.params['isTrials'].val == True:
            buff.writeIndentedLines(
<<<<<<< HEAD
                "thisExp.nextEntry()\n"
                "thisExp.timestampOnFlip(win, 'thisRow.t')\n"
=======
                "thisExp.nextEntry(t=globalClock.getTime())\n"
                "if thisSession is not None:\n"
                "    # if running in a Session with a Liaison client, send data up to now\n"
                "    thisSession.sendExperimentData()\n"
>>>>>>> 81dc09ae
                "\n"
            )
        # end of the loop. dedent
        buff.setIndentLevel(-1, relative=True)
        buff.writeIndented("# completed %s repeats of '%s'\n"
                           % (self.params['nReps'], self.params['name']))
        buff.writeIndented("\n")
        # save data
        if self.params['isTrials'].val == True:
            # a string to show all the available variables (if the conditions
            # isn't just None or [None])
            saveExcel = self.exp.settings.params['Save excel file'].val
            saveCSV = self.exp.settings.params['Save csv file'].val
            # get parameter names
            if saveExcel or saveCSV:
                code = ("# get names of stimulus parameters\n"
                        "if %(name)s.trialList in ([], [None], None):\n"
                        "    params = []\n"
                        "else:\n"
                        "    params = %(name)s.trialList[0].keys()\n")
                buff.writeIndentedLines(code % self.params)
            # write out each type of file
            if saveExcel or saveCSV:
                buff.writeIndented("# save data for this loop\n")
            if saveExcel:
                code = ("%(name)s.saveAsExcel(filename + '.xlsx', sheetName='%(name)s',\n"
                        "    stimOut=params,\n"
                        "    dataOut=['n','all_mean','all_std', 'all_raw'])\n")
                buff.writeIndentedLines(code % self.params)
            if saveCSV:
                code = ("%(name)s.saveAsText(filename + '%(name)s.csv', "
                        "delim=',',\n"
                        "    stimOut=params,\n"
                        "    dataOut=['n','all_mean','all_std', 'all_raw'])\n")
                buff.writeIndentedLines(code % self.params)

    def writeLoopEndCodeJS(self, buff):
        code = (
            "\n"
            "async function %(name)sLoopEnd() {\n"
        )
        buff.writeIndentedLines(code % self.params)

        buff.setIndentLevel(1, relative=True)
        code = (
                "// terminate loop\n"
                "psychoJS.experiment.removeLoop(%(name)s);\n"
                "// update the current loop from the ExperimentHandler\n"
                "if (psychoJS.experiment._unfinishedLoops.length>0)\n"
                "  currentLoop = psychoJS.experiment._unfinishedLoops.at(-1);\n"
                "else\n"
                "  currentLoop = psychoJS.experiment;  // so we use addData from the experiment\n"
                "return Scheduler.Event.NEXT;\n"
        )
        buff.writeIndentedLines(code % self.params)

        buff.setIndentLevel(-1, relative=True)
        code = (
            "}"
        )
        buff.writeIndentedLines(code % self.params)

    def getType(self):
        return 'TrialHandler'

    @property
    def name(self):
        return self.params['name'].val


class StairHandler(_BaseLoopHandler):
    """A staircase experimental control object.
    """

    def __init__(self, exp, name, nReps='50', startVal='', nReversals='',
                 nUp=1, nDown=3, minVal=0, maxVal=1,
                 stepSizes='[4,4,2,2,1]', stepType='db', endPoints=(0, 1),
                 isTrials=True):
        """
        @param name: name of the loop e.g. trials
        @type name: string
        @param nReps: number of reps (for all conditions)
        @type nReps:int
        """
        super(StairHandler, self).__init__()
        self.type = 'StairHandler'
        self.exp = exp
        self.order = ['name']  # make name come first (others don't matter)
        self.children = []
        self.params = {}
        self.params['name'] = Param(
            name, valType='code',
            hint=_translate("Name of this loop"),
            label=_localized['Name'])
        self.params['nReps'] = Param(
            nReps, valType='num', inputType='spin',
            label=_localized['nReps'],
            hint=_translate("(Minimum) number of trials in the staircase"))
        self.params['start value'] = Param(
            startVal, valType='num', inputType='single',
            label=_localized['start value'],
            hint=_translate("The initial value of the parameter"))
        self.params['max value'] = Param(
            maxVal, valType='num', inputType='single',
            label=_localized['max value'],
            hint=_translate("The maximum value the parameter can take"))
        self.params['min value'] = Param(
            minVal, valType='num', inputType='single',
            label=_localized['min value'],
            hint=_translate("The minimum value the parameter can take"))
        self.params['step sizes'] = Param(
            stepSizes, valType='list', inputType='single',
            label=_localized['step sizes'],
            hint=_translate("The size of the jump at each step (can change"
                            " on each 'reversal')"))
        self.params['step type'] = Param(
            stepType, valType='str', inputType='choice', allowedVals=['lin', 'log', 'db'],
            label=_localized['step type'],
            hint=_translate("The units of the step size (e.g. 'linear' will"
                            " add/subtract that value each step, whereas "
                            "'log' will ad that many log units)"))
        self.params['N up'] = Param(
            nUp, valType='num', inputType='spin',
            label=_localized['N up'],
            hint=_translate("The number of 'incorrect' answers before the "
                            "value goes up"))
        self.params['N down'] = Param(
            nDown, valType='num', inputType='spin',
            label=_localized['N down'],
            hint=_translate("The number of 'correct' answers before the "
                            "value goes down"))
        self.params['N reversals'] = Param(
            nReversals, valType='num', inputType='spin',
            label=_localized['N reversals'],
            hint=_translate("Minimum number of times the staircase must "
                            "change direction before ending"))
        # these two are really just for making the dialog easier (they won't
        # be used to generate code)
        self.params['loopType'] = Param(
            'staircase', valType='str', inputType='choice',
            allowedVals=['random', 'sequential', 'fullRandom', 'staircase',
                         'interleaved staircases'],
            label=_localized['loopType'],
            hint=_translate("How should the next trial value(s) be chosen?"))
        # NB this is added for the sake of the loop properties dialog
        self.params['endPoints'] = Param(
            list(endPoints), valType='num', inputType='spin',
            label=_localized['endPoints'],
            hint=_translate('Where to loop from and to (see values currently'
                            ' shown in the flow view)'))
        self.params['isTrials'] = Param(
            isTrials, valType='bool', inputType='bool', updates=None, allowedUpdates=None,
            label=_localized["Is trials"],
            hint=_translate("Indicates that this loop generates TRIALS, "
                            "rather than BLOCKS of trials or stimuli within"
                            " a trial. It alters how data files are output"))

    @property
    def name(self):
        return self.params['name'].val

    def writeInitCode(self, buff):
        # not needed - initialise the staircase only when needed
        pass

    def writeLoopStartCode(self, buff):
        # create the staircase
        # also a 'thisName' for use in "for thisTrial in trials:"
        makeLoopIndex = self.exp.namespace.makeLoopIndex
        self.thisName = makeLoopIndex(self.params['name'].val)
        if self.params['N reversals'].val in ("", None, 'None'):
            self.params['N reversals'].val = '0'
        # write the code
        code = ('\n# --------Prepare to start Staircase "%(name)s" --------\n'
                "# set up handler to look after next chosen value etc\n"
                "%(name)s = data.StairHandler(startVal=%(start value)s, extraInfo=expInfo,\n"
                "    stepSizes=%(step sizes)s, stepType=%(step type)s,\n"
                "    nReversals=%(N reversals)s, nTrials=%(nReps)s, \n"
                "    nUp=%(N up)s, nDown=%(N down)s,\n"
                "    minVal=%(min value)s, maxVal=%(max value)s,\n"
                "    originPath=-1, name='%(name)s')\n"
                "thisExp.addLoop(%(name)s)  # add the loop to the experiment")
        buff.writeIndentedLines(code % self.params)
        code = "level = %s = %s  # initialise some vals\n"
        buff.writeIndented(code % (self.thisName, self.params['start value']))
        # then run the trials
        # work out a name for e.g. thisTrial in trials:
        code = "\nfor %s in %s:\n"
        buff.writeIndentedLines(code % (self.thisName, self.params['name']))
        buff.setIndentLevel(1, relative=True)
        buff.writeIndented("currentLoop = %s\n" % self.params['name'])
        buff.writeIndented("level = %s\n" % self.thisName)

    def writeLoopEndCode(self, buff):
        # Just within the loop advance data line if loop is whole trials
        if self.params['isTrials'].val:
            buff.writeIndentedLines(
<<<<<<< HEAD
                "thisExp.nextEntry()\n"
                "thisExp.timestampOnFlip(win, 'thisRow.t')\n"
=======
                "thisExp.nextEntry(t=globalClock.getTime())\n"
                "if thisSession is not None:\n"
                "    # if running in a Session with a Liaison client, send data up to now\n"
                "    thisSession.sendExperimentData()\n"
>>>>>>> 81dc09ae
                "\n"
            )
        # end of the loop. dedent
        buff.setIndentLevel(-1, relative=True)
        buff.writeIndented("# staircase completed\n")
        buff.writeIndented("\n")
        # save data
        if self.params['isTrials'].val:
            if self.exp.settings.params['Save excel file'].val:
                code = ("%(name)s.saveAsExcel(filename + '.xlsx',"
                        " sheetName='%(name)s')\n")
                buff.writeIndented(code % self.params)
            if self.exp.settings.params['Save csv file'].val:
                code = ("%(name)s.saveAsText(filename + "
                        "'%(name)s.csv', delim=',')\n")
                buff.writeIndented(code % self.params)

    def getType(self):
        return 'StairHandler'


class MultiStairHandler(_BaseLoopHandler):
    """To handle multiple interleaved staircases
    """

    def __init__(self, exp, name, nReps='50', stairType='simple',
                 switchStairs='random',
                 conditions=(), conditionsFile='', endPoints=(0, 1),
                 isTrials=True):
        """
        @param name: name of the loop e.g. trials
        @type name: string
        @param nReps: number of reps (for all conditions)
        @type nReps:int
        """
        super(MultiStairHandler, self).__init__()
        self.type = 'MultiStairHandler'
        self.exp = exp
        self.order = ['name']  # make name come first
        self.params = {}
        self.params['name'] = Param(
            name, valType='code', inputType='single',
            label=_localized['Name'],
            hint=_translate("Name of this loop"))
        self.params['nReps'] = Param(
            nReps, valType='num', inputType='spin',
            label=_localized['nReps'],
            hint=_translate("(Minimum) number of trials in *each* staircase"))
        self.params['stairType'] = Param(
            stairType, valType='str', inputType='choice',
            allowedVals=['simple', 'QUEST', 'questplus'],
            label=_localized['stairType'],
            hint=_translate("How to select the next staircase to run"))
        self.params['switchMethod'] = Param(
            switchStairs, valType='str', inputType='choice',
            allowedVals=['random', 'sequential', 'fullRandom'],
            label=_localized['switchMethod'],
            hint=_translate("How to select the next staircase to run"))
        # these two are really just for making the dialog easier (they won't
        # be used to generate code)
        self.params['loopType'] = Param(
            'staircase', valType='str', inputType='choice',
            allowedVals=['random', 'sequential', 'fullRandom', 'staircase',
                         'interleaved staircases'],
            label=_localized['loopType'],
            hint=_translate("How should the next trial value(s) be chosen?"))
        self.params['endPoints'] = Param(
            list(endPoints), valType='num', inputType='spin',
            label=_localized['endPoints'],
            hint=_translate('Where to loop from and to (see values currently'
                            ' shown in the flow view)'))
        self.params['conditions'] = Param(
            list(conditions), valType='list', inputType='single',
            updates=None, allowedUpdates=None,
            label=_localized['conditions'],
            hint=_translate("A list of dictionaries describing the "
                            "differences between each staircase"))
        self.params['conditionsFile'] = Param(
            conditionsFile, valType='file', inputType='table', updates=None, allowedUpdates=None,
            label=_localized['conditions'],
            hint=_translate("An xlsx or csv file specifying the parameters "
                            "for each condition"))
        self.params['isTrials'] = Param(
            isTrials, valType='bool', inputType='bool', updates=None, allowedUpdates=None,
            label=_localized["Is trials"],
            hint=_translate("Indicates that this loop generates TRIALS, "
                            "rather than BLOCKS of trials or stimuli within "
                            "a trial. It alters how data files are output"))
        pass  # don't initialise at start of exp, create when needed

    @property
    def name(self):
        return self.params['name'].val

    def writeLoopStartCode(self, buff):
        # create a 'thisName' for use in "for thisTrial in trials:"
        makeLoopIndex = self.exp.namespace.makeLoopIndex
        self.thisName = makeLoopIndex(self.params['name'].val)
        # create the MultistairHander
        code = ("\n# set up handler to look after randomisation of trials etc\n"
                "conditions = data.importConditions(%(conditionsFile)s)\n"
                "%(name)s = data.MultiStairHandler(stairType=%(stairType)s, "
                "name='%(name)s',\n"
                "    nTrials=%(nReps)s,\n"
                "    conditions=conditions,\n"
                "    method=%(switchMethod)s,\n"
                "    originPath=-1)\n"
                "thisExp.addLoop(%(name)s)  # add the loop to the experiment\n"
                "# initialise values for first condition\n"
                "level = %(name)s._nextIntensity  # initialise some vals\n"
                "condition = %(name)s.currentStaircase.condition\n"
                # start the loop:
                "\nfor level, condition in %(name)s:\n")
        buff.writeIndentedLines(code % self.params)

        buff.setIndentLevel(1, relative=True)
        buff.writeIndented("currentLoop = %(name)s\n" % (self.params))
        # uncluttered namespace
        if not self.exp.prefsBuilder['unclutteredNamespace']:
            code = ("# abbreviate parameter names if possible (e.g. "
                    "rgb=condition.rgb)\n"
                    "for paramName in condition:\n"
                    "    globals()[paramName] = condition[paramName]\n")
            buff.writeIndentedLines(code)

    def writeLoopStartCodeJS(self, buff, modular):
        inits = deepcopy(self.params)
        # For JS, stairType needs to be code
        inits['stairType'].valType = "code"
        # Method needs to be code and upper
        inits['switchMethod'].valType = "code"
        inits['switchMethod'].val = inits['switchMethod'].val.upper()

        code = (
            "\nfunction %(name)sLoopBegin(%(name)sLoopScheduler, snapshot) {\n"
        )
        buff.writeIndentedLines(code % inits)

        buff.setIndentLevel(1, relative=True)
        code = (
                "return async function() {\n"
        )
        buff.writeIndentedLines(code % inits)

        buff.setIndentLevel(1, relative=True)
        code = (
                    "// setup a MultiStairTrialHandler\n"
                    "%(name)sConditions = TrialHandler.importConditions(psychoJS.serverManager, %(conditionsFile)s);\n"
                    "%(name)s = new data.MultiStairHandler({stairType:MultiStairHandler.StaircaseType.%(stairType)s, \n"
        )
        buff.writeIndentedLines(code % inits)

        buff.setIndentLevel(1, relative=True)
        code = (
                        "psychoJS: psychoJS,\n"
                        "name: '%(name)s',\n"
                        "varName: 'intensity',\n"
                        "nTrials: %(nReps)s,\n"
                        "conditions: %(name)sConditions,\n"
                        "method: TrialHandler.Method.%(switchMethod)s\n"
        )
        buff.writeIndentedLines(code % inits)

        buff.setIndentLevel(-1, relative=True)
        code = (
                    "});\n"
                    "psychoJS.experiment.addLoop(%(name)s); // add the loop to the experiment\n"
                    "currentLoop = %(name)s;  // we're now the current loop\n"
                    "// Schedule all the trials in the trialList:\n"
                    "for (const thisQuestLoop of %(name)s) {\n"
        )
        buff.writeIndentedLines(code % inits)

        buff.setIndentLevel(1, relative=True)
        thisLoop = self.exp.flow.loopDict[self]
        buff.writeIndentedLines(
                        "%(name)sLoopScheduler.add(%(name)sLoopBeginIteration(snapshot));\n" % inits)
        for thisChild in thisLoop:
            if thisChild.getType() == 'Routine':
                code = (
                        "snapshot = %(name)s.getSnapshot();\n"
                        "{loopName}LoopScheduler.add(importConditions(snapshot));\n"
                        "{loopName}LoopScheduler.add({childName}RoutineBegin(snapshot));\n"
                        "{loopName}LoopScheduler.add({childName}RoutineEachFrame());\n"
                        "{loopName}LoopScheduler.add({childName}RoutineEnd());\n"
                        .format(childName=thisChild.params['name'],
                                loopName=self.params['name'])
                    )
            else:  # for a LoopInitiator
                code = (
                        "snapshot = %(name)s.getSnapshot();\n"
                        "const {childName}LoopScheduler = new Scheduler(psychoJS);\n"
                        "{loopName}LoopScheduler.add(importConditions(snapshot));\n"
                        "{loopName}LoopScheduler.add({childName}LoopBegin({childName}LoopScheduler, snapshot));\n"
                        "{loopName}LoopScheduler.add({childName}LoopScheduler);\n"
                        "{loopName}LoopScheduler.add({childName}LoopEnd);\n"
                        .format(childName=thisChild.params['name'],
                                loopName=self.params['name'])
                        )
            buff.writeIndentedLines(code % inits)

        buff.setIndentLevel(-1, relative=True)

        code = ("// then iterate over this loop (%(name)s)\n"
                "%(name)sLoopScheduler.add(%(name)sLoopEndIteration(%(name)sLoopScheduler, snapshot));\n"
                "}"
                "\n\n"
                "return Scheduler.Event.NEXT;\n"
                )
        buff.writeIndentedLines(code % inits)

        buff.setIndentLevel(-1, relative=True)
        code = (
                "}"
        )
        buff.writeIndentedLines(code % inits)

        buff.setIndentLevel(-1, relative=True)
        code = (
            "}"
        )
        buff.writeIndentedLines(code % inits)

    def writeLoopEndCode(self, buff):
        # Just within the loop advance data line if loop is whole trials
        if self.params['isTrials'].val:
            buff.writeIndentedLines(
<<<<<<< HEAD
                "thisExp.nextEntry()\n"
                "thisExp.timestampOnFlip(win, 'thisRow.t')\n"
=======
                "thisExp.nextEntry(t=globalClock.getTime())\n"
                "if thisSession is not None:\n"
                "    # if running in a Session with a Liaison client, send data up to now\n"
                "    thisSession.sendExperimentData()\n"
>>>>>>> 81dc09ae
                "\n"
            )
        # end of the loop. dedent
        buff.setIndentLevel(-1, relative=True)
        buff.writeIndented("# all staircases completed\n")
        buff.writeIndented("\n")
        # save data
        if self.params['isTrials'].val:
            if self.exp.settings.params['Save excel file'].val:
                code = "%(name)s.saveAsExcel(filename + '.xlsx')\n"
                buff.writeIndented(code % self.params)
            if self.exp.settings.params['Save csv file'].val:
                code = ("%(name)s.saveAsText(filename + '%(name)s.csv', "
                        "delim=',')\n")
                buff.writeIndented(code % self.params)

    def writeLoopBeginIterationCodeJS(self, buff):
        startLoopInteration = (f"\nfunction {self.name}LoopBeginIteration(snapshot) {{\n"
                               f"  return async function() {{\n"
                               f"    // ------Prepare for next entry------\n"
                               f"    level = {self.name}.intensity;\n\n"
                               f"    return Scheduler.Event.NEXT;\n"
                               f"  }}\n"
                               f"}}\n")
        buff.writeIndentedLines(startLoopInteration % self.params)

    def writeLoopEndCodeJS(self, buff):
        code = (
            "\n"
            "async function %(name)sLoopEnd() {\n"
        )
        buff.writeIndentedLines(code % self.params)

        buff.setIndentLevel(1, relative=True)
        code = (
                "// terminate loop\n"
                "psychoJS.experiment.removeLoop(%(name)s);\n"
                "// update the current loop from the ExperimentHandler\n"
                "if (psychoJS.experiment._unfinishedLoops.length>0)\n"
                "  currentLoop = psychoJS.experiment._unfinishedLoops.at(-1);\n"
                "else\n"
                "  currentLoop = psychoJS.experiment;  // so we use addData from the experiment\n"\
                "return Scheduler.Event.NEXT;\n"
        )
        buff.writeIndentedLines(code % self.params)

        buff.setIndentLevel(-1, relative=True)
        code = (
            "}"
        )
        buff.writeIndentedLines(code % self.params)

    def getType(self):
        return 'MultiStairHandler'

    def writeInitCode(self, buff):
        # not needed - initialise the staircase only when needed
        pass


class LoopInitiator:
    """A simple class for inserting into the flow.
    This is created automatically when the loop is created"""

    def __init__(self, loop):
        super(LoopInitiator, self).__init__()
        self.loop = loop
        self.exp = loop.exp
        loop.initiator = self

    def __eq__(self, obj):
        if isinstance(obj, str):
            return self.loop.name == obj
        elif isinstance(obj, LoopInitiator):
            return self.loop.name == obj.loop.name

    def __ne__(self, obj):
        return not (self == obj)

    @property
    def _xml(self):
        # Make root element
        element = Element("LoopInitiator")
        element.set("loopType", self.loop.__class__.__name__)
        element.set("name", self.loop.params['name'].val)
        # Add an element for each parameter
        for key, param in sorted(self.loop.params.items()):
            # Create node
            paramNode = Element("Param")
            paramNode.set("name", key)
            # Assign values
            if hasattr(param, 'updates'):
                paramNode.set('updates', "{}".format(param.updates))
            if hasattr(param, 'val'):
                paramNode.set('val', u"{}".format(param.val).replace("\n", "&#10;"))
            if hasattr(param, 'valType'):
                paramNode.set('valType', param.valType)
            element.append(paramNode)
        return element

    @property
    def name(self):
        return self.loop.name

    def getType(self):
        return 'LoopInitiator'

    def writePreCodeJS(self, buff):
        if hasattr(self.loop, 'writePreCodeJS'):
            self.loop.writePreCodeJS(buff)

    def writeInitCode(self, buff):
        self.loop.writeInitCode(buff)

    def writeInitCodeJS(self, buff):
        if hasattr(self.loop, "writeInitCodeJS"):
            # the loop may not have/need this option
            self.loop.writeInitCodeJS(buff)

    def writeMainCode(self, buff):
        self.loop.writeLoopStartCode(buff)
        # we are now the inner-most loop
        self.exp.flow._loopList.append(self.loop)

    def writeMainCodeJS(self, buff, modular):
        self.loop.writeLoopStartCodeJS(buff, modular)
        # some loops do extra things in their beginIteration
        if hasattr(self.loop, 'writeLoopBeginIterationCodeJS'):
            self.loop.writeLoopBeginIterationCodeJS(buff)
        # we are now the inner-most loop
        self.exp.flow._loopList.append(self.loop)

    def writeExperimentEndCode(self, buff):  # not needed
        pass


class LoopTerminator:
    """A simple class for inserting into the flow.
    This is created automatically when the loop is created"""

    def __init__(self, loop):
        super(LoopTerminator, self).__init__()
        self.loop = loop
        self.exp = loop.exp
        loop.terminator = self

    @property
    def _xml(self):
        # Make root element
        element = Element("LoopTerminator")
        element.set("name", self.loop.params['name'].val)

        return element

    @property
    def name(self):
        return self.loop.name

    def getType(self):
        return 'LoopTerminator'

    def writeInitCode(self, buff):
        pass

    def writeMainCode(self, buff):
        self.loop.writeLoopEndCode(buff)
        # _loopList[-1] will now be the inner-most loop
        self.exp.flow._loopList.remove(self.loop)

    def writeMainCodeJS(self, buff, modular):
        self.loop.writeLoopEndCodeJS(buff)
        self.loop.writeLoopEndIterationCodeJS(buff)
        # _loopList[-1] will now be the inner-most loop
        self.exp.flow._loopList.remove(self.loop)

    def writeExperimentEndCode(self, buff):  # not needed
        pass<|MERGE_RESOLUTION|>--- conflicted
+++ resolved
@@ -325,16 +325,12 @@
         # Just within the loop advance data line if loop is whole trials
         if self.params['isTrials'].val == True:
             buff.writeIndentedLines(
-<<<<<<< HEAD
                 "thisExp.nextEntry()\n"
                 "thisExp.timestampOnFlip(win, 'thisRow.t')\n"
-=======
-                "thisExp.nextEntry(t=globalClock.getTime())\n"
+                "\n"
                 "if thisSession is not None:\n"
                 "    # if running in a Session with a Liaison client, send data up to now\n"
                 "    thisSession.sendExperimentData()\n"
->>>>>>> 81dc09ae
-                "\n"
             )
         # end of the loop. dedent
         buff.setIndentLevel(-1, relative=True)
@@ -531,16 +527,12 @@
         # Just within the loop advance data line if loop is whole trials
         if self.params['isTrials'].val:
             buff.writeIndentedLines(
-<<<<<<< HEAD
                 "thisExp.nextEntry()\n"
                 "thisExp.timestampOnFlip(win, 'thisRow.t')\n"
-=======
-                "thisExp.nextEntry(t=globalClock.getTime())\n"
+                "\n"
                 "if thisSession is not None:\n"
                 "    # if running in a Session with a Liaison client, send data up to now\n"
                 "    thisSession.sendExperimentData()\n"
->>>>>>> 81dc09ae
-                "\n"
             )
         # end of the loop. dedent
         buff.setIndentLevel(-1, relative=True)
@@ -767,16 +759,12 @@
         # Just within the loop advance data line if loop is whole trials
         if self.params['isTrials'].val:
             buff.writeIndentedLines(
-<<<<<<< HEAD
                 "thisExp.nextEntry()\n"
                 "thisExp.timestampOnFlip(win, 'thisRow.t')\n"
-=======
-                "thisExp.nextEntry(t=globalClock.getTime())\n"
+                "\n"
                 "if thisSession is not None:\n"
                 "    # if running in a Session with a Liaison client, send data up to now\n"
                 "    thisSession.sendExperimentData()\n"
->>>>>>> 81dc09ae
-                "\n"
             )
         # end of the loop. dedent
         buff.setIndentLevel(-1, relative=True)
