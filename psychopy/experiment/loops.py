#!/usr/bin/env python
# -*- coding: utf-8 -*-

# Part of the PsychoPy library
# Copyright (C) 2018 Jonathan Peirce
# Distributed under the terms of the GNU General Public License (GPL).

"""Experiment classes:
    Experiment, Flow, Routine, Param, Loop*, *Handlers, and NameSpace

The code that writes out a *_lastrun.py experiment file is (in order):
    experiment.Experiment.writeScript() - starts things off, calls other parts
    settings.SettingsComponent.writeStartCode()
    experiment.Flow.writeBody()
        which will call the .writeBody() methods from each component
    settings.SettingsComponent.writeEndCode()
"""

from __future__ import absolute_import, print_function
from builtins import object
# from future import standard_library

from psychopy.experiment import getInitVals
from psychopy.localization import _localized, _translate
from psychopy.experiment.params import Param
from .components import getInitVals, getAllComponents

# standard_library.install_aliases()


class TrialHandler(object):
    """A looping experimental control object
            (e.g. generating a psychopy TrialHandler or StairHandler).
            """

    def __init__(self, exp, name, loopType='random', nReps=5,
                 conditions=(), conditionsFile='', endPoints=(0, 1),
                 randomSeed='', selectedRows='', isTrials=True):
        """
        @param name: name of the loop e.g. trials
        @type name: string
        @param loopType:
        @type loopType: string ('rand', 'seq')
        @param nReps: number of reps (for all conditions)
        @type nReps:int
        @param conditions: list of different trial conditions to be used
        @type conditions: list (of dicts?)
        @param conditionsFile: filename of the .csv file that
            contains conditions info
        @type conditions: string (filename)
        """
        super(TrialHandler, self).__init__()
        self.type = 'TrialHandler'
        self.exp = exp
        self.order = ['name']  # make name come first (others don't matter)
        self.params = {}
        self.params['name'] = Param(
            name, valType='code', updates=None, allowedUpdates=None,
            label=_localized['Name'],
            hint=_translate("Name of this loop"))
        self.params['nReps'] = Param(
            nReps, valType='code', updates=None, allowedUpdates=None,
            label=_localized['nReps'],
            hint=_translate("Number of repeats (for each condition)"))
        self.params['conditions'] = Param(
            list(conditions), valType='str',
            updates=None, allowedUpdates=None,
            label=_localized['conditions'],
            hint=_translate("A list of dictionaries describing the "
                            "parameters in each condition"))
        self.params['conditionsFile'] = Param(
            conditionsFile, valType='str', updates=None, allowedUpdates=None,
            label=_localized['conditions'],
            hint=_translate("Name of a file specifying the parameters for "
                            "each condition (.csv, .xlsx, or .pkl). Browse "
                            "to select a file. Right-click to preview file "
                            "contents, or create a new file."))
        self.params['endPoints'] = Param(
            list(endPoints), valType='num', updates=None, allowedUpdates=None,
            label=_localized['endPoints'],
            hint=_translate("The start and end of the loop (see flow "
                            "timeline)"))
        self.params['Selected rows'] = Param(
            selectedRows, valType='code',
            updates=None, allowedUpdates=None,
            label=_localized['Selected rows'],
            hint=_translate("Select just a subset of rows from your condition"
                            " file (the first is 0 not 1!). Examples: 0, "
                            "0:5, 5:-1"))
        # NB staircase is added for the sake of the loop properties dialog:
        self.params['loopType'] = Param(
            loopType, valType='str',
            allowedVals=['random', 'sequential', 'fullRandom',
                         'staircase', 'interleaved staircases'],
            label=_localized['loopType'],
            hint=_translate("How should the next condition value(s) be "
                            "chosen?"))
        self.params['random seed'] = Param(
            randomSeed, valType='code', updates=None, allowedUpdates=None,
            label=_localized['random seed'],
            hint=_translate("To have a fixed random sequence provide an "
                            "integer of your choosing here. Leave blank to "
                            "have a new random sequence on each run of the "
                            "experiment."))
        self.params['isTrials'] = Param(
            isTrials, valType='bool', updates=None, allowedUpdates=None,
            label=_localized["Is trials"],
            hint=_translate("Indicates that this loop generates TRIALS, "
                            "rather than BLOCKS of trials or stimuli within "
                            "a trial. It alters how data files are output"))

    def writeInitCode(self, buff):
        # no longer needed - initialise the trial handler just before it runs
        pass

    def writeInitCodeJS(self, buff):
        pass

    def writeResourcesCodeJS(self, buff):
        buff.writeIndented("resourceManager.addResource({});\n"
                           .format(self.params["conditionsFile"]))

    def writeLoopStartCode(self, buff):
        """Write the code to create and run a sequence of trials
        """
        # first create the handler init values
        inits = getInitVals(self.params)
        # import conditions from file?
        if self.params['conditionsFile'].val in ['None', None, 'none', '']:
            condsStr = "[None]"
        elif self.params['Selected rows'].val in ['None', None, 'none', '']:
            # just a conditions file with no sub-selection
            _con = "data.importConditions(%s)"
            condsStr = _con % self.params['conditionsFile']
        else:
            # a subset of a conditions file
            condsStr = ("data.importConditions(%(conditionsFile)s, selection="
                        "%(Selected rows)s)") % self.params
        # also a 'thisName' for use in "for thisTrial in trials:"
        makeLoopIndex = self.exp.namespace.makeLoopIndex
        self.thisName = makeLoopIndex(self.params['name'].val)
        # write the code
        code = ("\n# set up handler to look after randomisation of conditions etc\n"
                "%(name)s = data.TrialHandler(nReps=%(nReps)s, method=%(loopType)s, \n"
                "    extraInfo=expInfo, originPath=-1,\n")
        buff.writeIndentedLines(code % inits)
        # the next line needs to be kept separate to preserve potential string formatting
        # by the user in condStr (i.e. it shouldn't be a formatted string itself
        code = "    trialList=" + condsStr + ",\n"  # conditions go here
        buff.writeIndented(code)
        code = "    seed=%(random seed)s, name='%(name)s')\n"
        buff.writeIndentedLines(code % inits)

        code = ("thisExp.addLoop(%(name)s)  # add the loop to the experiment\n" +
                self.thisName + " = %(name)s.trialList[0]  " +
                "# so we can initialise stimuli with some values\n")
        buff.writeIndentedLines(code % self.params)
        # unclutter the namespace
        if not self.exp.prefsBuilder['unclutteredNamespace']:
            code = ("# abbreviate parameter names if possible (e.g. rgb = %(name)s.rgb)\n"
                    "if %(name)s != None:\n"
                    "    for paramName in %(name)s:\n"
                    "        exec('{} = %(name)s[paramName]'.format(paramName))\n")
            buff.writeIndentedLines(code % {'name': self.thisName})

        # then run the trials loop
        code = "\nfor %s in %s:\n"
        buff.writeIndentedLines(code % (self.thisName, self.params['name']))
        # fetch parameter info from conditions
        buff.setIndentLevel(1, relative=True)
        buff.writeIndented("currentLoop = %s\n" % self.params['name'])
        # unclutter the namespace
        if not self.exp.prefsBuilder['unclutteredNamespace']:
            code = ("# abbreviate parameter names if possible (e.g. rgb = %(name)s.rgb)\n"
                    "if %(name)s != None:\n"
                    "    for paramName in %(name)s:\n"
                    "        exec('{} = %(name)s[paramName]'.format(paramName))\n")
            buff.writeIndentedLines(code % {'name': self.thisName})

    def writeLoopStartCodeJS(self, buff):
        """Write the code to create and run a sequence of trials
        """
        # some useful variables
        # create the variable "thisTrial" from "trials"
        makeLoopIndex = self.exp.namespace.makeLoopIndex
        self.thisName = makeLoopIndex(self.params['name'].val)
        # seed might be undefined
        seed = self.params['random seed'].val or 'undefined'

        code = ("\nfunction {params[name]}LoopBegin(thisScheduler) {{\n"
                "  // set up handler to look after randomisation of conditions etc\n"
                "  try {{\n"
<<<<<<< HEAD
                "    _.{params[name]} = new TrialHandler({{nReps:{params[nReps]}, method:{params[loopType]},\n"
                "      extraInfo:_.expInfo, originPath:undefined,\n"
                "      trialList:TrialHandler.importConditions(psychoJS.resourceManager, {params[conditionsFile]}),\n"
                "      seed:{seed}, name:'{params[name]}'}});\n"
                "    psychoJS.experiment.addLoop(_.{params[name]}); // add the loop to the experiment\n"
                "    let {thisName} = _.{params[name]}.getTrial(0); // so we can initialise stimuli with some values\n"
=======
                "    my.{params[name]} = new TrialHandler({{nReps:{params[nReps]}, method:{params[loopType]},\n"
                "      extraInfo:my.expInfo, originPath:undefined,\n"
                "      trialList:TrialHandler.importConditions(psychoJS.resourceManager, {params[conditionsFile]}),\n"
                "      seed:{seed}, name:'{params[name]}'}});\n"
                "    psychoJS.experiment.addLoop(my.{params[name]}); // add the loop to the experiment\n"
                "    let {thisName} = my.{params[name]}.getTrial(0); // so we can initialise stimuli with some values\n"
>>>>>>> 15200203
                "    // abbreviate parameter names if possible (e.g. rgb={thisName}.rgb)\n"
                "    abbrevNames({thisName});\n"
                .format(params=self.params, thisName=self.thisName, seed=seed))
        buff.writeIndentedLines(code)
        # for the scheduler
        code = ("    // Schedule each of the trials in the list to occur\n"
<<<<<<< HEAD
                "    for (var i = 0; i < _.{params[name]}.trialSequence.length; ++i) {{\n"
                "      let {thisName} = _.{params[name]}.getTrial(i);\n\n"
=======
                "    for (var i = 0; i < my.{params[name]}.trialSequence.length; ++i) {{\n"
                "      let {thisName} = my.{params[name]}.getTrial(i);\n\n"
>>>>>>> 15200203
                "      thisScheduler.add(abbrevNames({thisName}));\n"
                .format(params=self.params, thisName=self.thisName, seed=seed))
        buff.writeIndentedLines(code)
        # then we need to include begin, eachFrame and end code for each entry within that loop
        loopDict = self.exp.flow.loopDict
        thisLoop = loopDict[self]  # dict containing lists of children
        code = ""
        for thisChild in thisLoop:
            if thisChild.getType() == 'Routine':
                thisType = 'Routine'
                code += (
                    "      thisScheduler.add({name}RoutineBegin);\n"
                    "      thisScheduler.add({name}RoutineEachFrame);\n"
                    "      thisScheduler.add({name}RoutineEnd);\n"
                    .format(params=self.params, name=thisChild.params['name'])
                    )
            else:  # for a LoopInitiator
                code += (
                    "      {name}LoopScheduler = new psychoJS.Scheduler();\n"
                    "      thisScheduler.add({name}LoopBegin, {name}LoopScheduler);\n"
                    "      thisScheduler.add({name}LoopScheduler);\n"
                    "      thisScheduler.add({name}LoopEnd);\n"
                    .format(params=self.params, name=thisChild.params['name'])
                    )
        if self.params['isTrials'].val == True:
<<<<<<< HEAD
            code += ("      thisScheduler.add(recordLoopIteration(_.{name}));\n"
=======
            code += ("      thisScheduler.add(recordLoopIteration(my.{name}));\n"
>>>>>>> 15200203
                     .format(name=self.params['name']))
        buff.writeIndentedLines(code)
        code = ("    }}\n"
                "  }} catch (exception) {{\n"
                "    console.log(exception);\n"
                "  }}\n"
                "\n"
                "  return Scheduler.Event.NEXT;\n"
                "}}\n\n"
                .format())
        buff.writeIndentedLines(code)

    def writeLoopEndCode(self, buff):
        # Just within the loop advance data line if loop is whole trials
        if self.params['isTrials'].val == True:
            buff.writeIndentedLines("thisExp.nextEntry()\n\n")
        # end of the loop. dedent
        buff.setIndentLevel(-1, relative=True)
        buff.writeIndented("# completed %s repeats of '%s'\n"
                           % (self.params['nReps'], self.params['name']))
        buff.writeIndented("\n")
        # save data
        if self.params['isTrials'].val == True:
            # a string to show all the available variables (if the conditions
            # isn't just None or [None])
            saveExcel = self.exp.settings.params['Save excel file'].val
            saveCSV = self.exp.settings.params['Save csv file'].val
            # get parameter names
            if saveExcel or saveCSV:
                code = ("# get names of stimulus parameters\n"
                        "if %(name)s.trialList in ([], [None], None):\n"
                        "    params = []\n"
                        "else:\n"
                        "    params = %(name)s.trialList[0].keys()\n")
                buff.writeIndentedLines(code % self.params)
            # write out each type of file
            if saveExcel or saveCSV:
                buff.writeIndented("# save data for this loop\n")
            if saveExcel:
                code = ("%(name)s.saveAsExcel(filename + '.xlsx', sheetName='%(name)s',\n"
                        "    stimOut=params,\n"
                        "    dataOut=['n','all_mean','all_std', 'all_raw'])\n")
                buff.writeIndentedLines(code % self.params)
            if saveCSV:
                code = ("%(name)s.saveAsText(filename + '%(name)s.csv', "
                        "delim=',',\n"
                        "    stimOut=params,\n"
                        "    dataOut=['n','all_mean','all_std', 'all_raw'])\n")
                buff.writeIndentedLines(code % self.params)

    def writeLoopEndCodeJS(self, buff):
        # Just within the loop advance data line if loop is whole trials
        code = ("\nfunction {params[name]}LoopEnd() {{\n"
                "  // get names of stimulus parameters\n"
<<<<<<< HEAD
                "  if (util.isEmpty(_.{params[name]}.trialList)) {{ // XXX equiv of : in ([], [None], None)\n"
                "    _.params = [];\n"
                "  }}\n"
                "  else {{\n"
                "    _.params = Object.keys(_.{params[name]}.trialList[0]);\n"
                "  }}\n\n"
                "  // save data for this loop\n"
                "  psychoJS.experiment.loopEnded(_.{params[name]});\n"
=======
                "  if (util.isEmpty(my.{params[name]}.trialList)) {{ // XXX equiv of : in ([], [None], None)\n"
                "    my.params = [];\n"
                "  }}\n"
                "  else {{\n"
                "    my.params = Object.keys(my.{params[name]}.trialList[0]);\n"
                "  }}\n\n"
                "  // save data for this loop\n"
                "  psychoJS.experiment.loopEnded(my.{params[name]});\n"
>>>>>>> 15200203
                "  return Scheduler.Event.NEXT;\n"
                "  }}\n"
                .format(params=self.params))
        buff.writeIndentedLines(code)

    def getType(self):
        return 'TrialHandler'


class StairHandler(object):
    """A staircase experimental control object.
    """

    def __init__(self, exp, name, nReps='50', startVal='', nReversals='',
                 nUp=1, nDown=3, minVal=0, maxVal=1,
                 stepSizes='[4,4,2,2,1]', stepType='db', endPoints=(0, 1),
                 isTrials=True):
        """
        @param name: name of the loop e.g. trials
        @type name: string
        @param nReps: number of reps (for all conditions)
        @type nReps:int
        """
        super(StairHandler, self).__init__()
        self.type = 'StairHandler'
        self.exp = exp
        self.order = ['name']  # make name come first (others don't matter)
        self.children = []
        self.params = {}
        self.params['name'] = Param(
            name, valType='code',
            hint=_translate("Name of this loop"),
            label=_localized['Name'])
        self.params['nReps'] = Param(
            nReps, valType='code',
            label=_localized['nReps'],
            hint=_translate("(Minimum) number of trials in the staircase"))
        self.params['start value'] = Param(
            startVal, valType='code',
            label=_localized['start value'],
            hint=_translate("The initial value of the parameter"))
        self.params['max value'] = Param(
            maxVal, valType='code',
            label=_localized['max value'],
            hint=_translate("The maximum value the parameter can take"))
        self.params['min value'] = Param(
            minVal, valType='code',
            label=_localized['min value'],
            hint=_translate("The minimum value the parameter can take"))
        self.params['step sizes'] = Param(
            stepSizes, valType='code',
            label=_localized['step sizes'],
            hint=_translate("The size of the jump at each step (can change"
                            " on each 'reversal')"))
        self.params['step type'] = Param(
            stepType, valType='str', allowedVals=['lin', 'log', 'db'],
            label=_localized['step type'],
            hint=_translate("The units of the step size (e.g. 'linear' will"
                            " add/subtract that value each step, whereas "
                            "'log' will ad that many log units)"))
        self.params['N up'] = Param(
            nUp, valType='code',
            label=_localized['N up'],
            hint=_translate("The number of 'incorrect' answers before the "
                            "value goes up"))
        self.params['N down'] = Param(
            nDown, valType='code',
            label=_localized['N down'],
            hint=_translate("The number of 'correct' answers before the "
                            "value goes down"))
        self.params['N reversals'] = Param(
            nReversals, valType='code',
            label=_localized['N reversals'],
            hint=_translate("Minimum number of times the staircase must "
                            "change direction before ending"))
        # these two are really just for making the dialog easier (they won't
        # be used to generate code)
        self.params['loopType'] = Param(
            'staircase', valType='str',
            allowedVals=['random', 'sequential', 'fullRandom', 'staircase',
                         'interleaved staircases'],
            label=_localized['loopType'],
            hint=_translate("How should the next trial value(s) be chosen?"))
        # NB this is added for the sake of the loop properties dialog
        self.params['endPoints'] = Param(
            list(endPoints), valType='num',
            label=_localized['endPoints'],
            hint=_translate('Where to loop from and to (see values currently'
                            ' shown in the flow view)'))
        self.params['isTrials'] = Param(
            isTrials, valType='bool', updates=None, allowedUpdates=None,
            label=_localized["Is trials"],
            hint=_translate("Indicates that this loop generates TRIALS, "
                            "rather than BLOCKS of trials or stimuli within"
                            " a trial. It alters how data files are output"))

    def writeInitCode(self, buff):
        # not needed - initialise the staircase only when needed
        pass

    def writeResourcesCodeJS(self, buff):
        pass  # no resources needed for staircase

    def writeLoopStartCode(self, buff):
        # create the staircase
        # also a 'thisName' for use in "for thisTrial in trials:"
        makeLoopIndex = self.exp.namespace.makeLoopIndex
        self.thisName = makeLoopIndex(self.params['name'].val)
        if self.params['N reversals'].val in ("", None, 'None'):
            self.params['N reversals'].val = '0'
        # write the code
        code = ('\n# --------Prepare to start Staircase "%(name)s" --------\n'
                "# set up handler to look after next chosen value etc\n"
                "%(name)s = data.StairHandler(startVal=%(start value)s, extraInfo=expInfo,\n"
                "    stepSizes=%(step sizes)s, stepType=%(step type)s,\n"
                "    nReversals=%(N reversals)s, nTrials=%(nReps)s, \n"
                "    nUp=%(N up)s, nDown=%(N down)s,\n"
                "    minVal=%(min value)s, maxVal=%(max value)s,\n"
                "    originPath=-1, name='%(name)s')\n"
                "thisExp.addLoop(%(name)s)  # add the loop to the experiment")
        buff.writeIndentedLines(code % self.params)
        code = "level = %s = %s  # initialise some vals\n"
        buff.writeIndented(code % (self.thisName, self.params['start value']))
        # then run the trials
        # work out a name for e.g. thisTrial in trials:
        code = "\nfor %s in %s:\n"
        buff.writeIndentedLines(code % (self.thisName, self.params['name']))
        buff.setIndentLevel(1, relative=True)
        buff.writeIndented("currentLoop = %s\n" % self.params['name'])
        buff.writeIndented("level = %s\n" % self.thisName)

    def writeLoopEndCode(self, buff):
        # Just within the loop advance data line if loop is whole trials
        if self.params['isTrials'].val:
            buff.writeIndentedLines("thisExp.nextEntry()\n\n")
        # end of the loop. dedent
        buff.setIndentLevel(-1, relative=True)
        buff.writeIndented("# staircase completed\n")
        buff.writeIndented("\n")
        # save data
        if self.params['isTrials'].val:
            if self.exp.settings.params['Save excel file'].val:
                code = ("%(name)s.saveAsExcel(filename + '.xlsx',"
                        " sheetName='%(name)s')\n")
                buff.writeIndented(code % self.params)
            if self.exp.settings.params['Save csv file'].val:
                code = ("%(name)s.saveAsText(filename + "
                        "'%(name)s.csv', delim=',')\n")
                buff.writeIndented(code % self.params)

    def getType(self):
        return 'StairHandler'


class MultiStairHandler(object):
    """To handle multiple interleaved staircases
    """

    def __init__(self, exp, name, nReps='50', stairType='simple',
                 switchStairs='random',
                 conditions=(), conditionsFile='', endPoints=(0, 1),
                 isTrials=True):
        """
        @param name: name of the loop e.g. trials
        @type name: string
        @param nReps: number of reps (for all conditions)
        @type nReps:int
        """
        super(MultiStairHandler, self).__init__()
        self.type = 'MultiStairHandler'
        self.exp = exp
        self.order = ['name']  # make name come first
        self.params = {}
        self.params['name'] = Param(
            name, valType='code',
            label=_localized['Name'],
            hint=_translate("Name of this loop"))
        self.params['nReps'] = Param(
            nReps, valType='code',
            label=_localized['nReps'],
            hint=_translate("(Minimum) number of trials in *each* staircase"))
        self.params['stairType'] = Param(
            stairType, valType='str',
            allowedVals=['simple', 'QUEST', 'quest'],
            label=_localized['stairType'],
            hint=_translate("How to select the next staircase to run"))
        self.params['switchMethod'] = Param(
            switchStairs, valType='str',
            allowedVals=['random', 'sequential', 'fullRandom'],
            label=_localized['switchMethod'],
            hint=_translate("How to select the next staircase to run"))
        # these two are really just for making the dialog easier (they won't
        # be used to generate code)
        self.params['loopType'] = Param(
            'staircase', valType='str',
            allowedVals=['random', 'sequential', 'fullRandom', 'staircase',
                         'interleaved staircases'],
            label=_localized['loopType'],
            hint=_translate("How should the next trial value(s) be chosen?"))
        self.params['endPoints'] = Param(
            list(endPoints), valType='num',
            label=_localized['endPoints'],
            hint=_translate('Where to loop from and to (see values currently'
                            ' shown in the flow view)'))
        self.params['conditions'] = Param(
            list(conditions), valType='str', updates=None,
            allowedUpdates=None,
            label=_localized['conditions'],
            hint=_translate("A list of dictionaries describing the "
                            "differences between each staircase"))
        self.params['conditionsFile'] = Param(
            conditionsFile, valType='str', updates=None, allowedUpdates=None,
            label=_localized['conditions'],
            hint=_translate("An xlsx or csv file specifying the parameters "
                            "for each condition"))
        self.params['isTrials'] = Param(
            isTrials, valType='bool', updates=None, allowedUpdates=None,
            label=_localized["Is trials"],
            hint=_translate("Indicates that this loop generates TRIALS, "
                            "rather than BLOCKS of trials or stimuli within "
                            "a trial. It alters how data files are output"))
        pass  # don't initialise at start of exp, create when needed

    def writeResourcesCodeJS(self, buff):
        buff.writeIndented("resourceManager.addResource({});"
                           .format(self.params["conditionsFile"]))

    def writeLoopStartCode(self, buff):
        # create a 'thisName' for use in "for thisTrial in trials:"
        makeLoopIndex = self.exp.namespace.makeLoopIndex
        self.thisName = makeLoopIndex(self.params['name'].val)
        # create the MultistairHander
        code = ("\n# set up handler to look after randomisation of trials etc\n"
                "conditions = data.importConditions(%(conditionsFile)s)\n"
                "%(name)s = data.MultiStairHandler(stairType=%(stairType)s, "
                "name='%(name)s',\n"
                "    nTrials=%(nReps)s,\n"
                "    conditions=conditions,\n"
                "    originPath=-1)\n"
                "thisExp.addLoop(%(name)s)  # add the loop to the experiment\n"
                "# initialise values for first condition\n"
                "level = %(name)s._nextIntensity  # initialise some vals\n"
                "condition = %(name)s.currentStaircase.condition\n"
                # start the loop:
                "\nfor level, condition in %(name)s:\n")
        buff.writeIndentedLines(code % self.params)

        buff.setIndentLevel(1, relative=True)
        buff.writeIndented("currentLoop = %(name)s\n" % (self.params))
        # uncluttered namespace
        if not self.exp.prefsBuilder['unclutteredNamespace']:
            code = ("# abbreviate parameter names if possible (e.g. "
                    "rgb=condition.rgb)\n"
                    "for paramName in condition:\n"
                    "    exec(paramName + '= condition[paramName]')\n")
            buff.writeIndentedLines(code)

    def writeLoopEndCode(self, buff):
        # Just within the loop advance data line if loop is whole trials
        if self.params['isTrials'].val:
            buff.writeIndentedLines("thisExp.nextEntry()\n\n")
        # end of the loop. dedent
        buff.setIndentLevel(-1, relative=True)
        buff.writeIndented("# all staircases completed\n")
        buff.writeIndented("\n")
        # save data
        if self.params['isTrials'].val:
            if self.exp.settings.params['Save excel file'].val:
                code = "%(name)s.saveAsExcel(filename + '.xlsx')\n"
                buff.writeIndented(code % self.params)
            if self.exp.settings.params['Save csv file'].val:
                code = ("%(name)s.saveAsText(filename + '%(name)s.csv', "
                        "delim=',')\n")
                buff.writeIndented(code % self.params)

    def getType(self):
        return 'MultiStairHandler'

    def writeInitCode(self, buff):
        # not needed - initialise the staircase only when needed
        pass


class LoopInitiator(object):
    """A simple class for inserting into the flow.
    This is created automatically when the loop is created"""

    def __init__(self, loop):
        super(LoopInitiator, self).__init__()
        self.loop = loop
        self.exp = loop.exp
        loop.initiator = self

    def getType(self):
        return 'LoopInitiator'

    def writeResourcesCodeJS(self, buff):
        self.loop.writeResourcesCodeJS(buff)

    def writeInitCode(self, buff):
        self.loop.writeInitCode(buff)

    def writeInitCodeJS(self, buff):
        self.loop.writeInitCodeJS(buff)

    def writeMainCode(self, buff):
        self.loop.writeLoopStartCode(buff)
        # we are now the inner-most loop
        self.exp.flow._loopList.append(self.loop)

    def writeMainCodeJS(self, buff):
        self.loop.writeLoopStartCodeJS(buff)
        # we are now the inner-most loop
        self.exp.flow._loopList.append(self.loop)

    def writeExperimentEndCode(self, buff):  # not needed
        pass


class LoopTerminator(object):
    """A simple class for inserting into the flow.
    This is created automatically when the loop is created"""

    def __init__(self, loop):
        super(LoopTerminator, self).__init__()
        self.loop = loop
        self.exp = loop.exp
        loop.terminator = self

    def getType(self):
        return 'LoopTerminator'

    def writeInitCode(self, buff):
        pass

    def writeMainCode(self, buff):
        self.loop.writeLoopEndCode(buff)
        # _loopList[-1] will now be the inner-most loop
        self.exp.flow._loopList.remove(self.loop)

    def writeMainCodeJS(self, buff):
        self.loop.writeLoopEndCodeJS(buff)
        # _loopList[-1] will now be the inner-most loop
        self.exp.flow._loopList.remove(self.loop)

    def writeExperimentEndCode(self, buff):  # not needed
        pass<|MERGE_RESOLUTION|>--- conflicted
+++ resolved
@@ -190,34 +190,20 @@
         code = ("\nfunction {params[name]}LoopBegin(thisScheduler) {{\n"
                 "  // set up handler to look after randomisation of conditions etc\n"
                 "  try {{\n"
-<<<<<<< HEAD
-                "    _.{params[name]} = new TrialHandler({{nReps:{params[nReps]}, method:{params[loopType]},\n"
-                "      extraInfo:_.expInfo, originPath:undefined,\n"
-                "      trialList:TrialHandler.importConditions(psychoJS.resourceManager, {params[conditionsFile]}),\n"
-                "      seed:{seed}, name:'{params[name]}'}});\n"
-                "    psychoJS.experiment.addLoop(_.{params[name]}); // add the loop to the experiment\n"
-                "    let {thisName} = _.{params[name]}.getTrial(0); // so we can initialise stimuli with some values\n"
-=======
                 "    my.{params[name]} = new TrialHandler({{nReps:{params[nReps]}, method:{params[loopType]},\n"
                 "      extraInfo:my.expInfo, originPath:undefined,\n"
                 "      trialList:TrialHandler.importConditions(psychoJS.resourceManager, {params[conditionsFile]}),\n"
                 "      seed:{seed}, name:'{params[name]}'}});\n"
                 "    psychoJS.experiment.addLoop(my.{params[name]}); // add the loop to the experiment\n"
                 "    let {thisName} = my.{params[name]}.getTrial(0); // so we can initialise stimuli with some values\n"
->>>>>>> 15200203
                 "    // abbreviate parameter names if possible (e.g. rgb={thisName}.rgb)\n"
                 "    abbrevNames({thisName});\n"
                 .format(params=self.params, thisName=self.thisName, seed=seed))
         buff.writeIndentedLines(code)
         # for the scheduler
         code = ("    // Schedule each of the trials in the list to occur\n"
-<<<<<<< HEAD
-                "    for (var i = 0; i < _.{params[name]}.trialSequence.length; ++i) {{\n"
-                "      let {thisName} = _.{params[name]}.getTrial(i);\n\n"
-=======
                 "    for (var i = 0; i < my.{params[name]}.trialSequence.length; ++i) {{\n"
                 "      let {thisName} = my.{params[name]}.getTrial(i);\n\n"
->>>>>>> 15200203
                 "      thisScheduler.add(abbrevNames({thisName}));\n"
                 .format(params=self.params, thisName=self.thisName, seed=seed))
         buff.writeIndentedLines(code)
@@ -243,11 +229,7 @@
                     .format(params=self.params, name=thisChild.params['name'])
                     )
         if self.params['isTrials'].val == True:
-<<<<<<< HEAD
-            code += ("      thisScheduler.add(recordLoopIteration(_.{name}));\n"
-=======
             code += ("      thisScheduler.add(recordLoopIteration(my.{name}));\n"
->>>>>>> 15200203
                      .format(name=self.params['name']))
         buff.writeIndentedLines(code)
         code = ("    }}\n"
@@ -302,16 +284,6 @@
         # Just within the loop advance data line if loop is whole trials
         code = ("\nfunction {params[name]}LoopEnd() {{\n"
                 "  // get names of stimulus parameters\n"
-<<<<<<< HEAD
-                "  if (util.isEmpty(_.{params[name]}.trialList)) {{ // XXX equiv of : in ([], [None], None)\n"
-                "    _.params = [];\n"
-                "  }}\n"
-                "  else {{\n"
-                "    _.params = Object.keys(_.{params[name]}.trialList[0]);\n"
-                "  }}\n\n"
-                "  // save data for this loop\n"
-                "  psychoJS.experiment.loopEnded(_.{params[name]});\n"
-=======
                 "  if (util.isEmpty(my.{params[name]}.trialList)) {{ // XXX equiv of : in ([], [None], None)\n"
                 "    my.params = [];\n"
                 "  }}\n"
@@ -320,7 +292,6 @@
                 "  }}\n\n"
                 "  // save data for this loop\n"
                 "  psychoJS.experiment.loopEnded(my.{params[name]});\n"
->>>>>>> 15200203
                 "  return Scheduler.Event.NEXT;\n"
                 "  }}\n"
                 .format(params=self.params))
