import json
from psychopy.hardware import base


class ButtonResponse:
    def __init__(self, t, channel, value):
        self.t = t
        self.channel = channel
        self.value = value

    def __repr__(self):
        return f"<ButtonResponse: t={self.t}, channel={self.channel}, value={self.value}>"

    def getJSON(self):
        message = {
            'type': "hardware_response",
            'class': "ButtonResponse",
            'data': {
                't': self.t,
                'channel': self.channel,
                'value': self.value,
            }
        }

        return json.dumps(message)


class BaseButtonGroup(base.BaseDevice):
    def __init__(self, parent, channels=1):
        # store reference to parent device (usually a button box)
        self.parent = parent
        # store number of channels
        self.channels = channels
        # attribute in which to store current state
        self.state = [None] * channels
        # list in which to store messages in chronological order
        self.responses = []
        # list of listener objects
        self.listeners = []

    def clearResponses(self):
        self.parent.dispatchMessages()
        self.responses = []

<<<<<<< HEAD
=======
    def addListener(self, listener, startLoop=False):
        """
        Add a listener, which will receive all the same messages as this Button.

        Parameters
        ----------
        listener : hardware.listener.BaseListener
            Object to duplicate messages to when received by this Button.
        startLoop : bool
            If True, then upon adding the listener, start up an asynchronous loop to dispatch messages.
        """
        # add listener handle
        self.listeners.append(listener)
        # start loop if requested
        if startLoop:
            listener.startLoop(self)

    def clearListeners(self):
        """
        Remove any listeners from this device.

        Returns
        -------
        bool
            True if completed successfully
        """
        # stop any dispatch loops
        for listener in self.listeners:
            listener.stopLoop()
        # remove all listeners
        self.listeners = []

        return True

>>>>>>> 49494fd8
    def getResponses(self, state=None, channel=None, clear=True):
        """
        Get responses which match a given on/off state.

        Parameters
        ----------
        state : bool or None
            True to get button "on" responses, False to get button "off" responses, None to get all responses.
        channel : int
            Which button to get responses from?
        clear : bool
            Whether or not to remove responses matching `state` after retrieval.

        Returns
        -------
        list[ButtonResponse]
            List of matching responses.
        """
        # make sure device dispatches messages
        self.parent.dispatchMessages()
        # array to store matching responses
        matches = []
        # check messages in chronological order
        for resp in self.responses.copy():
            # does this message meet the criterion?
            if state is None or resp.value == state:
                if channel is None or resp.channel == channel:
                    # if clear, remove the response
                    if clear:
                        i = self.responses.index(resp)
                        resp = self.responses.pop(i)
                    # append the response to responses array
                    matches.append(resp)

        return matches

    def dispatchMessages(self):
        """
        Request this ButtonGroup's parent (such as the serialport object or BBTK TPad) to dispatch messages to it.

        Returns
        -------
        bool
            True if request sent successfully, False if parent doesn't have a dispatch method
        """
        # return False if parent has no such method
        if not hasattr(self.parent, "dispatchMessages"):
            return False
        # otherwise dispatch and return
        self.parent.dispatchMessages()
        return True

    def receiveMessage(self, message):
        assert isinstance(message, ButtonResponse), (
            "{ownType}.receiveMessage() can only receive messages of type PhotodiodeResponse, instead received "
            "{msgType}. Try parsing the message first using {ownType}.parseMessage()"
        ).format(ownType=type(self).__name__, msgType=type(message).__name__)
        # update current state
        self.state[message.channel] = message.value
        # add message to responses
        self.responses.append(message)
        # relay message to listener
        for listener in self.listeners:
            listener.receiveMessage(message)

    def getState(self, channel):
        # dispatch messages from device
        self.parent.dispatchMessages()
        # return state after update
        return self.state[channel]

    def parseMessage(self, message):
        raise NotImplementedError()<|MERGE_RESOLUTION|>--- conflicted
+++ resolved
@@ -42,43 +42,6 @@
         self.parent.dispatchMessages()
         self.responses = []
 
-<<<<<<< HEAD
-=======
-    def addListener(self, listener, startLoop=False):
-        """
-        Add a listener, which will receive all the same messages as this Button.
-
-        Parameters
-        ----------
-        listener : hardware.listener.BaseListener
-            Object to duplicate messages to when received by this Button.
-        startLoop : bool
-            If True, then upon adding the listener, start up an asynchronous loop to dispatch messages.
-        """
-        # add listener handle
-        self.listeners.append(listener)
-        # start loop if requested
-        if startLoop:
-            listener.startLoop(self)
-
-    def clearListeners(self):
-        """
-        Remove any listeners from this device.
-
-        Returns
-        -------
-        bool
-            True if completed successfully
-        """
-        # stop any dispatch loops
-        for listener in self.listeners:
-            listener.stopLoop()
-        # remove all listeners
-        self.listeners = []
-
-        return True
-
->>>>>>> 49494fd8
     def getResponses(self, state=None, channel=None, clear=True):
         """
         Get responses which match a given on/off state.
