#!/usr/bin/env python
# -*- coding: utf-8 -*-

"""To handle input from keyboard (supersedes event.getKeys)


The Keyboard class was new in PsychoPy 3.1 and replaces the older
`event.getKeys()` calls.

Psychtoolbox versus event.getKeys
------------------------------------

On 64 bits Python3 installations it provides access to the
`Psychtoolbox kbQueue <http://psychtoolbox.org/docs/KbQueueCreate>`_ series of
functions using the same compiled C code (available in python-psychtoolbox lib).

On 32 bit installations and Python2 it reverts to the older
:func:`psychopy.event.getKeys` calls.

The new calls have several advantages:

- the polling is performed and timestamped asynchronously with the main thread
  so that times relate to when the key was pressed, not when the call was made
- the polling is direct to the USB HID library in C, which is faster than
  waiting for the operating system to poll and interpret those same packets
- we also detect the KeyUp events and therefore provide the option of returning
  keypress duration
- on Linux and Mac you can also distinguish between different keyboard devices
  (see :func:`getKeyboards`)

This library makes use, where possible of the same low-level asynchronous
hardware polling as in `Psychtoolbox <http://psychtoolbox.org/>`_

.. currentmodule:: psychopy.hardware.keyboard

Example usage

------------------------------------

.. code-block:: python

    from psychopy.hardware import keyboard
    from psychopy import core

    kb = keyboard.Keyboard()

    # during your trial
    kb.clock.reset()  # when you want to start the timer from
    keys = kb.getKeys(['right', 'left', 'quit'], waitRelease=True)
    if 'quit' in keys:
        core.quit()
    for key in keys:
        print(key.name, key.rt, key.duration)

"""

# Part of the PsychoPy library
# Copyright (C) 2002-2018 Jonathan Peirce (C) 2019-2024 Open Science Tools Ltd.
# Distributed under the terms of the GNU General Public License (GPL).

from __future__ import absolute_import, division, print_function

import json
from collections import deque
import sys
import copy
import psychopy.core
import psychopy.clock
from psychopy import logging
from psychopy.constants import NOT_STARTED
import time

<<<<<<< HEAD
from psychopy.hardware.base import BaseDevice
from psychopy.hardware import deviceManager
=======
from psychopy.hardware.base import BaseResponseDevice, BaseResponse
from psychopy.hardware import DeviceManager
>>>>>>> 798790dc
from psychopy.tools.attributetools import AttributeGetSetMixin
from psychopy.tools import systemtools as st

try:
    import psychtoolbox as ptb
    from psychtoolbox import hid
    havePTB = True

except ImportError as err:
    logging.warning(("Import Error: "
                     + err.args[0]
                     + ". Using event module for keyboard component."))
    from psychopy import event
    havePTB = False

defaultBufferSize = 10000
# default ptb flush_type, used by macOS & linux
_ptb_flush_type = 1

# monkey-patch bug in PTB keyboard where winHandle=0 is documented but crashes.
# Also set ptb _ptb_flush_type to 0 for win32.
if havePTB and sys.platform == 'win32':
    from psychtoolbox import PsychHID
    # make a new function where we set default win_handle to be None instead of 0
    def _replacement_create_queue(self, num_slots=10000, flags=0, win_handle=None):
        PsychHID('KbQueueCreate', self.device_number,
                 None, 0, num_slots, flags, win_handle)
    # replace the broken function with ours
    hid.Keyboard._create_queue = _replacement_create_queue

    # On win32, flush_type must be 0 or events can get flushed before being processed
    _ptb_flush_type = 0


class KeyPress(BaseResponse):
    """Class to store key presses, as returned by `Keyboard.getKeys()`

    Unlike keypresses from the old event.getKeys() which returned a list of
    strings (the names of the keys) we now return several attributes for each
    key:

        .name: the name as a string (matching the previous pyglet name)
        .rt: the reaction time (relative to last clock reset)
        .tDown: the time the key went down in absolute time
        .duration: the duration of the keypress (or None if not released)

    Although the keypresses are a class they will test `==`, `!=` and `in`
    based on their name. So you can still do::

        kb = KeyBoard()
        # wait for keypresses here
        keys = kb.getKeys()
        for thisKey in keys:
            if thisKey=='q':  # it is equivalent to the string 'q'
                core.quit()
            else:
                print(thisKey.name, thisKey.tDown, thisKey.rt)
    """

    fields = ["t", "value", "duration"]

    def __init__(self, code, tDown, name=None):
        self.code = code
        self.tDown = tDown
        self.duration = None
        self.rt = None
        if KeyboardDevice._backend == 'event':  # we have event.getKeys()
            self.name = name
            self.rt = tDown
        elif KeyboardDevice._backend == 'ptb':
            if code not in keyNames and code in keyNames.values():
                i = list(keyNames.values()).index(code)
                code = list(keyNames.keys())[i]
            if code not in keyNames:
                logging.warning('Keypress was given unknown key code ({})'.format(code))
                self.name = 'unknown'
            else:
                self.name = keyNames[code]
        elif KeyboardDevice._backend == 'iohub':
            self.name = name
        # get value
        value = self.name
        if value is None:
            value = self.code
        BaseResponse.__init__(self, t=tDown, value=value)

    def __eq__(self, other):
        return self.name == other

    def __ne__(self, other):
        return self.name != other


def getKeyboards():
    """Get info about the available keyboards.

    Only really useful on Mac/Linux because on these the info can be used to
    select a particular physical device when calling :class:`Keyboard`. On Win
    this function does return information correctly but the :class:Keyboard
    can't make use of it.

    Returns
    ----------
    A list of dicts
        USB Info including with name, manufacturer, id, etc for each device

    """
    if havePTB:
        indices, names, keyboards = hid.get_keyboard_indices()
        return keyboards
    return []


class Keyboard(AttributeGetSetMixin):
<<<<<<< HEAD
    def __init__(self, name=None, device=-1, bufferSize=10000, waitForStart=False, clock=None, backend=None):
        if deviceManager.checkDeviceNameAvailable(name):
            # if no matching device is in DeviceManager, make a new one
            self.device = deviceManager.addKeyboard(
                name=name, device=device, bufferSize=bufferSize, waitForStart=waitForStart, clock=clock, backend=backend
            )
        else:
            # otherwise, use the existing device
            self.device = deviceManager.getKeyboard(name)
=======
    def __init__(self, deviceName=None, device=-1, bufferSize=10000, waitForStart=False, clock=None, backend=None):
        if deviceName not in DeviceManager.devices:
            # if no matching device is in DeviceManager, make a new one
            self.device = DeviceManager.addDevice(
                deviceClass="psychopy.hardware.keyboard.KeyboardDevice", deviceName=deviceName,
                backend=backend, device=device, bufferSize=bufferSize, waitForStart=waitForStart,
                clock=clock
            )
        else:
            # otherwise, use the existing device
            self.device = DeviceManager.getDevice(deviceName)
>>>>>>> 798790dc

        # starting value for status (Builder)
        self.status = NOT_STARTED

        # initiate containers for storing responses
        self.keys = []  # the key(s) pressed
        self.corr = 0  # was the resp correct this trial? (0=no, 1=yes)
        self.rt = []  # response time(s)
        self.time = []  # Epoch

        # get clock from device
        self.clock = self.device.clock

    def getBackend(self):
        return self.device.getBackend()
<<<<<<< HEAD

    def setBackend(self, backend):
        return self.device.setBackend(backend=backend)

    def start(self):
        return self.device.start()

    def stop(self):
        return self.device.stop()

=======

    def setBackend(self, backend):
        return self.device.setBackend(backend=backend)

    def start(self):
        return self.device.start()

    def stop(self):
        return self.device.stop()

>>>>>>> 798790dc
    def getKeys(self, keyList=None, ignoreKeys=None, waitRelease=True, clear=True):
        return self.device.getKeys(
            keyList=keyList, ignoreKeys=ignoreKeys, waitRelease=waitRelease, clear=clear
        )

    def waitKeys(self, maxWait=float('inf'), keyList=None, waitRelease=True,
                 clear=True):
        return self.device.waitKeys(
            maxWait=maxWait, keyList=keyList, waitRelease=waitRelease,
            clear=clear
        )

    def clearEvents(self, eventType=None):
        return self.device.clearEvents(eventType=eventType)


<<<<<<< HEAD
class KeyboardDevice(BaseDevice):
    """
    Object representing
=======
class KeyboardDevice(BaseResponseDevice, aliases=["keyboard"]):
>>>>>>> 798790dc
    """
    Object representing
    """
    responseClass = KeyPress

    _backend = None
    _iohubKeyboard = None
    _ptbOffset = 0.0

    _instance = None

    def __new__(cls, *args, **kwargs):
        # KeyboardDevice needs to function as a "singleton" as there is only one HID input and
        # multiple devices would compete for presses
        if cls._instance is None:
            cls._instance = super(KeyboardDevice, cls).__new__(cls)
        return cls._instance

    def __del__(self):
        # if one instance is deleted, reset the singleton instance so that the next
        # initialisation recreates it
        KeyboardDevice._instance = None

    def __init__(self, device=-1, bufferSize=10000, waitForStart=False, clock=None, backend=None,
                 muteOutsidePsychopy=sys.platform != "linux"):
        """Create the device (default keyboard or select one)

        Parameters
        ----------
        device: int or dict

            On Linux/Mac this can be a device index
            or a dict containing the device info (as from :func:`getKeyboards`)
            or -1 for all devices acting as a unified Keyboard

        bufferSize: int

            How many keys to store in the buffer (before dropping older ones)

        waitForStart: bool (default False)

            Normally we'll start polling the Keyboard at all times but you
            could choose not to do that and start/stop manually instead by
            setting this to True

        muteOutsidePsychopy : bool
            If True, then this KeyboardDevice won't listen for keypresses unless the currently
            active window is a PsychoPy window. Default is True, unless on Linux (as detecting
            window focus is significantly slower on Linux, potentially affecting timing).

        """
        BaseResponseDevice.__init__(self)
        global havePTB

        # substitute None device for default device
        if device is None:
            device = -1

        if self._backend is None and backend in ['iohub', 'ptb', 'event', '']:
            KeyboardDevice._backend = backend

        if self._backend is None:
            KeyboardDevice._backend = ''

        if backend and self._backend != backend:
            logging.warning("keyboard.Keyboard already using '%s' backend. Can not switch to '%s'" % (self._backend,
                                                                                                      backend))

        if clock:
            self.clock = clock
        else:
            self.clock = psychopy.clock.Clock()

        if KeyboardDevice._backend in ['', 'iohub']:
            from psychopy.iohub.client import ioHubConnection
            from psychopy.iohub.devices import Computer
            if not ioHubConnection.getActiveConnection() and KeyboardDevice._backend == 'iohub':
                # iohub backend was explicitly requested, but iohub is not running, so start it up
                # setting keyboard to use standard psychopy key mappings
                from psychopy.iohub import launchHubServer
                launchHubServer(Keyboard=dict(use_keymap='psychopy'))

            if ioHubConnection.getActiveConnection() and KeyboardDevice._iohubKeyboard is None:
                KeyboardDevice._iohubKeyboard = ioHubConnection.getActiveConnection().getDevice('keyboard')
                KeyboardDevice._backend = 'iohub'

        if KeyboardDevice._backend in ['', 'ptb'] and havePTB:
            KeyboardDevice._backend = 'ptb'
            KeyboardDevice._ptbOffset = self.clock.getLastResetTime()
            # get the necessary keyboard buffer(s)
            if sys.platform == 'win32':
                self._ids = [-1]  # no indexing possible so get the combo keyboard
            else:
                allInds, allNames, allKBs = hid.get_keyboard_indices()
                if device == -1:
                    self._ids = allInds
                elif type(device) in [list, tuple]:
                    self._ids = device
                else:
                    self._ids = [device]

            self._buffers = {}
            self._devs = {}
            for devId in self._ids:
                # now we have a list of device IDs to monitor
                if devId == -1 or devId in allInds:
                    buffer = _keyBuffers.getBuffer(devId, bufferSize)
                    self._buffers[devId] = buffer
                    self._devs[devId] = buffer.dev

            # Is this right, waiting if waitForStart=False??
            if not waitForStart:
                self.start()

        if KeyboardDevice._backend in ['', 'event']:
            global event
            from psychopy import event
            KeyboardDevice._backend = 'event'
<<<<<<< HEAD

        logging.info('keyboard.Keyboard is using %s backend.' % KeyboardDevice._backend)

    def isSameDevice(self, other):
        # all Keyboards seem to be the same device
=======

        logging.info('keyboard.Keyboard is using %s backend.' % KeyboardDevice._backend)

        # array in which to store ongoing presses
        self._keysStillDown = deque()
        # set whether or not to mute any keypresses which happen outside of PsychoPy
        self.muteOutsidePsychopy = muteOutsidePsychopy

    def isSameDevice(self, other):
        """
        Determine whether this object represents the same physical keyboard as a given other
        object.

        Parameters
        ----------
        other : KeyboardDevice, dict
            Other KeyboardDevice to compare against, or a dict of params

        Returns
        -------
        bool
            True if the two objects represent the same physical device
        """
        # all Keyboards are the same device
>>>>>>> 798790dc
        return True

    @classmethod
    def getBackend(self):
        """Return backend being used."""
        return self._backend

    @classmethod
    def setBackend(self, backend):
        """
        Set backend event handler. Returns currently active handler.

        :param backend: 'iohub', 'ptb', 'event', or ''
        :return: str
        """
        if self._backend is None:
            if backend in ['iohub', 'ptb', 'event', '']:
                KeyboardDevice._backend = backend
            else:
                logging.warning("keyboard.KeyboardDevice.setBackend failed. backend must be one of %s"
                                % str(['iohub', 'ptb', 'event', '']))
            if backend == 'event':
                global event
                from psychopy import event
        else:
            logging.warning("keyboard.KeyboardDevice.setBackend already using '%s' backend. "
                            "Can not switch to '%s'" % (self._backend, backend))

        return self._backend

    def start(self):
        """Start recording from this keyboard """
        if KeyboardDevice._backend == 'ptb':
            for buffer in self._buffers.values():
                buffer.start()

    def stop(self):
        """Start recording from this keyboard"""
        if KeyboardDevice._backend == 'ptb':
            logging.warning("Stopping key buffers but this could be dangerous if"
                            "other keyboards rely on the same.")
            for buffer in self._buffers.values():
                buffer.stop()

    def close(self):
        self.stop()

<<<<<<< HEAD
=======
    @staticmethod
    def getAvailableDevices():
        devices = []
        for profile in st.getKeyboards():
            devices.append({
                'deviceName': profile.get('device_name', "Unknown Keyboard"),
                'device': profile.get('index', -1),
                'bufferSize': profile.get('bufferSize', 10000),
            })
        return devices

>>>>>>> 798790dc
    def getKeys(self, keyList=None, ignoreKeys=None, waitRelease=True, clear=True):
        """

        Parameters
        ----------
        keyList: list (or other iterable)

            The keys that you want to listen out for. e.g. ['left', 'right', 'q']

        waitRelease: bool (default True)

            If True then we won't report any "incomplete" keypress but all
            presses will then be given a `duration`. If False then all
            keys will be presses will be returned, but only those with a
            corresponding release will contain a `duration` value (others will
            have `duration=None`

        clear: bool (default True)

            If False then keep the keypresses for further calls (leave the
            buffer untouched)

        Returns
        -------
        A list of :class:`Keypress` objects

        """
        # dispatch messages
        self.dispatchMessages()
        # filter
        keys = []
<<<<<<< HEAD
        if KeyboardDevice._backend == 'ptb':
            for buffer in self._buffers.values():
                for origKey in buffer.getKeys(
                        keyList=keyList,
                        ignoreKeys=ignoreKeys,
                        waitRelease=waitRelease,
                        clear=clear):
                    # calculate rt from time and self.timer
                    thisKey = copy.copy(origKey)  # don't alter the original
                    thisKey.rt = thisKey.tDown - self.clock.getLastResetTime()
                    thisKey.tDown = thisKey.tDown - self._ptbOffset 
                    keys.append(thisKey)
        elif KeyboardDevice._backend == 'iohub':
            watchForKeys = keyList
            if waitRelease:
                key_events = KeyboardDevice._iohubKeyboard.getReleases(
                    keys=watchForKeys,
                    ignoreKeys=ignoreKeys,
                    clear=clear
                )
            else:
                key_events = []
                released_press_evt_ids = []
                all_key_events = KeyboardDevice._iohubKeyboard.getKeys(
                    keys=watchForKeys,
                    ignoreKeys=ignoreKeys,
                    clear=clear
                )
                if all_key_events:
                    all_key_events_ids = [k.id for k in all_key_events]
                    all_key_events.reverse()
                    for k in all_key_events:
                        if hasattr(k, 'pressEventID'):
                            if k.pressEventID in all_key_events_ids:
                                # Only if press event also occurs,
                                # use release key event so duration can be calculated.
                                released_press_evt_ids.append(k.pressEventID)
                                key_events.append(k)
                        elif k.id not in released_press_evt_ids:
                            # Add press key event as long as release key event has not already been
                            # handled.
                            key_events.append(k)

                    key_events.reverse()
=======
        toClear = []
        for i, resp in enumerate(self.responses):
            # start off assuming we want the key
            wanted = True
            # if we're waiting on release, only store if it has a duration
            wasRelease = hasattr(resp, "duration") and resp.duration is not None
            if waitRelease:
                wanted = wanted and wasRelease
            else:
                wanted = wanted and not wasRelease
            # if we're looking for a key list, only store if it's in the list
            if keyList:
                if resp.value not in keyList:
                    wanted = False
            # if we're ignoring some keys, never store if ignored
            if ignoreKeys:
                if resp.value in ignoreKeys:
                    wanted = False
            # if we got this far and the key is still wanted and not present, add it to output
            if wanted and resp not in keys:
                keys.append(resp)
            # if clear=True, mark wanted responses as toClear
            if wanted and clear:
                toClear.append(i)
        # pop any responses marked as to clear
        for i in sorted(toClear, reverse=True):
            self.responses.pop(i)

        return keys
>>>>>>> 798790dc

    def dispatchMessages(self):
        if KeyboardDevice._backend == 'ptb':
            for buffer in self._buffers.values():
                # flush events for the buffer
                buffer._flushEvts()
                evts = deque(buffer._evts)
                buffer._clearEvents()
                # process each event
                for evt in evts:
                    response = self.parseMessage(evt)
                    # if not a key up event, receive it
                    if response is not None:
                        self.receiveMessage(response)

        elif KeyboardDevice._backend == 'iohub':
            # get events from backend (need to reverse order)
            key_events = KeyboardDevice._iohubKeyboard.getKeys(clear=True)
            key_events.reverse()
            # parse and receive each event
            for k in key_events:
                kpress = self.parseMessage(k)
                if kpress is not None:
                    self.receiveMessage(kpress)
        else:
            global event
            name = event.getKeys(modifiers=False, timeStamped=True)
            if len(name):
                thisKey = self.parseMessage(name[0])
                if thisKey is not None:
                    self.receiveMessage(thisKey)

    def parseMessage(self, message):
        """
        Parse a message received from a Keyboard backend to return a KeyPress object.

<<<<<<< HEAD
                kpress = KeyPress(code=k.char, tDown=tDown, name=kname)
                kpress.rt = kpress.tDown - (self.clock.getLastResetTime() - KeyboardDevice._iohubKeyboard.clock.getLastResetTime())
                if hasattr(k, 'duration'):
                    kpress.duration = k.duration
=======
        Parameters
        ----------
        message
            Original raw message from the keyboard backend
>>>>>>> 798790dc

        Returns
        -------
        KeyPress
            Parsed message into a KeyPress object
        """
        response = None

        if KeyboardDevice._backend == 'ptb':
            if message['down']:
                # if message is from a key down event, make a new response
                response = KeyPress(code=message['keycode'], tDown=message['time'])
                response.rt = response.tDown - self.clock.getLastResetTime()
                self._keysStillDown.append(response)
            else:
                # if message is from a key up event, alter existing response
                for key in self._keysStillDown:
                    if key.code == message['keycode']:
                        response = key
                        # calculate duration
                        key.duration = message['time'] - key.tDown
                        # remove key from stillDown
                        self._keysStillDown.remove(key)
                        # stop processing keys as we're done
                        break

        elif KeyboardDevice._backend == 'iohub':
            if message.type == "KEYBOARD_PRESS":
                # if message is from a key down event, make a new response
                response = KeyPress(code=message.char, tDown=message.time, name=message.key)
                response.rt = response.tDown
                self._keysStillDown.append(response)
            else:
                # if message is from a key up event, alter existing response
                for key in self._keysStillDown:
                    if key.code == message.char:
                        response = key
                        # calculate duration
                        key.duration = message.time - key.tDown
                        # remove key from stillDown
                        self._keysStillDown.remove(key)
                        # stop processing keys as we're done
                        break
                # if no matching press, make a new KeyPress object
                if response is None:
                    response = KeyPress(code=message.char, tDown=message.time, name=message.key)

<<<<<<< HEAD
                keys.append(kpress)
        else:  # KeyboardDevice.backend == 'event'
            global event
            name = event.getKeys(keyList, modifiers=False, timeStamped=False)
=======
        else:
            # if backend is event, just add as str with current time
>>>>>>> 798790dc
            rt = self.clock.getTime()
            response = KeyPress(code=None, tDown=rt, name=message)
            response.rt = rt

        return response

    def receiveMessage(self, message):
        # disregard any messages sent while the PsychoPy window wasn't in focus (for security)
        from psychopy.tools.systemtools import isPsychopyInFocus
        if self.muteOutsidePsychopy and not isPsychopyInFocus():
            # even if muted, we still want to send messages to listeners...
            for listener in self.listeners:
                listener.receiveMessage(message)
            # ... but after that, we need to discard the message
            return
        # otherwise, receive as normal
        return BaseResponseDevice.receiveMessage(self, message=message)

    def waitKeys(self, maxWait=float('inf'), keyList=None, waitRelease=True,
                 clear=True):
        """Same as `~psychopy.hardware.keyboard.Keyboard.getKeys`, 
        but halts everything (including drawing) while awaiting keyboard input.
    
        :Parameters:
            maxWait : any numeric value.
                Maximum number of seconds period and which keys to wait for.
                Default is float('inf') which simply waits forever.
            keyList : **None** or []
                Allows the user to specify a set of keys to check for.
                Only keypresses from this set of keys will be removed from
                the keyboard buffer. If the keyList is `None`, all keys will be
                checked and the key buffer will be cleared completely.
                NB, pygame doesn't return timestamps (they are always 0)
            waitRelease: **True** or False
                If True then we won't report any "incomplete" keypress but all
                presses will then be given a `duration`. If False then all
                keys will be presses will be returned, but only those with a
                corresponding release will contain a `duration` value (others will
                have `duration=None`
            clear : **True** or False
                Whether to clear the keyboard event buffer (and discard preceding
                keypresses) before starting to monitor for new keypresses.
    
        Returns None if times out.
    
        """
        timer = psychopy.core.Clock()

        if clear:
            self.clearEvents()

        while timer.getTime() < maxWait:
            keys = self.getKeys(keyList=keyList, waitRelease=waitRelease, clear=clear)
            if keys:
                return keys
            time.sleep(0.00001)

        logging.data('No keypress (maxWait exceeded)')
        return None

    def clearEvents(self, eventType=None):
        """Clear the events from the Keyboard such as previous key presses"""
        if KeyboardDevice._backend == 'ptb':
            for buffer in self._buffers.values():
                buffer.flush()  # flush the device events to the soft buffer
                buffer._evts.clear()
                buffer._keys.clear()
                buffer._keysStillDown.clear()
        elif KeyboardDevice._backend == 'iohub':
            KeyboardDevice._iohubKeyboard.clearEvents()
        else:
            global event
            event.clearEvents(eventType)
        logging.info("Keyboard events cleared", obj=self)


<<<<<<< HEAD
class KeyPress(object):
    """Class to store key presses, as returned by `Keyboard.getKeys()`

    Unlike keypresses from the old event.getKeys() which returned a list of
    strings (the names of the keys) we now return several attributes for each
    key:

        .name: the name as a string (matching the previous pyglet name)
        .rt: the reaction time (relative to last clock reset)
        .tDown: the time the key went down in absolute time
        .duration: the duration of the keypress (or None if not released)

    Although the keypresses are a class they will test `==`, `!=` and `in`
    based on their name. So you can still do::

        kb = KeyBoard()
        # wait for keypresses here
        keys = kb.getKeys()
        for thisKey in keys:
            if thisKey=='q':  # it is equivalent to the string 'q'
                core.quit()
            else:
                print(thisKey.name, thisKey.tDown, thisKey.rt)
    """

    def __init__(self, code, tDown, name=None):
        self.code = code
        self.tDown = tDown
        self.duration = None
        self.rt = None
        if KeyboardDevice._backend == 'event':  # we have event.getKeys()
            self.name = name
            self.rt = tDown
        elif KeyboardDevice._backend == 'ptb':
            if code not in keyNames and code in keyNames.values():
                i = list(keyNames.values()).index(code)
                code = list(keyNames.keys())[i]
            if code not in keyNames:
                logging.warning('Keypress was given unknown key code ({})'.format(code))
                self.name = 'unknown'
            else:
                self.name = keyNames[code]
        elif KeyboardDevice._backend == 'iohub':
            self.name = name

    def __eq__(self, other):
        return self.name == other

    def __ne__(self, other):
        return self.name != other


=======
>>>>>>> 798790dc
class _KeyBuffers(dict):
    """This ensures there is only one virtual buffer per physical keyboard.

    There is an option to get_event() from PTB without clearing but right
    now we are clearing when we poll so we need to make sure we have a single
    virtual buffer."""

    def getBuffer(self, kb_id, bufferSize=defaultBufferSize):
        if kb_id not in self:
            try:
                self[kb_id] = _KeyBuffer(bufferSize=bufferSize,
                                         kb_id=kb_id)
            except FileNotFoundError as e:
                if sys.platform == 'darwin':
                    # this is caused by a problem with SysPrefs
                    raise OSError("Failed to connect to Keyboard globally. "
                                  "You need to add PsychoPy App bundle (or the "
                                  "terminal if you run from terminal) to the "
                                  "System Preferences/Privacy/Accessibility "
                                  "(macOS <= 10.14) or "
                                  "System Preferences/Privacy/InputMonitoring "
                                  "(macOS >= 10.15).")
                else:
                    raise (e)

        return self[kb_id]


class _KeyBuffer(object):
    """This is our own local buffer of events with more control over clearing.

    The user shouldn't use this directly. It is fetched from the _keybuffers

    It stores events from a single physical device

    It's built on a collections.deque which is like a more efficient list
    that also supports a max length
    """

    def __init__(self, bufferSize, kb_id):
        self.bufferSize = bufferSize
        self._evts = deque()

        # create the PTB keyboard object and corresponding queue
        allInds, names, keyboards = hid.get_keyboard_indices()

        self._keys = deque()
        self._keysStillDown = deque()

        if kb_id == -1:
            self.dev = hid.Keyboard()  # a PTB keyboard object
        else:
            self.dev = hid.Keyboard(kb_id)  # a PTB keyboard object
        self.dev._create_queue(bufferSize, win_handle=None)

    def flush(self):
        """Flushes and processes events from the device to this software buffer
        """
        self._processEvts()

    def _flushEvts(self):
        while self.dev.flush(flush_type=_ptb_flush_type):
            evt, remaining = self.dev.queue_get_event()
            key = {}
            key['keycode'] = int(evt['Keycode'])
            key['down'] = bool(evt['Pressed'])
            key['time'] = evt['Time']
            self._evts.append(key)

    def getKeys(self, keyList=[], ignoreKeys=[], waitRelease=True, clear=True):
        """Return the KeyPress objects from the software buffer

        Parameters
        ----------
        keyList : list of key(name)s of interest
        ignoreKeys : list of keys(name)s to ignore if keylist is blank
        waitRelease : if True then only process keys that are also released
        clear : clear any keys (that have been returned in this call)

        Returns
        -------
        A deque (like a list) of keys
        """
        self._processEvts()
        # if no conditions then no need to loop through
        if not keyList and not waitRelease:
            keyPresses = list(self._keysStillDown)
            for k in list(self._keys):
                if not any(x.name == k.name and x.tDown == k.tDown  for x in keyPresses):
                    keyPresses.append(k)
            if clear:
                self._keys = deque()
                self._keysStillDown = deque()
            keyPresses.sort(key=lambda x: x.tDown, reverse=False)
            return keyPresses

        # otherwise loop through and check each key
        keyPresses = deque()
        for keyPress in self._keys:
            if waitRelease and not keyPress.duration:
                continue
            if keyList and keyPress.name not in keyList:
                continue
            if ignoreKeys and keyPress.name in ignoreKeys:
                continue
            keyPresses.append(keyPress)

        # clear keys in a second step (not during iteration)
        if clear:
            for key in keyPresses:
                self._keys.remove(key)

        return keyPresses

    def _clearEvents(self):
        self._evts.clear()

    def start(self):
        self.dev.queue_start()

    def stop(self):
        self.dev.queue_stop()

    def _processEvts(self):
        """Take a list of events and convert to a list of keyPresses with
        tDown and duration"""
        self._flushEvts()
        evts = deque(self._evts)
        self._clearEvents()
        for evt in evts:
            if evt['down']:
                newKey = KeyPress(code=evt['keycode'], tDown=evt['time'])
                self._keys.append(newKey)
                self._keysStillDown.append(newKey)
            else:
                for key in self._keysStillDown:
                    if key.code == evt['keycode']:
                        key.duration = evt['time'] - key.tDown
                        self._keysStillDown.remove(key)
                        break  # this key is done
                    else:
                        # we found a key that was first pressed before reading
                        pass


_keyBuffers = _KeyBuffers()

keyNamesWin = {
    49: '1', 50: '2', 51: '3', 52: '4', 53: '5',
    54: '6', 55: '7', 56: '8', 57: '9', 48: '0',
    65: 'a', 66: 'b', 67: 'c', 68: 'd', 69: 'e', 70: 'f',
    71: 'g', 72: 'h', 73: 'i', 74: 'j', 75: 'k', 76: 'l',
    77: 'm', 78: 'n', 79: 'o', 80: 'p', 81: 'q', 82: 'r',
    83: 's', 84: 't', 85: 'u', 86: 'v', 87: 'w', 88: 'x',
    89: 'y', 90: 'z',
    97: 'num_1', 98: 'num_2', 99: 'num_3',
    100: 'num_4', 101: 'num_5', 102: 'num_6', 103: 'num_7',
    104: 'num_8', 105: 'num_9', 96: 'num_0',
    112: 'f1', 113: 'f2', 114: 'f3', 115: 'f4', 116: 'f5',
    117: 'f6', 118: 'f7', 119: 'f8', 120: 'f9', 121: 'f10',
    122: 'f11', 123: 'f12',
    145: 'scrolllock', 19: 'pause', 36: 'home', 35: 'end',
    45: 'insert', 33: 'pageup', 46: 'delete', 34: 'pagedown',
    37: 'left', 40: 'down', 38: 'up', 39: 'right', 27: 'escape',
    144: 'numlock', 111: 'num_divide', 106: 'num_multiply',
    8: 'backspace', 109: 'num_subtract', 107: 'num_add',
    13: 'return', 222: 'pound', 161: 'lshift', 163: 'rctrl',
    92: 'rwindows', 32: 'space', 164: 'lalt', 165: 'ralt',
    91: 'lwindows', 93: 'menu', 162: 'lctrl', 160: 'lshift',
    20: 'capslock', 9: 'tab', 223: 'quoteleft', 220: 'backslash',
    188: 'comma', 190: 'period', 191: 'slash', 186: 'semicolon',
    192: 'apostrophe', 219: 'bracketleft', 221: 'bracketright',
    189: 'minus', 187: 'equal'
}

keyNamesMac = {
    4: 'a', 5: 'b', 6: 'c', 7: 'd', 8: 'e', 9: 'f', 10: 'g', 11: 'h', 12: 'i',
    13: 'j', 14: 'k', 15: 'l', 16: 'm', 17: 'n', 18: 'o', 19: 'p', 20: 'q',
    21: 'r', 22: 's', 23: 't', 24: 'u', 25: 'v', 26: 'w', 27: 'x', 28: 'y',
    29: 'z',
    30: '1', 31: '2', 32: '3', 33: '4', 34: '5', 35: '6', 36: '7',
    37: '8', 38: '9', 39: '0',
    40: 'return', 41: 'escape', 42: 'backspace', 43: 'tab', 44: 'space',
    45: 'minus', 46: 'equal',
    47: 'bracketleft', 48: 'bracketright', 49: 'backslash', 51: 'semicolon',
    52: 'apostrophe', 53: 'grave', 54: 'comma', 55: 'period', 56: 'slash',
    57: 'lshift',
    58: 'f1', 59: 'f2', 60: 'f3', 61: 'f4', 62: 'f5', 63: 'f6', 64: 'f7',
    65: 'f8', 66: 'f9', 67: 'f10', 68: 'f11', 69: 'f12',
    104: 'f13', 105: 'f14', 106: 'f15',
    107: 'f16', 108: 'f17', 109: 'f18', 110: 'f19',
    79: 'right', 80: 'left', 81: 'down', 82: 'up',
    224: 'lctrl', 225: 'lshift', 226: 'loption', 227: 'lcommand',
    100: 'function', 229: 'rshift', 230: 'roption', 231: 'rcommand',
    83: 'numlock', 103: 'num_equal', 84: 'num_divide', 85: 'num_multiply',
    86: 'num_subtract', 87: 'num_add', 88: 'num_enter', 99: 'num_decimal',
    98: 'num_0', 89: 'num_1', 90: 'num_2', 91: 'num_3', 92: 'num_4',
    93: 'num_5', 94: 'num_6', 95: 'num_7', 96: 'num_8', 97: 'num_9',
    74: 'home', 75: 'pageup', 76: 'delete', 77: 'end', 78: 'pagedown',
}

keyNamesLinux = {
    66: 'space', 68: 'f1', 69: 'f2', 70: 'f3', 71: 'f4', 72: 'f5',
    73: 'f6', 74: 'f7', 75: 'f8', 76: 'f9', 77: 'f10', 96: 'f11', 97: 'f12',
    79: 'scrolllock', 153: 'scrolllock', 128: 'pause', 119: 'insert', 111: 'home',
    120: 'delete', 116: 'end', 113: 'pageup', 118: 'pagedown', 136: 'menu', 112: 'up',
    114: 'left', 117: 'down', 115: 'right', 50: 'quoteleft',
    11: '1', 12: '2', 13: '3', 14: '4', 15: '5', 16: '6', 17: '7', 18: '8', 19: '9', 20: '0',
    21: 'minus', 22: 'equal', 23: 'backspace', 24: 'tab', 25: 'q', 26: 'w', 27: 'e', 28: 'r',
    29: 't', 30: 'y', 31: 'u', 32: 'i', 33: 'o', 34: 'p', 35: 'bracketleft', 36: 'bracketright',
    37: 'return', 67: 'capslock', 39: 'a', 40: 's', 41: 'd', 42: 'f', 43: 'g', 44: 'h', 45: 'j',
    46: 'k', 47: 'l', 48: 'semicolon', 49: 'apostrophe', 52: 'backslash', 51: 'lshift',
    95: 'less', 53: 'z', 54: 'x', 55: 'c', 56: 'v', 57: 'b', 58: 'n', 59: 'm',
    60: 'comma', 61: 'period', 62: 'slash', 63: 'rshift', 38: 'lctrl', 65: 'lalt',
    109: 'ralt', 106: 'rctrl', 78: 'numlock', 107: 'num_divide', 64: 'num_multiply',
    83: 'num_subtract', 80: 'num_7', 81: 'num_8', 82: 'num_9', 87: 'num_add', 84: 'num_4',
    85: 'num_5', 86: 'num_6', 88: 'num_1', 89: 'num_2', 90: 'num_3',
    105: 'num_enter', 91: 'num_0', 92: 'num_decimal', 10: 'escape'
}

if sys.platform == 'darwin':
    keyNames = keyNamesMac
elif sys.platform == 'win32':
    keyNames = keyNamesWin
else:
    keyNames = keyNamesLinux<|MERGE_RESOLUTION|>--- conflicted
+++ resolved
@@ -70,13 +70,8 @@
 from psychopy.constants import NOT_STARTED
 import time
 
-<<<<<<< HEAD
-from psychopy.hardware.base import BaseDevice
-from psychopy.hardware import deviceManager
-=======
 from psychopy.hardware.base import BaseResponseDevice, BaseResponse
 from psychopy.hardware import DeviceManager
->>>>>>> 798790dc
 from psychopy.tools.attributetools import AttributeGetSetMixin
 from psychopy.tools import systemtools as st
 
@@ -191,17 +186,6 @@
 
 
 class Keyboard(AttributeGetSetMixin):
-<<<<<<< HEAD
-    def __init__(self, name=None, device=-1, bufferSize=10000, waitForStart=False, clock=None, backend=None):
-        if deviceManager.checkDeviceNameAvailable(name):
-            # if no matching device is in DeviceManager, make a new one
-            self.device = deviceManager.addKeyboard(
-                name=name, device=device, bufferSize=bufferSize, waitForStart=waitForStart, clock=clock, backend=backend
-            )
-        else:
-            # otherwise, use the existing device
-            self.device = deviceManager.getKeyboard(name)
-=======
     def __init__(self, deviceName=None, device=-1, bufferSize=10000, waitForStart=False, clock=None, backend=None):
         if deviceName not in DeviceManager.devices:
             # if no matching device is in DeviceManager, make a new one
@@ -213,7 +197,6 @@
         else:
             # otherwise, use the existing device
             self.device = DeviceManager.getDevice(deviceName)
->>>>>>> 798790dc
 
         # starting value for status (Builder)
         self.status = NOT_STARTED
@@ -229,7 +212,6 @@
 
     def getBackend(self):
         return self.device.getBackend()
-<<<<<<< HEAD
 
     def setBackend(self, backend):
         return self.device.setBackend(backend=backend)
@@ -240,18 +222,6 @@
     def stop(self):
         return self.device.stop()
 
-=======
-
-    def setBackend(self, backend):
-        return self.device.setBackend(backend=backend)
-
-    def start(self):
-        return self.device.start()
-
-    def stop(self):
-        return self.device.stop()
-
->>>>>>> 798790dc
     def getKeys(self, keyList=None, ignoreKeys=None, waitRelease=True, clear=True):
         return self.device.getKeys(
             keyList=keyList, ignoreKeys=ignoreKeys, waitRelease=waitRelease, clear=clear
@@ -268,13 +238,7 @@
         return self.device.clearEvents(eventType=eventType)
 
 
-<<<<<<< HEAD
-class KeyboardDevice(BaseDevice):
-    """
-    Object representing
-=======
 class KeyboardDevice(BaseResponseDevice, aliases=["keyboard"]):
->>>>>>> 798790dc
     """
     Object representing
     """
@@ -393,13 +357,6 @@
             global event
             from psychopy import event
             KeyboardDevice._backend = 'event'
-<<<<<<< HEAD
-
-        logging.info('keyboard.Keyboard is using %s backend.' % KeyboardDevice._backend)
-
-    def isSameDevice(self, other):
-        # all Keyboards seem to be the same device
-=======
 
         logging.info('keyboard.Keyboard is using %s backend.' % KeyboardDevice._backend)
 
@@ -424,7 +381,6 @@
             True if the two objects represent the same physical device
         """
         # all Keyboards are the same device
->>>>>>> 798790dc
         return True
 
     @classmethod
@@ -472,8 +428,6 @@
     def close(self):
         self.stop()
 
-<<<<<<< HEAD
-=======
     @staticmethod
     def getAvailableDevices():
         devices = []
@@ -485,7 +439,6 @@
             })
         return devices
 
->>>>>>> 798790dc
     def getKeys(self, keyList=None, ignoreKeys=None, waitRelease=True, clear=True):
         """
 
@@ -517,52 +470,6 @@
         self.dispatchMessages()
         # filter
         keys = []
-<<<<<<< HEAD
-        if KeyboardDevice._backend == 'ptb':
-            for buffer in self._buffers.values():
-                for origKey in buffer.getKeys(
-                        keyList=keyList,
-                        ignoreKeys=ignoreKeys,
-                        waitRelease=waitRelease,
-                        clear=clear):
-                    # calculate rt from time and self.timer
-                    thisKey = copy.copy(origKey)  # don't alter the original
-                    thisKey.rt = thisKey.tDown - self.clock.getLastResetTime()
-                    thisKey.tDown = thisKey.tDown - self._ptbOffset 
-                    keys.append(thisKey)
-        elif KeyboardDevice._backend == 'iohub':
-            watchForKeys = keyList
-            if waitRelease:
-                key_events = KeyboardDevice._iohubKeyboard.getReleases(
-                    keys=watchForKeys,
-                    ignoreKeys=ignoreKeys,
-                    clear=clear
-                )
-            else:
-                key_events = []
-                released_press_evt_ids = []
-                all_key_events = KeyboardDevice._iohubKeyboard.getKeys(
-                    keys=watchForKeys,
-                    ignoreKeys=ignoreKeys,
-                    clear=clear
-                )
-                if all_key_events:
-                    all_key_events_ids = [k.id for k in all_key_events]
-                    all_key_events.reverse()
-                    for k in all_key_events:
-                        if hasattr(k, 'pressEventID'):
-                            if k.pressEventID in all_key_events_ids:
-                                # Only if press event also occurs,
-                                # use release key event so duration can be calculated.
-                                released_press_evt_ids.append(k.pressEventID)
-                                key_events.append(k)
-                        elif k.id not in released_press_evt_ids:
-                            # Add press key event as long as release key event has not already been
-                            # handled.
-                            key_events.append(k)
-
-                    key_events.reverse()
-=======
         toClear = []
         for i, resp in enumerate(self.responses):
             # start off assuming we want the key
@@ -592,7 +499,6 @@
             self.responses.pop(i)
 
         return keys
->>>>>>> 798790dc
 
     def dispatchMessages(self):
         if KeyboardDevice._backend == 'ptb':
@@ -629,17 +535,10 @@
         """
         Parse a message received from a Keyboard backend to return a KeyPress object.
 
-<<<<<<< HEAD
-                kpress = KeyPress(code=k.char, tDown=tDown, name=kname)
-                kpress.rt = kpress.tDown - (self.clock.getLastResetTime() - KeyboardDevice._iohubKeyboard.clock.getLastResetTime())
-                if hasattr(k, 'duration'):
-                    kpress.duration = k.duration
-=======
         Parameters
         ----------
         message
             Original raw message from the keyboard backend
->>>>>>> 798790dc
 
         Returns
         -------
@@ -687,15 +586,8 @@
                 if response is None:
                     response = KeyPress(code=message.char, tDown=message.time, name=message.key)
 
-<<<<<<< HEAD
-                keys.append(kpress)
-        else:  # KeyboardDevice.backend == 'event'
-            global event
-            name = event.getKeys(keyList, modifiers=False, timeStamped=False)
-=======
         else:
             # if backend is event, just add as str with current time
->>>>>>> 798790dc
             rt = self.clock.getTime()
             response = KeyPress(code=None, tDown=rt, name=message)
             response.rt = rt
@@ -772,61 +664,6 @@
         logging.info("Keyboard events cleared", obj=self)
 
 
-<<<<<<< HEAD
-class KeyPress(object):
-    """Class to store key presses, as returned by `Keyboard.getKeys()`
-
-    Unlike keypresses from the old event.getKeys() which returned a list of
-    strings (the names of the keys) we now return several attributes for each
-    key:
-
-        .name: the name as a string (matching the previous pyglet name)
-        .rt: the reaction time (relative to last clock reset)
-        .tDown: the time the key went down in absolute time
-        .duration: the duration of the keypress (or None if not released)
-
-    Although the keypresses are a class they will test `==`, `!=` and `in`
-    based on their name. So you can still do::
-
-        kb = KeyBoard()
-        # wait for keypresses here
-        keys = kb.getKeys()
-        for thisKey in keys:
-            if thisKey=='q':  # it is equivalent to the string 'q'
-                core.quit()
-            else:
-                print(thisKey.name, thisKey.tDown, thisKey.rt)
-    """
-
-    def __init__(self, code, tDown, name=None):
-        self.code = code
-        self.tDown = tDown
-        self.duration = None
-        self.rt = None
-        if KeyboardDevice._backend == 'event':  # we have event.getKeys()
-            self.name = name
-            self.rt = tDown
-        elif KeyboardDevice._backend == 'ptb':
-            if code not in keyNames and code in keyNames.values():
-                i = list(keyNames.values()).index(code)
-                code = list(keyNames.keys())[i]
-            if code not in keyNames:
-                logging.warning('Keypress was given unknown key code ({})'.format(code))
-                self.name = 'unknown'
-            else:
-                self.name = keyNames[code]
-        elif KeyboardDevice._backend == 'iohub':
-            self.name = name
-
-    def __eq__(self, other):
-        return self.name == other
-
-    def __ne__(self, other):
-        return self.name != other
-
-
-=======
->>>>>>> 798790dc
 class _KeyBuffers(dict):
     """This ensures there is only one virtual buffer per physical keyboard.
 
