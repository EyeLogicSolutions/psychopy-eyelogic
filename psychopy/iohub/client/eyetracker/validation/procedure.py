--- conflicted
+++ resolved
@@ -225,18 +225,6 @@
         self.io = ioHubConnection.getActiveConnection()
 
         if isinstance(positions, str):
-<<<<<<< HEAD
-            # position set constant, three-point, five-point, nine-point, thirteen-point
-            if positions in ['three-point', 'THREE_POINTS']:
-                positions = create3PointGrid()
-            elif positions in ['five-point', 'FIVE_POINTS']:
-                positions = create5PointGrid()
-            elif positions in ['nine-point', 'NINE_POINTS']:
-                positions = create9PointGrid()
-            elif positions in ['thirteen-point', 'THIRTEEN_POINTS']:
-                positions = create13PointGrid()
-            elif positions in ['seventeen-point', 'SEVENTEEN_POINTS']:
-=======
             # position set constant, THREE_POINTS, FIVE_POINTS, NINE_POINTS, THIRTEEN_POINTS, SEVENTEEN_POINTS
             if positions == 'THREE_POINTS':
                 positions = create3PointGrid()
@@ -247,7 +235,6 @@
             elif positions == 'THIRTEEN_POINTS':
                 positions = create13PointGrid()
             elif positions == 'SEVENTEEN_POINTS':
->>>>>>> 43397949
                 positions = create17PointGrid()
             else:
                 raise ValueError("Unsupported positions string constant: [{}]".format(positions))
