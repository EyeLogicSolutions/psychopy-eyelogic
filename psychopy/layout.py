--- conflicted
+++ resolved
@@ -375,11 +375,7 @@
 
 
 class Vertices(object):
-<<<<<<< HEAD
-    def __init__(self, verts, obj=None, size=None, pos=None, units=None, flip=None):
-=======
-    def __init__(self, verts, obj=None, size=None, pos=None, flip=None, anchor=None):
->>>>>>> a69f185e
+    def __init__(self, verts, obj=None, size=None, pos=None, units=None, flip=None, anchor=None):
         if obj is None and pos is None and size is None:
             raise ValueError("Vertices array needs either an object or values for pos and size.")
         # Store object
