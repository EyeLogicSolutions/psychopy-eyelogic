--- conflicted
+++ resolved
@@ -592,12 +592,8 @@
         bitsIN=8,              #how values in the LUT
         bitsOUT=8,
         eq=1 ):   #how many values can the DACs output
-<<<<<<< HEAD
+        super(GammaCalculator, self).__init__()
         self.lumsInitial = list(lums)
-=======
-        super(GammaCalculator, self).__init__()
-        self.lumsInitial =lums
->>>>>>> 2cffabb4
         self.inputs = inputs
         self.bitsIN = bitsIN
         self.bitsOUT = bitsOUT
