
# This file specifies defaults for psychopy prefs for FreeBSD.

# !! This file is auto-generated and will be overwritten!!
# Edit baseNoArch.spec (all platforms) or generateSpec.py
# (platform-specific) instead.

# Notes on usage for developers (not needed or intended for use when making or running experiments):
# - baseNoArch.spec is copied & edited to be platform specific when you run generateSpec.py
# - the resulting files are parsed by configobj at psychopy run time, for the user's platform
# - To make changes to prefs for all platforms: 1) edit baseNoArch.spec, 2) run generateSpec.py, 3) commit
# - To make a platform specific pref change, 1) edit generateSpec.py as needed, 2) run generateSpec.py, 3) commit
# - If this file is NOT named baseNoArch.spec, it will be auto-generated.

# The syntax of this file is as expected by ConfigObj (not python):
# - Put a tooltip in a comment just prior to the line:
# - Each line should have a default= ___, and it should appear as the last item on the line

#   [section_name]
#      # comment lines not right above a pref are not used in tooltips
#      # the tooltip for prefName1 goes here, on the line right above its spec
#      prefName1 = type(value1, value2, ..., default='___')

# NOT_IMPLEMENTED defaultTimeUnits = option('sec', 'frames', default='sec')


# General settings
[general]
    # which system to use as a backend for drawing
    winType = option('pyglet', 'pygame', 'glfw', default='pyglet')
    # the default units for windows and visual stimuli
    units = option('deg', 'norm', 'cm', 'pix', 'height', default='norm')
    # full screen is best for accurate timing
    fullscr = boolean(default='False')
    # enable subjects to use the mouse and GUIs during experiments
    allowGUI = boolean(default='True')
    # 'version' is for internal usage, not for the user
    version = string(default='')
    # Add paths here to your custom Python modules
    paths=list(default=list())
    # path to flac (lossless audio compression) on this operating system
    flac = string(default='')
    # Shutdown keys, following the pyglet naming scheme.
    shutdownKey = string(default='')
    # Modifier keys for shutdown keys
    shutdownKeyModifiers = list(default=list())
    # What to do if gamma-correction not possible
    # What to do if gamma-correction not possible
    gammaErrorPolicy = option('abort', 'warn', default='abort')
<<<<<<< HEAD
=======
    # Add plugin names here to load when a PsychoPy session starts.
    startUpPlugins = list(default=list())
    # Should the Builder and Coder "run" buttons add the experiment to runner view or skip straight to running it?
    useRunner = boolean(default='True')
>>>>>>> 189935be

# Application settings, applied to coder, builder, & prefs windows
[app]
    # display tips when starting PsychoPy
    showStartupTips = boolean(default='True')
    # size of icons in the Coder and Builder toolbars (top of window)
    largeIcons = boolean(default='True')
    # what windows to display when PsychoPy starts
    defaultView = option('builder', 'coder', 'runner', 'all', default='all')
    # reset preferences to defaults on next restart of PsychoPy
    resetPrefs = boolean(default='False') # default must be False!
    # save any unsaved preferences before closing the window
    autoSavePrefs = boolean(default='False')
    # enable features for debugging PsychoPy itself, including unit-tests
    debugMode = boolean(default='False')
    # language to use in menus etc; not all translations are available. Select a value, then restart the app.
    locale = string(default='')
    # Show an error dialog when PsychoPy encounters an unhandled internal error.
    errorDialog = boolean(default='True')
    # Theme
    theme = string(default='PsychopyLight')

# Settings for the Coder window
[coder]
    # open Coder files as read-only (allows running without accidental changes)
    readonly = boolean(default=False)
    # a list of font names; the first one found on the system will be used
    outputFont = string(default='From Theme...')
    # a list of font names; the first one found on the system will be used
    codeFont = string(default='From Theme...')
    # Font size (in pts) takes an integer between 6 and 24
    codeFontSize = integer(6,24, default=12)
    # Font size (in pts) takes an integer between 6 and 24
    outputFontSize = integer(6,24, default=12)
    # Spacing between lines
    lineSpacing = integer(0, 64, default=4)
    # Long line edge guide, specify zero to disable
    edgeGuideColumn = integer(0, 65536, default=80)
    # activate the source assistant panel
    showSourceAsst = boolean(default=True)
    # activate the output and shell panels
    showOutput = boolean(default=True)
    # Show code completion suggestion and calltips automatically when typing.
    autocomplete = boolean(default=True)
    # reload previously opened files after start
    reloadPrevFiles = boolean(default=True)
    # for coder shell window, which shell to use
    preferredShell = option('ipython','pyshell',default='pyshell')

# Settings for the Builder window
[builder]
    # whether to automatically reload a previously open experiment
    reloadPrevExp = boolean(default=False)
    # Default to when writing code components
    codeComponentLanguage = option('Py', 'JS', 'Both', 'Auto->JS', default='Auto->JS')
    # if False will create scripts with an 'easier' but more cluttered namespace
    unclutteredNamespace = boolean(default=False)
    # folder names for custom components; expects a comma-separated list
    componentsFolders = list(default=list('/Users/Shared/PsychoPy3/components'))
    # a list of components to hide (eg, because you never use them)
    hiddenComponents = list(default=list('PatchComponent', 'UnknownComponent'))
    # where the Builder demos are located on this computer (after unpacking)
    unpackedDemosDir = string(default='')
    # name of the folder where subject data should be saved (relative to the script)
    savedDataFolder = string(default='data')
    # Panels arrangement: topFlow = Flow on top, Components on left
    topFlow = boolean(default=False)
    # Display text in a floating window that describes the experiment
    alwaysShowReadme = boolean(default=True)
    # Upper limit on how many components can be in favorites
    maxFavorites = integer(default=10)

[hardware]
    # choice of audio library
    audioLib = list(default=list('sounddevice','PTB', 'pyo', 'pygame'))
    # latency mode for PsychToolbox audio (3 is good for most applications. See
    audioLatencyMode = option(0, 1, 2, 3, 4, default=3)
    # audio driver to use
    audioDriver = list(default=list('portaudio'))
    # audio device to use (if audioLib allows control)
    audioDevice = list(default=list('default'))
    # a list of parallel ports
    parallelPorts = list(default=list('/dev/parport0', '/dev/parport1'))
    # The name of the Qmix pump configuration to use
    qmixConfiguration = string(default='qmix_config')

# Settings for connections
[connections]
    # the http proxy for usage stats and auto-updating; format is host: port
    proxy = string(default="")
    # override the above proxy settings with values found in the environment (if possible)
    autoProxy = boolean(default=True)
    # allow PsychoPy to send anonymous usage stats; please allow if possible, it helps PsychoPy's development
    allowUsageStats = boolean(default=True)
    # allow PsychoPy to check for new features and bug fixes
    checkForUpdates = boolean(default=True)
    # max time to wait for a connection response
    timeout = float(default=20)

# KeyBindings; new key bindings only take effect on restart; Ctrl not available on Mac (use Cmd)
[keyBindings]
    # open an existing file
    open = string(default='Ctrl+O')
    # start a new experiment or script
    new = string(default='Ctrl+N')
    # save a Builder or Coder file
    save = string(default='Ctrl+S')
    # save a Builder or Coder file under a new name
    saveAs = string(default='Ctrl+Shift+S')
    # Coder: print the file
    print = string(default='Ctrl+P')
    # close the Builder or Coder window
    close = string(default='Ctrl+W')
    # end the application (PsychoPy)
    quit = string(default='Ctrl+Q')
    #open the preferences dialog
    preferences = string(default='Ctrl+,')
    # export Builder experiment to HTML
    exportHTML = string(default='Ctrl+E')

    # Coder: cut
    cut = string(default='Ctrl+X')
    # Coder: copy
    copy = string(default='Ctrl+C')
    # Coder: paste
    paste = string(default='Ctrl+V')
    # Coder: duplicate
    duplicate = string(default='Ctrl+D')
    # Coder: indent code by one level (4 spaces)
    indent = string(default='Ctrl+]')
    # Coder: reduce indentation by one level (4 spaces)
    dedent = string(default='Ctrl+[')
    # Coder: indent to fit python syntax
    smartIndent = string(default='Shift+Tab')
    # Coder: find
    find = string(default='Ctrl+F')
    # Coder: find again
    findAgain = string(default='Ctrl+G')
    # Coder: undo
    undo = string(default='Ctrl+Z')
    # Coder: redo
    redo = string(default='Ctrl+Shift+Z')
    # Coder: add a # to the start of the line(s)
    comment = string(default="Ctrl+'")
    # Coder: remove # from start of line(s)
    uncomment = string(default="Ctrl+Shift+'")
    # Coder: add or remove # from start of line(s)
    toggle comment = string(default="Ctrl+/")
    # Coder: fold this block of code
    fold = string(default='Ctrl+Home')
    # Coder: increase font size this block of code
    enlargeFont = string(default='Ctrl+=')
    # Coder: decrease font size this block of code
    shrinkFont = string(default='Ctrl+-')

    # Coder: check for basic syntax errors
    analyseCode = string(default='F4')
    # convert a Builder .psyexp script into a python script and open it in the Coder
    compileScript = string(default='F5')
    # launch a script, Builder or Coder, or run unit-tests
    runScript = string(default='Ctrl+Shift+R')
    # launch a script, Builder or Coder, or run unit-tests
    runnerScript = string(default='Ctrl+Alt+R')
    # attempt to interrupt and halt a running script
    stopScript = string(default='Ctrl+.')

    # Coder: show / hide white-space dots
    toggleWhitespace = string(default='Ctrl+Shift+W')
    # Coder: show / hide end of line characters
    toggleEOLs = string(default='Ctrl+Shift+L')
    # Coder: show / hide indentation level lines
    toggleIndentGuides = string(default='Ctrl+Shift+I')

    # Builder: create a new routine
    newRoutine = string(default='Ctrl+Shift+N')
    # Builder: copy an existing routine
    copyRoutine = string(default='Ctrl+Shift+C')
    # Builder: paste the copied routine
    pasteRoutine = string(default='Ctrl+Shift+V')
    # Builder: paste the copied component
    pasteCompon = string(default='Ctrl+Alt+V')
    # Coder: show / hide the output panel
    toggleOutputPanel = string(default='Ctrl+Shift+O')
    #Builder: rename an existing routine
    renameRoutine = string(default='Ctrl+Shift+R')
    # switch between windows
    cycleWindows = string(default='Ctrl+L')
    # increase display size in Flow
    largerFlow = string(default='Ctrl+=')
    # decrease display size in Flow
    smallerFlow = string(default='Ctrl+-')
    # increase display size of Routines
    largerRoutine = string(default='Ctrl+Shift+=') # on mac book pro this is good
    # decrease display size of Routines
    smallerRoutine = string(default='Ctrl+Shift+-')
    #show or hide the readme (info) for this experiment if possible
    toggleReadme = string(default='Ctrl+I')

    # Projects: Log in to pavlovia
    pavlovia_logIn = string(default='Ctrl+Alt+I')
    # Projects: Log in to OSF
    OSF_logIn = string(default='Ctrl+Alt+Shift+I')
    # Projects: Sync project
    projectsSync = string(default='Ctrl+Alt+Y')
    # Projects: Find projects
    projectsFind = string(default='Ctrl+Shift+F')
    # Projects: Open project
    projectsOpen = string(default='Ctrl+Alt+O')
    # Projects: Create new project
    projectsNew = string(default='Ctrl+Alt+N')<|MERGE_RESOLUTION|>--- conflicted
+++ resolved
@@ -47,13 +47,10 @@
     # What to do if gamma-correction not possible
     # What to do if gamma-correction not possible
     gammaErrorPolicy = option('abort', 'warn', default='abort')
-<<<<<<< HEAD
-=======
     # Add plugin names here to load when a PsychoPy session starts.
     startUpPlugins = list(default=list())
     # Should the Builder and Coder "run" buttons add the experiment to runner view or skip straight to running it?
     useRunner = boolean(default='True')
->>>>>>> 189935be
 
 # Application settings, applied to coder, builder, & prefs windows
 [app]
