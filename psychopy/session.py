--- conflicted
+++ resolved
@@ -833,7 +833,6 @@
             blocking=blocking
         )
 
-<<<<<<< HEAD
     def makeAnnotation(self, value):
         """
         Add an annotation in the data file at the current point in the
@@ -843,22 +842,10 @@
         ----------
         value : str
             Value of the annotation
-=======
-    def sendExperimentData(self, key=None):
-        """
-        Send last ExperimentHandler for an experiment to liaison. If no experiment is given, sends the currently
-        running experiment.
-
-        Parameters
-        ----------
-        key : str or None
-            Name of the experiment whose data to send, or None to send the current experiment's data.
->>>>>>> 81dc09ae
 
         Returns
         -------
         bool
-<<<<<<< HEAD
             True if completed successfully
         """
         # add to experiment data if there's one running
@@ -869,7 +856,20 @@
         logging.info(value)
 
         return True
-=======
+
+    def sendExperimentData(self, key=None):
+        """
+        Send last ExperimentHandler for an experiment to liaison. If no experiment is given, sends the currently
+        running experiment.
+
+        Parameters
+        ----------
+        key : str or None
+            Name of the experiment whose data to send, or None to send the current experiment's data.
+
+        Returns
+        -------
+        bool
             True if data was sent, otherwise False
         """
         # Skip if there's no liaison
@@ -888,7 +888,6 @@
 
         # Return False if nothing sent
         return False
->>>>>>> 81dc09ae
 
     def sendToLiaison(self, value):
         """
