--- conflicted
+++ resolved
@@ -8,316 +8,15 @@
 # Copyright (C) 2002-2018 Jonathan Peirce (C) 2019-2024 Open Science Tools Ltd.
 # Distributed under the terms of the GNU General Public License (GPL).
 
-__all__ = ['Microphone', 'MicrophoneDevice']
+__all__ = ['Microphone']
 
 from psychopy.constants import NOT_STARTED
-<<<<<<< HEAD
-from psychopy.hardware import deviceManager
-from psychopy.hardware.base import BaseDevice
-from psychopy.preferences import prefs
-from .audioclip import *
-from .audiodevice import *
-from .exceptions import *
-import numpy as np
-
-_hasPTB = True
-try:
-    import psychtoolbox.audio as audio
-except (ImportError, ModuleNotFoundError):
-    logging.warning(
-        "The 'psychtoolbox' library cannot be loaded but is required for audio "
-        "capture (use `pip install psychtoolbox` to get it). Microphone "
-        "recording will be unavailable this session. Note that opening a "
-        "microphone stream will raise an error.")
-    _hasPTB = False
-
-
-class RecordingBuffer:
-    """Class for a storing a recording from a stream.
-
-    Think of instances of this class behaving like an audio tape whereas the
-    `MicrophoneDevice` class is the tape recorder. Samples taken from the stream are
-    written to the tape which stores the data.
-
-    Used internally by the `MicrophoneDevice` class, users usually do not create
-    instances of this class themselves.
-
-    Parameters
-    ----------
-    sampleRateHz : int
-        Sampling rate for audio recording in Hertz (Hz). By default, 48kHz
-        (``sampleRateHz=48000``) is used which is adequate for most consumer
-        grade microphones (headsets and built-in).
-    channels : int
-        Number of channels to record samples to `1=Mono` and `2=Stereo`.
-    maxRecordingSize : int
-        Maximum recording size in kilobytes (Kb). Since audio recordings tend to
-        consume a large amount of system memory, one might want to limit the
-        size of the recording buffer to ensure that the application does not run
-        out of memory. By default, the recording buffer is set to 24000 KB (or
-        24 MB). At a sample rate of 48kHz, this will result in 62.5 seconds of
-        continuous audio being recorded before the buffer is full.
-    policyWhenFull : str
-        What to do when the recording buffer is full and cannot accept any more
-        samples. If 'ignore', samples will be silently dropped and the `isFull`
-        property will be set to `True`. If 'warn', a warning will be logged and
-        the `isFull` flag will be set. Finally, if 'error' the application will
-        raise an exception.
-
-    """
-    def __init__(self, sampleRateHz=SAMPLE_RATE_48kHz, channels=2,
-                 maxRecordingSize=24000, policyWhenFull='ignore'):
-        self._channels = channels
-        self._sampleRateHz = sampleRateHz
-        self._maxRecordingSize = maxRecordingSize
-        self._samples = None  # `ndarray` created in _allocRecBuffer`
-        self._offset = 0  # recording offset
-        self._lastSample = 0  # offset of the last sample from stream
-        self._spaceRemaining = None  # set in `_allocRecBuffer`
-        self._totalSamples = None  # set in `_allocRecBuffer`
-
-        # check if the value is valid
-        if policyWhenFull not in ['ignore', 'warn', 'error']:
-            raise ValueError("Invalid value for `policyWhenFull`.")
-
-        self._policyWhenFull = policyWhenFull
-        self._warnedRecBufferFull = False
-        self._loops = 0
-
-        self._allocRecBuffer()
-
-    def _allocRecBuffer(self):
-        """Allocate the recording buffer. Called internally if properties are
-        changed."""
-        # allocate another array
-        nBytes = self._maxRecordingSize * 1000
-        recArraySize = int((nBytes / self._channels) / (np.float32()).itemsize)
-
-        self._samples = np.zeros(
-            (recArraySize, self._channels), dtype=np.float32, order='C')
-
-        # sanity check
-        assert self._samples.nbytes == nBytes
-        self._totalSamples = len(self._samples)
-        self._spaceRemaining = self._totalSamples
-
-    @property
-    def samples(self):
-        """Reference to the actual sample buffer (`ndarray`)."""
-        return self._samples
-
-    @property
-    def bufferSecs(self):
-        """Capacity of the recording buffer in seconds (`float`)."""
-        return self._totalSamples / self._sampleRateHz
-
-    @property
-    def nbytes(self):
-        """Number of bytes the recording buffer occupies in memory (`int`)."""
-        return self._samples.nbytes
-
-    @property
-    def sampleBytes(self):
-        """Number of bytes per sample (`int`)."""
-        return np.float32().itemsize
-
-    @property
-    def spaceRemaining(self):
-        """The space remaining in the recording buffer (`int`). Indicates the
-        number of samples that the buffer can still add before overflowing.
-        """
-        return self._spaceRemaining
-
-    @property
-    def isFull(self):
-        """Is the recording buffer full (`bool`)."""
-        return self._spaceRemaining <= 0
-
-    @property
-    def totalSamples(self):
-        """Total number samples the recording buffer can hold (`int`)."""
-        return self._totalSamples
-
-    @property
-    def writeOffset(self):
-        """Index in the sample buffer where new samples will be written when
-        `write()` is called (`int`).
-        """
-        return self._offset
-
-    @property
-    def lastSample(self):
-        """Index of the last sample recorded (`int`). This can be used to slice
-        the recording buffer, only getting data from the beginning to place
-        where the last sample was written to.
-        """
-        return self._lastSample
-
-    @property
-    def loopCount(self):
-        """Number of times the recording buffer restarted (`int`). Only valid if
-        `loopback` is ``True``."""
-        return self._loops
-
-    @property
-    def maxRecordingSize(self):
-        """Maximum recording size in kilobytes (`int`).
-
-        Since audio recordings tend to consume a large amount of system memory,
-        one might want to limit the size of the recording buffer to ensure that
-        the application does not run out of memory. By default, the recording
-        buffer is set to 24000 KB (or 24 MB). At a sample rate of 48kHz, this
-        will result in 62.5 seconds of continuous audio being recorded before
-        the buffer is full.
-
-        Setting this value will allocate another recording buffer of appropriate
-        size. Avoid doing this in any time sensitive parts of your application.
-
-        """
-        return self._maxRecordingSize
-
-    @maxRecordingSize.setter
-    def maxRecordingSize(self, value):
-        value = int(value)
-
-        # don't do this unless the value changed
-        if value == self._maxRecordingSize:
-            return
-
-        # if different than last value, update the recording buffer
-        self._maxRecordingSize = value
-        self._allocRecBuffer()
-
-    def seek(self, offset, absolute=False):
-        """Set the write offset.
-
-        Use this to specify where to begin writing samples the next time `write`
-        is called. You should call `seek(0)` when starting a new recording.
-
-        Parameters
-        ----------
-        offset : int
-            Position in the sample buffer to set.
-        absolute : bool
-            Use absolute positioning. Use relative positioning if `False` where
-            the value of `offset` will be added to the current offset. Default
-            is `False`.
-
-        """
-        if not absolute:
-            self._offset += offset
-        else:
-            self._offset = absolute
-
-        assert 0 <= self._offset < self._totalSamples
-        self._spaceRemaining = self._totalSamples - self._offset
-
-    def write(self, samples):
-        """Write samples to the recording buffer.
-
-        Parameters
-        ----------
-        samples : ArrayLike
-            Samples to write to the recording buffer, usually of a stream. Must
-            have the same number of dimensions as the internal array.
-
-        Returns
-        -------
-        int
-            Number of samples overflowed. If this is zero then all samples have
-            been recorded, if not, the number of samples rejected is given.
-
-        """
-        nSamples = len(samples)
-        if self.isFull:
-            if self._policyWhenFull == 'ignore':
-                return nSamples  # samples lost
-            elif self._policyWhenFull == 'warn':
-                if not self._warnedRecBufferFull:
-                    logging.warning(
-                        f"Audio recording buffer filled! This means that no "
-                        f"samples are saved beyond {round(self.bufferSecs, 6)} "
-                        f"seconds. Specify a larger recording buffer next time "
-                        f"to avoid data loss.")
-                    logging.flush()
-                    self._warnedRecBufferFull = True
-                return nSamples
-            elif self._policyWhenFull == 'error':
-                raise AudioRecordingBufferFullError(
-                    "Cannot write samples, recording buffer is full.")
-            else:
-                return nSamples  # whatever
-
-        if not nSamples:  # no samples came out of the stream, just return
-            return
-
-        if self._spaceRemaining >= nSamples:
-            self._lastSample = self._offset + nSamples
-            audioData = samples[:, :]
-        else:
-            self._lastSample = self._offset + self._spaceRemaining
-            audioData = samples[:self._spaceRemaining, :]
-
-        self._samples[self._offset:self._lastSample, :] = audioData
-        self._offset += nSamples
-
-        self._spaceRemaining -= nSamples
-
-        # Check if the recording buffer is now full. Next call to `poll` will
-        # not record anything.
-        if self._spaceRemaining <= 0:
-            self._spaceRemaining = 0
-
-        d = nSamples - self._spaceRemaining
-        return 0 if d < 0 else d
-
-    def clear(self):
-        # reset all live attributes
-        self._samples = None
-        self._offset = 0
-        self._lastSample = 0
-        self._spaceRemaining = None
-        self._totalSamples = None
-        # reallocate buffer
-        self._allocRecBuffer()
-
-    def getSegment(self, start=0, end=None):
-        """Get a segment of recording data as an `AudioClip`.
-
-        Parameters
-        ----------
-        start : float or int
-            Absolute time in seconds for the start of the clip.
-        end : float or int
-            Absolute time in seconds for the end of the clip. If `None` the time
-            at the last sample is used.
-
-        Returns
-        -------
-        AudioClip
-            Audio clip object with samples between `start` and `end`.
-
-        """
-        idxStart = int(start * self._sampleRateHz)
-        idxEnd = self._lastSample if end is None else int(
-            end * self._sampleRateHz)
-
-        return AudioClip(
-            np.array(self._samples[idxStart:idxEnd, :],
-                     dtype=np.float32, order='C'),
-            sampleRateHz=self._sampleRateHz)
-=======
 from psychopy.hardware import DeviceManager
->>>>>>> 798790dc
 
 
 class Microphone:
     def __init__(
             self,
-<<<<<<< HEAD
-            name=None,
-=======
->>>>>>> 798790dc
             device=None,
             sampleRateHz=None,
             channels=None,
@@ -326,340 +25,6 @@
             policyWhenFull='warn',
             audioLatencyMode=None,
             audioRunMode=0):
-<<<<<<< HEAD
-
-        if deviceManager.checkDeviceNameAvailable(name):
-            # if no matching device is in DeviceManager, make a new one
-            self.device = deviceManager.addMicrophone(
-                name=name, device=device, sampleRate=sampleRateHz, channels=channels
-            )
-        else:
-            # otherwise, use the existing device
-            self.device = deviceManager.getMicrophone(name)
-
-    @property
-    def recording(self):
-        return self.device.recording
-
-    @property
-    def recBufferSecs(self):
-        return self.device.recBufferSecs
-
-    @property
-    def maxRecordingSize(self):
-        return self.device.maxRecordingSize
-
-    @maxRecordingSize.setter
-    def maxRecordingSize(self, value):
-        self.device.maxRecordingSize = value
-
-    @property
-    def latencyBias(self):
-        return self.device.latencyBias
-
-    @latencyBias.setter
-    def latencyBias(self, value):
-        self.device.latency_bias = value
-
-    @property
-    def audioLatencyMode(self):
-        return self.device.audioLatencyMode
-
-    @property
-    def streamBufferSecs(self):
-        return self.device.streamBufferSecs
-
-    @property
-    def streamStatus(self):
-        return self.device.streamStatus
-
-    @property
-    def isRecBufferFull(self):
-        return self.device.isRecBufferFull
-
-    @property
-    def isStarted(self):
-        return self.device.isStarted
-
-    @property
-    def isRecording(self):
-        return self.device.isRecording
-
-    def start(self, when=None, waitForStart=0, stopTime=None):
-        return self.device.start(
-            when=when, waitForStart=waitForStart, stopTime=stopTime
-        )
-
-    def record(self, when=None, waitForStart=0, stopTime=None):
-        return self.start(
-            when=when, waitForStart=waitForStart, stopTime=stopTime
-        )
-
-    def stop(self, blockUntilStopped=True, stopTime=None):
-        return self.device.stop(
-            blockUntilStopped=blockUntilStopped, stopTime=stopTime
-        )
-
-    def pause(self, blockUntilStopped=True, stopTime=None):
-        return self.stop(
-            blockUntilStopped=blockUntilStopped, stopTime=stopTime
-        )
-
-    def close(self):
-        return self.device.close()
-
-    def poll(self):
-        return self.device.poll()
-
-    def bank(self, tag=None, transcribe=False, **kwargs):
-        return self.device.bank(tag=tag, transcribe=transcribe, **kwargs)
-
-    def clear(self):
-        return self.device.clear()
-
-    def flush(self):
-        return self.device.flush()
-
-    def getRecording(self):
-        return self.device.getRecording()
-
-
-class MicrophoneDevice(BaseDevice):
-    """Class for recording audio from a microphone or input stream.
-
-    Creating an instance of this class will open a stream using the specified
-    device. Streams should remain open for the duration of your session. When a
-    stream is opened, a buffer is allocated to store samples coming off it.
-    Samples from the input stream will writen to the buffer once
-    :meth:`~MicrophoneDevice.start()` is called.
-
-    Parameters
-    ----------
-    device : int or `~psychopy.sound.AudioDevice`
-        Audio capture device to use. You may specify the device either by index
-        (`int`) or descriptor (`AudioDevice`).
-    sampleRateHz : int
-        Sampling rate for audio recording in Hertz (Hz). By default, 48kHz
-        (``sampleRateHz=48000``) is used which is adequate for most consumer
-        grade microphones (headsets and built-in).
-    channels : int
-        Number of channels to record samples to `1=Mono` and `2=Stereo`.
-    streamBufferSecs : float
-        Stream buffer size to pre-allocate for the specified number of seconds.
-        The default is 2.0 seconds which is usually sufficient.
-    maxRecordingSize : int
-        Maximum recording size in kilobytes (Kb). Since audio recordings tend to
-        consume a large amount of system memory, one might want to limit the
-        size of the recording buffer to ensure that the application does not run
-        out of memory. By default, the recording buffer is set to 24000 KB (or
-        24 MB). At a sample rate of 48kHz, this will result in 62.5 seconds of
-        continuous audio being recorded before the buffer is full.
-    audioLatencyMode : int or None
-        Audio latency mode to use, values range between 0-4. If `None`, the
-        setting from preferences will be used. Using `3` (exclusive mode) is
-        adequate for most applications and required if using WASAPI on Windows
-        for other settings (such audio quality) to take effect. Symbolic
-        constants `psychopy.sound.audiodevice.AUDIO_PTB_LATENCY_CLASS_` can also
-        be used.
-    audioRunMode : int
-        Run mode for the recording device. Default is standby-mode (`0`) which
-        allows the system to put the device to sleep. However, when the device
-        is needed, waking the device results in some latency. Using a run mode
-        of `1` will keep the microphone running (or 'hot') with reduces latency
-        when th recording is started. Cannot be set when after initialization at
-        this time.
-
-    Examples
-    --------
-    Capture 10 seconds of audio from the primary microphone::
-
-        import psychopy.core as core
-        import psychopy.sound.Microphone as Microphone
-
-        mic = Microphone(bufferSecs=10.0)  # open the microphone
-        mic.start()  # start recording
-        core.wait(10.0)  # wait 10 seconds
-        mic.stop()  # stop recording
-
-        audioClip = mic.getRecording()
-
-        print(audioClip.duration)  # should be ~10 seconds
-        audioClip.save('test.wav')  # save the recorded audio as a 'wav' file
-
-    The prescribed method for making long recordings is to poll the stream once
-    per frame (or every n-th frame)::
-
-        mic = Microphone(bufferSecs=2.0)
-        mic.start()  # start recording
-
-        # main trial drawing loop
-        mic.poll()
-        win.flip()  # calling the window flip function
-
-        mic.stop()  # stop recording
-        audioClip = mic.getRecording()
-
-    """
-    # Force the use of WASAPI for audio capture on Windows. If `True`, only
-    # WASAPI devices will be returned when calling static method
-    # `Microphone.getDevices()`
-    enforceWASAPI = True
-
-    def __init__(self,
-                 device=None,
-                 sampleRateHz=None,
-                 channels=None,
-                 streamBufferSecs=2.0,
-                 maxRecordingSize=24000,
-                 policyWhenFull='warn',
-                 audioLatencyMode=None,
-                 audioRunMode=0):
-
-        if not _hasPTB:  # fail if PTB is not installed
-            raise ModuleNotFoundError(
-                "Microphone audio capture requires package `psychtoolbox` to "
-                "be installed.")
-        
-        def _getDeviceByIndex(deviceIndex):
-            """Subroutine to get a device by index. Used to handle the case 
-            where the user specifies a device by index.
-
-            Parameters
-            ----------
-            deviceIndex : int, float or str
-                Index of the device to get.
-            
-            Returns
-            -------
-            AudioDeviceInfo
-                Audio device information object.
-            
-            """
-            # convert to `int` first, sometimes strings can specify the enum
-            # value from builder
-            deviceIndex = int(deviceIndex)
-            # get all audio devices
-            devices_ = MicrophoneDevice.getDevices()
-
-            # get information about the selected device
-            devicesByIndex = {d.deviceIndex: d for d in devices_}
-            if deviceIndex in devicesByIndex:
-                useDevice = devicesByIndex[deviceIndex]
-            else:
-                raise AudioInvalidCaptureDeviceError(
-                    'No suitable audio recording devices found matching index '
-                    '{}.'.format(deviceIndex))
-            
-            return useDevice
-
-        # get information about the selected device
-        if isinstance(device, AudioDeviceInfo):
-            self._device = device
-        elif isinstance(device, (int, float, str)):
-            self._device = _getDeviceByIndex(device)
-        else:
-            # get default device, first enumerated usually
-            devices = MicrophoneDevice.getDevices()
-            if not devices:
-                raise AudioInvalidCaptureDeviceError(
-                    'No suitable audio recording devices found on this system. '
-                    'Check connections and try again.')
-
-            self._device = devices[0]  # use first
-
-        logging.info('Using audio device #{} ({}) for audio capture'.format(
-            self._device.deviceIndex, self._device.deviceName))
-
-        # error if specified device is not suitable for capture
-        if not self._device.isCapture:
-            raise AudioInvalidCaptureDeviceError(
-                'Specified audio device not suitable for audio recording. '
-                'Has no input channels.')
-
-        # get the sample rate
-        self._sampleRateHz = \
-            self._device.defaultSampleRate if sampleRateHz is None else int(
-                sampleRateHz)
-
-        logging.debug('Set stream sample rate to {} Hz'.format(
-            self._sampleRateHz))
-
-        # set the audio latency mode
-        if audioLatencyMode is None:
-            self._audioLatencyMode = int(prefs.hardware["audioLatencyMode"])
-        else:
-            self._audioLatencyMode = audioLatencyMode
-
-        logging.debug('Set audio latency mode to {}'.format(
-            self._audioLatencyMode))
-
-        assert 0 <= self._audioLatencyMode <= 4  # sanity check for pref
-
-        # set the number of recording channels
-        self._channels = \
-            self._device.inputChannels if channels is None else int(channels)
-
-        logging.debug('Set recording channels to {} ({})'.format(
-            self._channels, 'stereo' if self._channels > 1 else 'mono'))
-
-        if self._channels > self._device.inputChannels:
-            raise AudioInvalidDeviceError(
-                'Invalid number of channels for audio input specified.')
-
-        # internal recording buffer size in seconds
-        assert isinstance(streamBufferSecs, (float, int))
-        self._streamBufferSecs = float(streamBufferSecs)
-
-        # PTB specific stuff
-        self._mode = 2  # open a stream in capture mode
-
-        # Handle for the recording stream, should only be opened once per
-        # session
-        logging.debug('Opening audio stream for device #{}'.format(
-            self._device.deviceIndex))
-
-        self._stream = audio.Stream(
-            device_id=self._device.deviceIndex,
-            latency_class=self._audioLatencyMode,
-            mode=self._mode,
-            freq=self._sampleRateHz,
-            channels=self._channels)
-
-        logging.debug('Stream opened')
-
-        assert isinstance(audioRunMode, (float, int)) and \
-               (audioRunMode == 0 or audioRunMode == 1)
-        self._audioRunMode = int(audioRunMode)
-        self._stream.run_mode = self._audioRunMode
-
-        logging.debug('Set run mode to `{}`'.format(
-            self._audioRunMode))
-
-        # set latency bias
-        self._stream.latency_bias = 0.0
-
-        logging.debug('Set stream latency bias to {} ms'.format(
-            self._stream.latency_bias))
-
-        # pre-allocate recording buffer, called once
-        self._stream.get_audio_data(self._streamBufferSecs)
-
-        logging.debug(
-            'Allocated stream buffer to hold {} seconds of data'.format(
-                self._streamBufferSecs))
-
-        # status flag for Builder
-        self._statusFlag = NOT_STARTED
-
-        # setup recording buffer
-        self._recording = RecordingBuffer(
-            sampleRateHz=self._sampleRateHz,
-            channels=self._channels,
-            maxRecordingSize=maxRecordingSize,
-            policyWhenFull=policyWhenFull
-        )
-
-=======
         # look for device if initialised
         self.device = DeviceManager.getDevice(device)
         # if no matching name, try matching index
@@ -678,72 +43,13 @@
                 audioLatencyMode=audioLatencyMode,
                 audioRunMode=audioRunMode
             )
->>>>>>> 798790dc
         # setup clips and transcripts dicts
         self.clips = {}
         self.lastClip = None
         self.scripts = {}
         self.lastScript = None
-<<<<<<< HEAD
-        self._isStarted = False  # internal state
-
-        logging.debug('Audio capture device #{} ready'.format(
-            self._device.deviceIndex))
-
-    def isSameDevice(self, params):
-        return params['device'] == self._device
-
-    @staticmethod
-    def getDevices():
-        """Get a `list` of audio capture device (i.e. microphones) descriptors.
-        On Windows, only WASAPI devices are used.
-
-        Returns
-        -------
-        list
-            List of `AudioDevice` descriptors for suitable capture devices. If
-            empty, no capture devices have been found.
-
-        """
-        try:
-            MicrophoneDevice.enforceWASAPI = bool(prefs.hardware["audioForceWASAPI"])
-        except KeyError:
-            pass  # use default if option not present in settings
-
-        # query PTB for devices
-        if MicrophoneDevice.enforceWASAPI and sys.platform == 'win32':
-            allDevs = audio.get_devices(device_type=13)
-        else:
-            allDevs = audio.get_devices()
-
-        # make sure we have an array of descriptors
-        allDevs = [allDevs] if isinstance(allDevs, dict) else allDevs
-
-        # create list of descriptors only for capture devices
-        inputDevices = [desc for desc in [
-            AudioDeviceInfo.createFromPTBDesc(dev) for dev in allDevs]
-                     if desc.isCapture]
-
-        return inputDevices
-
-    # def warmUp(self):
-    #     """Warm-/wake-up the audio stream.
-    #
-    #     On some systems the first time `start` is called incurs additional
-    #     latency, whereas successive calls do not. To deal with this, it is
-    #     recommended that you run this warm-up routine prior to capturing audio
-    #     samples. By default, this routine is called when instancing a new
-    #     microphone object.
-    #
-    #     """
-    #     # We should put an actual test here to see if timing stabilizes after
-    #     # multiple invocations of this function.
-    #     self._stream.start()
-    #     self._stream.stop()
-=======
         # set initial status
         self.status = NOT_STARTED
->>>>>>> 798790dc
 
     @property
     def recording(self):
@@ -775,37 +81,7 @@
 
     @property
     def streamBufferSecs(self):
-<<<<<<< HEAD
-        """Size of the internal audio storage buffer in seconds (`float`).
-
-        To ensure all data is captured, there must be less time elapsed between
-        subsequent `getAudioClip` calls than `bufferSecs`.
-
-        """
-        return self._streamBufferSecs
-
-    @property
-    def status(self):
-        """Status flag for the microphone. Value can be one of
-        ``psychopy.constants.STARTED`` or ``psychopy.constants.NOT_STARTED``.
-
-        This is attribute is used by Builder and does not correspond to the
-        actual state of the microphone. Use `streamStatus` and `isStarted`
-        instead.
-
-        For detailed stream status information, use the
-        :attr:`~psychopy.sound.microphone.MicrophoneDevice.streamStatus` property.
-
-        """
-        if hasattr(self, "_statusFlag"):
-            return self._statusFlag
-
-    @status.setter
-    def status(self, value):
-        self._statusFlag = value
-=======
         return self.device.streamBufferSecs
->>>>>>> 798790dc
 
     @property
     def streamStatus(self):
