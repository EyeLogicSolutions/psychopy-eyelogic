#!/usr/bin/env python
# -*- coding: utf-8 -*-

"""Audio recording using a microphone.
"""

# Part of the PsychoPy library
# Copyright (C) 2002-2018 Jonathan Peirce (C) 2019-2021 Open Science Tools Ltd.
# Distributed under the terms of the GNU General Public License (GPL).

__all__ = ['Microphone']

import sys
import psychopy.logging as logging
from psychopy.constants import NOT_STARTED, STARTED
from .audioclip import *
from .audiodevice import *
from .exceptions import *

_hasPTB = True
try:
    import psychtoolbox.audio as audio
except (ImportError, ModuleNotFoundError):
    logging.warning(
        "The 'psychtoolbox' library cannot be loaded but is required for audio "
        "capture. Microphone recording is unavailable this session. Note that "
        "opening a microphone stream will raise an error.")
    _hasPTB = False


# Force the use of WASAPI for audio capture on Windows. If `True`, only
# WASAPI devices will be returned when calling static method
# `Microphone.getDevices()`
enforceWASAPI = True


class Microphone(object):
    """Class for recording audio from a microphone or input stream.

    Creating an instance of this class will open a stream using the specified
    device. Streams should remain open for the duration of your session. When a
    stream is opened, a buffer is allocated to store samples coming off it.
    Samples from the input stream will written to the buffer once
    :meth:`~Microphone.start()` is called.

    Parameters
    ----------
    device : int or `~psychopy.sound.AudioDevice`
        Audio capture device to use. You may specify the device either by index
        (`int`) or descriptor (`AudioDevice`).
    sampleRateHz : int
        Sampling rate for audio recording in Hertz (Hz). By default, 48kHz
        (``sampleRateHz=480000``) is used which is adequate for most consumer
        grade microphones (headsets and built-in).
    channels : int
        Number of channels to record samples to `1=Mono` and `2=Stereo`.
    bufferSecs : float
        Buffer size to pre-allocate for the specified number of seconds. The
        default is 2.0 seconds which is usually sufficient.

    Examples
    --------
    Capture 10 seconds of audio from the primary microphone::

        import psychopy.core as core
        import psychopy.sound.Microphone as Microphone

        mic = Microphone(bufferSecs=10.0)  # open the microphone
        mic.start()  # start recording
        core.wait(10.0)  # wait 10 seconds
        audioClip = mic.getAudioClip()  # get the audio data
        mic.stop()  # stop recording

        print(audioClip.duration)  # should be ~10 seconds
        audioClip.save('test.wav')  # save the recorded audio as a 'wav' file

    """
    def __init__(self,
                 device=None,
                 sampleRateHz=None,
                 channels=2,
                 bufferSecs=2.0):

        if not _hasPTB:  # fail if PTB is not installed
            raise ModuleNotFoundError(
                "Microphone audio capture requires package `psychtoolbox` to "
                "be installed.")

        # get information about the selected device
        devices = Microphone.getDevices()
        if isinstance(device, AudioDeviceInfo):
            self._device = device
        elif isinstance(device, (int, float)):
            devicesByIndex = {d.deviceIndex: d for d in devices}
            if device in devicesByIndex:
                self._device = devicesByIndex[device]
            else:
                raise AudioInvalidCaptureDeviceError(
                    'No suitable audio recording devices found matching index {}.'.format(device))
        else:
            # get default device, first enumerated usually
<<<<<<< HEAD
            devices = getDevices()

=======
>>>>>>> 4d352bed
            if not devices:
                raise AudioInvalidCaptureDeviceError(
                    'No suitable audio recording devices found on this system. '
                    'Check connections and try again.')

            self._device = devices[0]  # use first

        # error if specified device is not suitable for capture
        if not self._device.isCapture:
            raise AudioInvalidCaptureDeviceError(
                'Specified audio device not suitable for audio recording. '
                'Has no input channels.')

        # get the sample rate
        self._sampleRateHz = \
            self._device.defaultSampleRate if sampleRateHz is None else int(
                sampleRateHz)

        # set the number of recording channels
        self._channels = \
            self._device.inputChannels if channels is None else int(channels)

        if self._channels > self._device.inputChannels:
            raise AudioInvalidDeviceError(
                'Invalid number of channels for audio input specified.')

        # internal recording buffer size in seconds
        assert isinstance(bufferSecs, (float, int))
        self._bufferSecs = float(bufferSecs)

        # PTB specific stuff
        self._mode = 2  # open a stream in capture mode

        # Handle for the recording stream, should only be opened once per
        # session
        self._stream = audio.Stream(
            device_id=self._device.deviceIndex,
            mode=self._mode,
            freq=self._sampleRateHz,
            channels=self._channels)

        # set latency bias
        self._stream.latency_bias = 0.0

        # pre-allocate recording buffer, called once
        self._stream.get_audio_data(self._bufferSecs)

        # status flag
        self._statusFlag = NOT_STARTED

    # def setDevice(self, device=None):
    #     """Set the device and open a stream. Calling this will close the
    #     previous stream and create a new one. Do not call this while recording
    #     or if anything is trying to access the stream.
    #
    #     Parameters
    #     ----------
    #     device : AudioDevice or None
    #         Audio device to use. Must be an input device. If `None`, the first
    #         suitable input device to be enumerated is used.
    #
    #     """
    #     pass

    @property
    def latencyBias(self):
        """Latency bias to add when starting the microphone (`float`).
        """
        return self._stream.latency_bias

    @latencyBias.setter
    def latencyBias(self, value):
        self._stream.latency_bias = float(value)

    @property
    def bufferSecs(self):
        """Size of the internal audio storage buffer in seconds (`float`).

        To ensure all data is captured, there must be less time elapsed between
        subsequent `getAudioClip` calls than `bufferSecs`.

        """
        return self._bufferSecs

    @property
    def status(self):
        if hasattr(self, "_statusFlag"):
            return self._statusFlag
    @status.setter
    def status(self, value):
        self._statusFlag = value

    @property
    def streamStatus(self):
        """Status of the audio stream (`AudioDeviceStatus` or `None`).

        See :class:`~psychopy.sound.AudioDeviceStatus` for a complete overview
        of available status fields. This property has a value of `None` if
        the stream is presently closed.

        Examples
        --------
        Get the capture start time of the stream::

            # assumes mic.start() was called
            captureStartTime = mic.status.captureStartTime

        Check if microphone recording is active::

            isActive = mic.status.active

        Get the number of seconds recorded up to this point::

            recordedSecs = mic.status.recordedSecs

        """
        currentStatus = self._stream.status
        if currentStatus != -1:
            return AudioDeviceStatus.createFromPTBDesc(currentStatus)

    def start(self, when=None, waitForStart=0, stopTime=None):
        """Start an audio recording.

        Calling this method will begin capturing samples from the microphone and
        writing them to the buffer.

        Parameters
        ----------
        when : float, int or None
            When to start the stream. If the time specified is a floating point
            (absolute) system time, the device will attempt to begin recording
            at that time. If `None` or zero, the system will try to start
            recording as soon as possible.
        waitForStart : bool
            Wait for sound onset if `True`.
        stopTime : float, int or None
            Number of seconds to record. If `None` or `-1`, recording will
            continue forever until `stop` is called.

        Returns
        -------
        float
            Absolute time the stream was started.

        """
        # check if the stream has been
        if self._statusFlag == STARTED:  # raise warning, error, or ignore?
            pass

        assert self._stream is not None  # must have a handle

        startTime = self._stream.start(
            repetitions=0,
            when=when,
            wait_for_start=int(waitForStart),
            stop_time=stopTime)

        self._statusFlag = STARTED  # recording has begun

        return startTime

    def stop(self, blockUntilStopped=True, stopTime=None):
        """Stop recording audio.

        Call this method to end an audio recording if in progress. This will
        simply halt recording and not close the stream.

        Parameters
        ----------
        blockUntilStopped : bool
            Halt script execution until the stream has fully stopped.
        stopTime : float or None
            Scheduled stop time for the stream in system time. If `None`, the
            stream will stop as soon as possible.

        Returns
        -------
        tuple
            Tuple containing `startTime`, `endPositionSecs`, `xruns` and
            `estStopTime`.

        """
        startTime, endPositionSecs, xruns, estStopTime = self._stream.stop(
            block_until_stopped=int(blockUntilStopped),
            stopTime=stopTime)
        self._statusFlag = NOT_STARTED

        return startTime, endPositionSecs, xruns, estStopTime

    def close(self):
        """Close the stream.

        Should not be called until you are certain you're done with it. Ideally,
        you should never close and reopen the same stream within a single
        session.

        """
        self._stream.close()

    def getAudioClip(self):
        """Get samples from a stream as an `AudioClip` object.

        To ensure all data is captured, there must be less time elapsed between
        subsequent `getAudioClip` calls than `bufferSecs`. If not, a buffer
        overflow condition will occur and audio data will be lost.

        Ideally, you should retrieve audio samples every frame. Beware though,
        uncompressed/raw audio data tends require lots of memory to store. This
        is particularly a problem for 32-bit installations of PsychoPy where
        the amount of memory that can be used by the application is quite
        limited.

        Returns
        -------
        tuple
            A tuple containing `AudioClip` instance with samples retrieved from
            the stream buffer, absolute time in the recording the samples were
            taken (`float`), flag indicating an overflow occurred (`bool`), and
            the start time of the recording (`float`).

        """
        if self._statusFlag == NOT_STARTED:
            raise AudioStreamError(
                "Cannot get stream data while stream is closed.")

        audioData, absRecPosition, overflow, cStartTime = \
            self._stream.get_audio_data()

        newClip = AudioClip(
            samples=audioData,
            sampleRateHz=self._sampleRateHz)

        return newClip, absRecPosition, overflow, cStartTime


def getDevices():
    """Get a `list` of audio capture device (i.e. microphones) descriptors.
    On Windows, only WASAPI devices are used.

    Returns
    -------
    list
        List of `AudioDevice` descriptors for suitable capture devices. If
        empty, no capture devices have been found.

    """
    # query PTB for devices
    if enforceWASAPI and sys.platform == 'win32':
        allDevs = audio.get_devices(device_type=13)
    else:
        allDevs = audio.get_devices()

    # make sure we have an array of descriptors
    allDevs = [allDevs] if isinstance(allDevs, dict) else allDevs

    # create list of descriptors only for capture devices
    inputDevices = [desc for desc in [
        AudioDeviceInfo.createFromPTBDesc(dev) for dev in allDevs]
                 if desc.isCapture]

    return inputDevices


if __name__ == "__main__":
    pass<|MERGE_RESOLUTION|>--- conflicted
+++ resolved
@@ -26,12 +26,6 @@
         "capture. Microphone recording is unavailable this session. Note that "
         "opening a microphone stream will raise an error.")
     _hasPTB = False
-
-
-# Force the use of WASAPI for audio capture on Windows. If `True`, only
-# WASAPI devices will be returned when calling static method
-# `Microphone.getDevices()`
-enforceWASAPI = True
 
 
 class Microphone(object):
@@ -75,6 +69,11 @@
         audioClip.save('test.wav')  # save the recorded audio as a 'wav' file
 
     """
+    # Force the use of WASAPI for audio capture on Windows. If `True`, only
+    # WASAPI devices will be returned when calling static method
+    # `Microphone.getDevices()`
+    enforceWASAPI = True
+
     def __init__(self,
                  device=None,
                  sampleRateHz=None,
@@ -99,11 +98,6 @@
                     'No suitable audio recording devices found matching index {}.'.format(device))
         else:
             # get default device, first enumerated usually
-<<<<<<< HEAD
-            devices = getDevices()
-
-=======
->>>>>>> 4d352bed
             if not devices:
                 raise AudioInvalidCaptureDeviceError(
                     'No suitable audio recording devices found on this system. '
@@ -168,6 +162,34 @@
     #     """
     #     pass
 
+    @staticmethod
+    def getDevices():
+        """Get a `list` of audio capture device (i.e. microphones) descriptors.
+        On Windows, only WASAPI devices are used.
+
+        Returns
+        -------
+        list
+            List of `AudioDevice` descriptors for suitable capture devices. If
+            empty, no capture devices have been found.
+
+        """
+        # query PTB for devices
+        if Microphone.enforceWASAPI and sys.platform == 'win32':
+            allDevs = audio.get_devices(device_type=13)
+        else:
+            allDevs = audio.get_devices()
+
+        # make sure we have an array of descriptors
+        allDevs = [allDevs] if isinstance(allDevs, dict) else allDevs
+
+        # create list of descriptors only for capture devices
+        inputDevices = [desc for desc in [
+            AudioDeviceInfo.createFromPTBDesc(dev) for dev in allDevs]
+                     if desc.isCapture]
+
+        return inputDevices
+
     @property
     def latencyBias(self):
         """Latency bias to add when starting the microphone (`float`).
@@ -339,33 +361,5 @@
         return newClip, absRecPosition, overflow, cStartTime
 
 
-def getDevices():
-    """Get a `list` of audio capture device (i.e. microphones) descriptors.
-    On Windows, only WASAPI devices are used.
-
-    Returns
-    -------
-    list
-        List of `AudioDevice` descriptors for suitable capture devices. If
-        empty, no capture devices have been found.
-
-    """
-    # query PTB for devices
-    if enforceWASAPI and sys.platform == 'win32':
-        allDevs = audio.get_devices(device_type=13)
-    else:
-        allDevs = audio.get_devices()
-
-    # make sure we have an array of descriptors
-    allDevs = [allDevs] if isinstance(allDevs, dict) else allDevs
-
-    # create list of descriptors only for capture devices
-    inputDevices = [desc for desc in [
-        AudioDeviceInfo.createFromPTBDesc(dev) for dev in allDevs]
-                 if desc.isCapture]
-
-    return inputDevices
-
-
 if __name__ == "__main__":
     pass