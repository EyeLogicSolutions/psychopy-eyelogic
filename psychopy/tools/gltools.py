--- conflicted
+++ resolved
@@ -17,7 +17,6 @@
 from PIL import Image
 import numpy as np
 import os, sys
-import itertools
 
 # compatible Numpy and OpenGL types for common GL type enums
 GL_COMPAT_TYPES = {
@@ -42,36 +41,10 @@
 }
 
 
-# compatible Numpy and OpenGL types for common GL type enums
-GL_COMPAT_TYPES = {
-    GL.GL_FLOAT: (np.float32, GL.GLfloat),
-    GL.GL_DOUBLE: (np.float64, GL.GLdouble),
-    GL.GL_UNSIGNED_SHORT: (np.uint16, GL.GLushort),
-    GL.GL_UNSIGNED_INT: (np.uint32, GL.GLuint),
-    GL.GL_INT: (np.int32, GL.GLint),
-    GL.GL_SHORT: (np.int16, GL.GLshort),
-    GL.GL_HALF_FLOAT: (np.float16, GL.GLhalfARB),
-    GL.GL_UNSIGNED_BYTE: (np.uint8, GL.GLubyte),
-    GL.GL_BYTE: (np.int8, GL.GLbyte),
-    np.float32: (GL.GL_FLOAT, GL.GLfloat),
-    np.float64: (GL.GL_DOUBLE, GL.GLdouble),
-    np.uint16: (GL.GL_UNSIGNED_SHORT, GL.GLushort),
-    np.uint32: (GL.GL_UNSIGNED_INT, GL.GLuint),
-    np.int32: (GL.GL_INT, GL.GLint),
-    np.int16: (GL.GL_SHORT, GL.GLshort),
-    np.float16: (GL.GL_HALF_FLOAT, GL.GLhalfARB),
-    np.uint8: (GL.GL_UNSIGNED_BYTE, GL.GLubyte),
-    np.int8: (GL.GL_BYTE, GL.GLbyte)
-}
-
-
 # -------------------------------
 # Shader Program Helper Functions
 # -------------------------------
 #
-# These functions simplify the creation and usage of GLSL shader programs. Both
-# legacy *ARB and recent core profile shader programs are supported.
-#
 
 
 def createProgram():
@@ -125,7 +98,7 @@
 
     This creates an *Architecture Review Board* (ARB) program variant which is
     compatible with older GLSL versions and OpenGL coding practices (eg.
-    fixed function) on some platforms. Use *ARB variants of shader helper
+    immediate mode) on some platforms. Use *ARB variants of shader helper
     functions (eg. `compileShaderObjectARB` instead of `compileShader`) when
     working with these ARB program objects. This was included for legacy support
     of existing PsychoPy shaders. However, it is recommended that you use
@@ -178,7 +151,7 @@
 
 def compileShader(shaderSrc, shaderType):
     """Compile shader GLSL code and return a shader object. Shader objects can
-    then be attached to programs and made executable on their respective
+    then be attached to programs an made executable on their respective
     processors.
 
     Parameters
@@ -247,7 +220,7 @@
 
 def compileShaderObjectARB(shaderSrc, shaderType):
     """Compile shader GLSL code and return a shader object. Shader objects can
-    then be attached to programs and made executable on their respective
+    then be attached to programs an made executable on their respective
     processors.
 
     Parameters
@@ -381,28 +354,14 @@
         fragShader = compileShaderObjectARB(fragSrc, GL_FRAGMENT_SHADER_ARB)
 
     """
-    # get the indentation level of the `#version` directive if applicable
-    indent = ''
-    for line in shaderSrc.splitlines(keepends=False):
-        if '#version' in line:
-            indent, _ = line.split('#')
-    else:
-        # no version directive, use indent level of first line
-        for line in shaderSrc.splitlines(keepends=False):
-            if line:
-                indent = ''.join(itertools.takewhile(str.isspace, line))
-                break
-
     # generate GLSL `#define` statements
     glslDefSrc = ""
     for varName, varValue in defs.items():
         if not isinstance(varName, str):
             raise ValueError("Definition name must be type `str`.")
 
-        if isinstance(varValue, (int, bool,)):
+        if isinstance(varValue, (int, bool, float,)):
             varValue = str(int(varValue))
-        elif isinstance(varValue, float):
-            varValue = str(varValue)
         elif isinstance(varValue, bytes):
             varValue = varValue.decode('UTF-8')
         elif isinstance(varValue, str):
@@ -410,7 +369,7 @@
         else:
             raise TypeError("Invalid type for value of `{}`.".format(varName))
 
-        glslDefSrc += indent + '#define {n} {v}\n'.format(n=varName, v=varValue)
+        glslDefSrc += '#define {n} "{v}"\n'.format(n=varName, v=varValue)
 
     # find where the `#version` directive occurs
     versionDirIdx = shaderSrc.find("#version")
@@ -795,58 +754,6 @@
     dict
         Uniform names and locations.
 
-    Examples
-    --------
-    Get the location uniform `modelMatrix` in `myShader` and set it matrix using
-    a Numpy array::
-
-        modelMatrix = numpy.identity(4)  # example
-
-        # if using Pygelt's GL functions, you need to convert to a pointer
-        modelMatrix = modelMatrix.ctypes.data_as(ctypes.POINTER(GL.GLfloat))
-
-        uniforms = getUniformLocations(myShader)
-        useProgram(myShader)
-
-        glUniformMatrix4fv(
-            uniforms['modelMatrix'],
-            1,
-            GL_TRUE,  # transpose, since Numpy matrices are row-major in memory
-            modelMatrix)
-
-    You can check if a shader has a uniform before setting it. This allows for
-    the same sub-routine to flexibly handle different shader types, as long as
-    the uniform variables have the same names and types::
-
-        # get the uniform names and locations. In the shader, we have defined
-        # `uniform vec4 specularColor`.
-        uniforms = getUniformLocations(myShader)
-        hasSpecularColor = 'specularColor' in uniforms.keys()
-
-        if hasSpecularColor:
-            glUniform4f(uniforms['specularColor'],
-                1.0, 1.0, 1.0, 1.0)
-
-        # Another example to handle cases where a shader may be compiled with or
-        # without texture code paths.
-        #
-        # If the shader has `uniform sampler2D diffuseTexture` defined, we
-        # enable textures and bind it to the appropriate texture unit.
-        if 'diffuseTexture' in uniforms.keys():
-            # enable textures if the shader calls for it
-            glEnable(GL_TEXTURE_2D)
-            glActiveTexture(GL_TEXTURE0)
-            glColor4f(1.0, 1.0, 1.0, 1.0)
-            glColorMask(True, True, True, True)
-            glBindTexture(GL_TEXTURE_2D, texId)
-
-            # diffuse at texture unit `0`
-            glUniform4i(uniforms['diffuseTexture'], 0)
-            # remember to disable textures when done!
-        else:
-            # no diffuse texture, just have the material track the current color
-            glColor4f(1.0, 1.0, 1.0, 1.0)
-
     """
     if not GL.glIsProgram(program):
         raise ValueError(
@@ -896,10 +803,6 @@
 def getAttribLocations(program, builtins=False):
     """Get attribute names and locations from the specified program object.
 
-    This allows you to set vertex attribute pointers by name instead of by
-    index, allowing indices to vary between shaders. Furthermore, it allows for
-    checking if a shader has a particular attribute.
-
     This function works with both standard and ARB program object variants.
 
     Parameters
@@ -915,67 +818,6 @@
     -------
     dict
         Attribute names and locations.
-
-    Examples
-    --------
-    Get the attribute locations in the shader and use them to specify vertex
-    attribute pointers within a vertex array (VAO) context::
-
-        # Get vertex attribute locations in our shader (`myShader`). Within the
-        # shader we have attributes defined as:
-        #
-        #   layout(location = 0) in vec3 pos;
-        #   layout(location = 1) in vec2 textureCoords;
-        #   layout(location = 2) in vec3 normals;
-        #
-        # Calling `getAttribLocations` will return a dictionary like this:
-        #
-        #   {'pos': 0, 'textureCoords': 1, 'normals': 2}
-        #
-        attribLocations = getAttribLocations(myShader)
-
-        # create a VAO
-        vaoId = GLuint()
-        glGenVertexArrays(1, byref(vaoId))
-        glBindVertexArray(vaoId)
-
-        # bind the buffer storing vertex attribute, here they are interleaved
-        glBindBuffer(GL.GL_ARRAY_BUFFER, vboId)
-
-        # use the attribute index for `pos` to bind the vertex position buffer
-        attrib = attribLocations['pos']
-        glVertexAttribPointer(attrib, 3, GL_FLOAT, GL_FALSE, posStride, 0)
-        glEnableVertexAttribArray(attrib)
-
-        attrib = attribLocations['textureCoords']
-        glVertexAttribPointer(
-            attrib, 2, GL_FLOAT, GL_FALSE, texCoordStride, texCoordOffset)
-        glEnableVertexAttribArray(attrib)
-
-        attrib = attribLocations['normals']
-        glVertexAttribPointer(
-            attrib, 3, GL_FLOAT, GL_FALSE, normStride, normOffset)
-        glEnableVertexAttribArray(attrib)
-
-        glBindVertexArray(0)  # unbind
-
-    If attribute names are consistent between shaders, you should be able to
-    reuse the same code above, even if the vertex attribute layout locations
-    differ between shaders. In some cases the shader may not accept one or more
-    available attributes (eg. texture coordinates) that are available. Instead
-    of writing multiple sub-routines for building VAOs to handle these
-    permutations, simply check for attribute membership in the data returned
-    by `getAttribLocations`::
-
-        attribLocations = getAttribLocations(myShader)
-        hasTexCoords = 'textureCoords' in attribLocations.keys()
-
-        # when binding attribute pointers
-        if hasTexCoords:
-            attrib = attribLocations['textureCoords']
-            glVertexAttribPointer(
-                attrib, 2, GL_FLOAT, GL_FALSE, texCoordStride, texCoordOffset)
-            glEnableVertexAttribArray(attrib)
 
     """
     if not GL.glIsProgram(program):
@@ -1659,33 +1501,6 @@
 class VertexArrayInfo(object):
     """Vertex array object (VAO) descriptor.
 
-<<<<<<< HEAD
-#VertexBufferObject = namedtuple(
-#    'VertexBufferObject',
-#    ['id',
-#     'size',
-#     'count',
-#     'indices',
-#     'usage',
-#     'dtype',
-#     'userData']
-#)
-
-class VertexArrayInfo(object):
-    """Vertex array object (VAO) descriptor.
-
-    This class only stores information about the VAO it refers to, it does not
-    contain any actual array data associated with the VAO. Calling
-    :func:`createVAO` returns instances of this class.
-
-    """
-    __slots__ = ['name', 'activeAttribs', 'isIndexed', 'userData']
-
-    def __init__(self, name=0, activeAttribs=None, isIndexed=False, userData=None):
-        self.name = name
-        self.activeAttribs = activeAttribs
-        self.isIndexed = isIndexed
-=======
     This class only stores information about the VAO it refers to, it does not
     contain any actual array data associated with the VAO. Calling
     :func:`createVAO` returns instances of this class.
@@ -1707,7 +1522,6 @@
         self.count = count
         self.indexBuffer = indexBuffer
         self.isLegacy = isLegacy
->>>>>>> dfe85960
 
         if userData is None:
             self.userData = {}
@@ -1725,20 +1539,6 @@
         return self.name != other.name
 
 
-<<<<<<< HEAD
-def createVAO(buffers, offsets=None, indexBuffer=None):
-    """Create a Vertex Array object (VAO).
-
-    Parameters
-    ----------
-    buffers : dict
-        Attributes and associated VBOs to add to the VAO state. Keys are
-        vertex attribute pointer indices, values are VBO descriptors to define.
-    offsets : dict, optional
-        Optional attribute pointer offsets.
-    indexBuffer : VertexBufferInfo
-        Optional index buffer.
-=======
 def createVAO(attribBuffers, indexBuffer=None, legacy=False):
     """Create a Vertex Array object (VAO). VAOs store buffer binding states,
     reducing CPU overhead when drawing objects with vertex data stored in VBOs.
@@ -1761,7 +1561,6 @@
         is for compatibility with older GL implementations. Key specified to
         `attribBuffers` must be `GLenum` types such as `GL_VERTEX_ARRAY` to
         indicate the capability to use.
->>>>>>> dfe85960
 
     Examples
     --------
@@ -1770,28 +1569,16 @@
         vao = createVAO({0: vertexPos, 1: texCoords, 2: vertexNormals})
 
     Using an interleaved vertex buffer, all attributes are in the same buffer
-<<<<<<< HEAD
-    (`vertexAttr`). We need to specify offsets for each attribute and pass them
-    to `attribOffsets`::
-
-        vao = createVAO(
-            {0: vertexAttr, 1: vertexAttr, 2: vertexAttr}, {0: 0, 1: 3, 2: 5})
-=======
     (`vertexAttr`). We need to specify offsets for each attribute by passing a
     buffer in a `tuple` with the second value specifying the offset::
 
         vao = createVAO(
             {0: (vertexAttr, 0), 1: (vertexAttr, 3), 2: (vertexAttr, 5)})
->>>>>>> dfe85960
 
     You can mix interleaved and single-storage buffers::
 
         vao = createVAO(
-<<<<<<< HEAD
-            {0: vertexAttr, 1: vertexAttr, 2: vertexColors}, {0: 0, 1: 3})
-=======
             {0: (vertexAttr, 0), 1: (vertexAttr, 3), 2: vertexColors})
->>>>>>> dfe85960
 
     Specifying an optional index array, this is used for indexed drawing of
     primitives::
@@ -1801,9 +1588,30 @@
     The returned `VertexArrayInfo` instance will have attribute
     ``isIndexed==True``.
 
-<<<<<<< HEAD
-    """
-    if not buffers:  # in case an empty list is passed
+    Drawing vertex arrays using a VAO::
+
+        # draw the array
+        GL.glBindVertexArray(vao.name)
+
+        if vao.isIndexed:
+            GL.glDrawElements(mode, vao.count, vao.indexBuffer.dataType, None)
+        else:
+            GL.glDrawArrays(mode, 0, vao.count)
+
+        if flush:
+            GL.glFlush()
+
+        # reset
+        GL.glBindVertexArray(0)
+
+    Use legacy attribute pointer bindings when building a VAO for compatibility
+    with the fixed-function pipeline and older GLSL versions::
+
+        attribBuffers = {GL_VERTEX_ARRAY: vertexPos, GL_NORMAL_ARRAY: normals}
+        vao = createVAO(attribBuffers, legacy=True)
+
+    """
+    if not attribBuffers:  # in case an empty list is passed
         raise ValueError("No buffers specified.")
 
     # create a vertex buffer ID
@@ -1812,18 +1620,49 @@
     GL.glBindVertexArray(vaoId)
 
     # add attribute pointers
-    activeAttribs = []
-    for i, buffer in buffers.items():
+    activeAttribs = {}
+    bufferIndices = []
+    for i, buffer in attribBuffers.items():
         offset = 0
-        if offsets is not None:
-            if i in offsets.keys():
-                offset = offsets[i]
-
-        GL.glEnableVertexAttribArray(i)
-        setVertexAttribPointer(i, buffer, offset)
-        activeAttribs.append(i)
-
-    return VertexArrayInfo(vaoId)
+        normalize = False
+        if isinstance(buffer, (list, tuple,)):
+            if len(buffer) == 1:
+                buffer = buffer[0]  # size 1 tuple or list eg. (buffer,)
+            elif len(buffer) == 2:
+                buffer, offset = buffer
+            elif len(buffer) == 3:
+                buffer, offset, normalize = buffer
+            else:
+                raise ValueError('Invalid attribute values.')
+
+        if not legacy:
+            GL.glEnableVertexAttribArray(i)
+            setVertexAttribPointer(i, buffer, offset, normalize)
+        else:
+            GL.glEnableClientState(i)
+            setVertexPointer(buffer, i)
+
+        activeAttribs[i] = buffer
+        bufferIndices.append(buffer.shape[1])
+
+    # bind the EBO if available
+    if indexBuffer is not None:
+        if indexBuffer.target == GL.GL_ELEMENT_ARRAY_BUFFER:
+            GL.glBindBuffer(GL.GL_ELEMENT_ARRAY_BUFFER, indexBuffer.name)
+            nIndices = indexBuffer.shape[0]
+        else:
+            raise ValueError(
+                'Index buffer does not have target `GL_ELEMENT_ARRAY_BUFFER`.')
+    else:
+        nIndices = min(bufferIndices)
+
+    GL.glBindVertexArray(0)
+
+    return VertexArrayInfo(vaoId,
+                           nIndices,
+                           activeAttribs,
+                           indexBuffer,
+                           legacy)
 
 
 class VertexBufferInfo(object):
@@ -1969,228 +1808,6 @@
 
     Parameters
     ----------
-=======
-    Drawing vertex arrays using a VAO::
-
-        # draw the array
-        GL.glBindVertexArray(vao.name)
-
-        if vao.isIndexed:
-            GL.glDrawElements(mode, vao.count, vao.indexBuffer.dataType, None)
-        else:
-            GL.glDrawArrays(mode, 0, vao.count)
-
-        if flush:
-            GL.glFlush()
-
-        # reset
-        GL.glBindVertexArray(0)
-
-    Use legacy attribute pointer bindings when building a VAO for compatibility
-    with the fixed-function pipeline and older GLSL versions::
-
-        attribBuffers = {GL_VERTEX_ARRAY: vertexPos, GL_NORMAL_ARRAY: normals}
-        vao = createVAO(attribBuffers, legacy=True)
-
-    """
-    if not attribBuffers:  # in case an empty list is passed
-        raise ValueError("No buffers specified.")
-
-    # create a vertex buffer ID
-    vaoId = GL.GLuint()
-    GL.glGenVertexArrays(1, ctypes.byref(vaoId))
-    GL.glBindVertexArray(vaoId)
-
-    # add attribute pointers
-    activeAttribs = {}
-    bufferIndices = []
-    for i, buffer in attribBuffers.items():
-        offset = 0
-        normalize = False
-        if isinstance(buffer, (list, tuple,)):
-            if len(buffer) == 1:
-                buffer = buffer[0]  # size 1 tuple or list eg. (buffer,)
-            elif len(buffer) == 2:
-                buffer, offset = buffer
-            elif len(buffer) == 3:
-                buffer, offset, normalize = buffer
-            else:
-                raise ValueError('Invalid attribute values.')
-
-        if not legacy:
-            GL.glEnableVertexAttribArray(i)
-            setVertexAttribPointer(i, buffer, offset, normalize)
-        else:
-            GL.glEnableClientState(i)
-            setVertexPointer(buffer, i)
-
-        activeAttribs[i] = buffer
-        bufferIndices.append(buffer.shape[1])
-
-    # bind the EBO if available
-    if indexBuffer is not None:
-        if indexBuffer.target == GL.GL_ELEMENT_ARRAY_BUFFER:
-            GL.glBindBuffer(GL.GL_ELEMENT_ARRAY_BUFFER, indexBuffer.name)
-            nIndices = indexBuffer.shape[0]
-        else:
-            raise ValueError(
-                'Index buffer does not have target `GL_ELEMENT_ARRAY_BUFFER`.')
-    else:
-        nIndices = min(bufferIndices)
-
-    GL.glBindVertexArray(0)
-
-    return VertexArrayInfo(vaoId,
-                           nIndices,
-                           activeAttribs,
-                           indexBuffer,
-                           legacy)
-
-
-class VertexBufferInfo(object):
-    """Vertex buffer object (VBO) descriptor.
-
-    This class only stores information about the VBO it refers to, it does not
-    contain any actual array data associated with the VBO. Calling
-    :func:`createVBO` returns instances of this class.
-
-    Parameters
-    ----------
-    name : GLuint or int
-        OpenGL handle for the buffer.
-    target : GLenum or int, optional
-        Target used when binding the buffer (e.g. `GL_VERTEX_ARRAY` or
-        `GL_ELEMENT_ARRAY_BUFFER`). Default is `GL_VERTEX_ARRAY`)
-    usage : GLenum or int, optional
-        Usage type for the array (i.e. `GL_STATIC_DRAW`).
-    dataType : Glenum, optional
-        Data type of array. Default is `GL_FLOAT`.
-    size : int, optional
-        Size of the buffer in bytes.
-    stride : int, optional
-        Number of bytes between adjacent attributes. If `0`, values are assumed
-        to be tightly packed.
-    shape : tuple or list, optional
-        Shape of the array used to create this VBO.
-    userData : dict, optional
-        Optional user defined data associated with the VBO. If `None`,
-        `userData` will be initialized as an empty dictionary.
-
-    """
-    __slots__ = ['name', 'target', 'usage', 'dataType',
-                 'size', 'stride', 'shape', 'userData']
-
-    def __init__(self,
-                 name=0,
-                 target=GL.GL_ARRAY_BUFFER,
-                 usage=GL.GL_STATIC_DRAW,
-                 dataType=GL.GL_FLOAT,
-                 size=0,
-                 stride=0,
-                 shape=(0,),
-                 userData=None):
-
-        self.name = name
-        self.target = target
-        self.usage = usage
-        self.dataType = dataType
-        self.size = size
-        self.stride = stride
-        self.shape = shape
-
-        if userData is None:
-            self.userData = {}
-        elif isinstance(userData, dict):
-            self.userData = userData
-        else:
-            raise TypeError('Invalid type for `userData`.')
-
-    def __eq__(self, other):
-        """Equality test between VBO object names."""
-        return self.name == other.name
-
-    def __ne__(self, other):
-        """Inequality test between VBO object names."""
-        return self.name != other.name
-
-    @property
-    def hasBuffer(self):
-        """Check if the VBO assigned to `name` is a buffer."""
-        if self.name != 0 and GL.glIsBuffer(self.name):
-            return True
-
-        return False
-
-    @property
-    def isIndex(self):
-        """`True` if the buffer referred to by this object is an index array."""
-        if self.name != 0 and GL.glIsBuffer(self.name):
-            return self.target == GL.GL_ELEMENT_ARRAY_BUFFER
-
-        return False
-
-    def validate(self):
-        """Check if the data contained in this descriptor matches what is
-        actually present in the OpenGL state.
-
-        Returns
-        -------
-        bool
-            `True` if the information contained in this descriptor matches the
-            OpenGL state.
-
-        """
-        # fail automatically if these conditions are true
-        if self.name == 0 or GL.glIsBuffer(self.name) != GL.GL_TRUE:
-            return False
-
-        if self.target == GL.GL_ARRAY_BUFFER:
-            bindTarget = GL.GL_VERTEX_ARRAY_BUFFER_BINDING
-        elif self.target == GL.GL_ELEMENT_ARRAY_BUFFER:
-            bindTarget = GL.GL_ELEMENT_ARRAY_BUFFER_BINDING
-        else:
-            raise ValueError(
-                'Invalid `target` type, must be `GL_ARRAY_BUFFER` or '
-                '`GL_ELEMENT_ARRAY_BUFFER`.')
-
-        # get current binding so we don't disturb the current state
-        currentVBO = GL.GLint()
-        GL.glGetIntegerv(bindTarget, ctypes.byref(currentVBO))
-
-        # bind buffer at name to validate
-        GL.glBindBuffer(self.target, self.name)
-
-        # get buffer parameters
-        actualSize = GL.GLint()
-        GL.glGetBufferParameteriv(
-            self.target, GL.GL_BUFFER_SIZE, ctypes.byref(actualSize))
-        actualUsage = GL.GLint()
-        GL.glGetBufferParameteriv(
-            self.target, GL.GL_BUFFER_USAGE, ctypes.byref(actualUsage))
-
-        # check values against those in this object
-        isValid = False
-        if self.usage == actualUsage.value and self.size == actualSize.value:
-            isValid = True
-
-        # return to the original binding
-        GL.glBindBuffer(self.target, currentVBO.value)
-
-        return isValid
-
-
-def createVBO(data,
-              target=GL.GL_ARRAY_BUFFER,
-              dataType=GL.GL_FLOAT,
-              usage=GL.GL_STATIC_DRAW):
-    """Create an array buffer object (VBO).
-
-    Creates a VBO using input data, usually as a `ndarray` or `list`. Attributes
-    common to one vertex should occupy a single row of the `data` array.
-
-    Parameters
-    ----------
->>>>>>> dfe85960
     data : array_like
         A 2D array of values to write to the array buffer. The data type of the
         VBO is inferred by the type of the array. If the input is a Python
@@ -2279,97 +1896,6 @@
         data.shape)  # leave userData empty
 
     return vboInfo
-<<<<<<< HEAD
-
-
-def setVertexAttribPointer(index, vbo, offset=0, normalize=False):
-    """Define an array of vertex attribute data with a VBO descriptor.
-
-    Parameters
-    ----------
-    index : int
-        Index of the attribute to modify.
-    vbo : VertexBufferInfo
-        VBO descriptor.
-    offset : int, optional
-        Starting index of the attribute in the buffer.
-    normalize : bool, optional
-        Normalize fixed-point format values when accessed.
-
-    Examples
-    --------
-    Define a generic attribute from a vertex buffer descriptor::
-
-        # set the vertex location attribute
-        setVertexAttribPointer(0, vboDesc)  # 0 is vertex in our shader
-        GL.glColor3f(1.0, 0.0, 0.0)  # red triangle
-
-        # draw the triangle
-        nIndices, vSize = vboDesc.shape  # element size
-        GL.glDrawArrays(GL.GL_TRIANGLES, 0, nIndices)
-
-    If our VBO has interleaved attributes, we can specify `offset` to account
-    for that::
-
-        # define interleaved vertex attributes
-        #        |     Position    | Texture |   Normals   |
-        vQuad = [[ -1.0, -1.0, 0.0, 0.0, 0.0, 0.0, 0.0, 1.0],  # v0
-                 [ -1.0,  1.0, 0.0, 0.0, 0.0, 0.0, 0.0, 1.0],  # v1
-                 [  1.0,  1.0, 0.0, 0.0, 1.0, 0.0, 0.0, 1.0],  # v2
-                 [  1.0, -1.0, 0.0, 0.0, 1.0, 0.0, 0.0, 1.0]]  # v3
-
-        # create interleaved array
-        vertexAttribs = np.asarray(vQuad, dtype=np.float32)
-
-        # create a VBO with interleaved attributes
-        vboInterleaved = createVBO(vertexAttribs)
-
-        # ... before rendering, set the attribute pointers
-        setVertexAttribPointer(0, vboInterleaved, offset=0)  # vertex pointer
-        setVertexAttribPointer(1, vboInterleaved, offset=3)  # texture pointer
-        setVertexAttribPointer(2, vboInterleaved, offset=5)  # normals pointer
-
-        # draw the triangles
-        nIndices, _ = vboDesc.shape
-        GL.glDrawArrays(GL.GL_TRIANGLES, 0, nIndices)
-
-        # call these when done if `enable=True`
-        glDisableVertexAttribArray(0)
-        glDisableVertexAttribArray(1)
-        glDisableVertexAttribArray(2)
-
-    """
-    if vbo.target != GL.GL_ARRAY_BUFFER:
-        raise ValueError('VBO must have `target` type `GL_ARRAY_BUFFER`.')
-
-    _, glType = GL_COMPAT_TYPES[vbo.dataType]
-
-    GL.glBindBuffer(GL.GL_ARRAY_BUFFER, vbo.name)
-    GL.glVertexAttribPointer(
-        index,
-        vbo.shape[1],
-        vbo.dataType,
-        GL.GL_TRUE if normalize else GL.GL_FALSE,
-        vbo.stride,
-        offset * ctypes.sizeof(glType))
-
-    GL.glBindBuffer(GL.GL_ARRAY_BUFFER, 0)
-
-
-def deleteVBO(vbo):
-    """Delete a vertex buffer object (VBO).
-
-    Parameters
-    ----------
-    vbo : VertexBufferInfo
-        Descriptor of VBO to delete.
-
-    """
-    if GL.glIsBuffer(vbo.name):
-        GL.glDeleteBuffers(1, vbo.name)
-        vbo.name = GL.GLuint(0)
-=======
->>>>>>> dfe85960
 
 
 def setVertexPointer(vbo, cap=GL.GL_VERTEX_ARRAY, offset=0):
