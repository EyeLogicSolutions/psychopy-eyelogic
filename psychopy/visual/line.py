#!/usr/bin/env python
# -*- coding: utf-8 -*-

"""Creates a Line between two points as a special case of a
:class:`~psychopy.visual.ShapeStim`
"""

# Part of the PsychoPy library
# Copyright (C) 2002-2018 Jonathan Peirce (C) 2019-2024 Open Science Tools Ltd.
# Distributed under the terms of the GNU General Public License (GPL).




import psychopy  # so we can get the __path__
from psychopy import logging
import numpy

from psychopy.visual.shape import ShapeStim
from psychopy.tools.attributetools import attributeSetter, setAttribute


class Line(ShapeStim):
    """Creates a Line between two points. This is
    a lazy-imported class, therefore import using full path 
    `from psychopy.visual.line import Line` when
    inheriting from it.

    `Line` accepts all input parameters, that :class:`~psychopy.visual.ShapeStim`
    accepts, except for `vertices`, `closeShape` and `fillColor`.

    (New in version 1.72.00)

    Parameters
    ----------
    win : :class:`~psychopy.visual.Window`
        Window this line is being drawn to. The stimulus instance will
        allocate its required resources using that Windows context. In many
        cases, a stimulus instance cannot be drawn on different windows
        unless those windows share the same OpenGL context, which permits
        resources to be shared between them.
    start : array_like
        Coordinate `(x, y)` of the starting point of the line.
    end : array_like
        Coordinate `(x, y)` of the end-point of the line.
    units : str
        Units to use when drawing. This will affect how parameters and
        attributes `pos`, `size` and `radius` are interpreted.
    lineWidth : float
        Width of the line.
    lineColor : array_like, str, :class:`~psychopy.colors.Color` or None
        Color of the line. If `None`, a fully transparent color is used which
        makes the line invisible. *Deprecated* use `color` instead.
    lineColorSpace : str or None
        Colorspace to use for the line. These change how the values passed to
        `lineColor` are interpreted. *Deprecated*. Please use `colorSpace` to
        set the line colorspace. This arguments may be removed in a future
        version.
    pos : array_like
        Initial translation (`x`, `y`) of the line on-screen relative to the
        origin located at the center of the window or buffer in `units`.
        This can be updated after initialization by setting the `pos`
        property. The default value is `(0.0, 0.0)` which results in no
        translation.
    size : float or array_like
        Initial scale factor for adjusting the size of the line. A single
        value (`float`) will apply uniform scaling, while an array (`sx`,
        `sy`) will result in anisotropic scaling in the horizontal (`sx`)
        and vertical (`sy`) direction. Providing negative values to `size`
        will cause the line to be mirrored. Scaling can be changed by
        setting the `size` property after initialization. The default value
        is `1.0` which results in no scaling.
    ori : float
        Initial orientation of the line in degrees about its origin.
        Positive values will rotate the line clockwise, while negative
        values will rotate counterclockwise. The default value for `ori` is
        0.0 degrees.
    opacity : float
        Opacity of the line. A value of 1.0 indicates fully opaque and 0.0
        is fully transparent (therefore invisible). Values between 1.0 and
        0.0 will result in colors being blended with objects in the
        background. This value affects the fill (`fillColor`) and outline
        (`lineColor`) colors of the shape.
    contrast : float
        Contrast level of the line (0.0 to 1.0). This value is used to
        modulate the contrast of colors passed to `lineColor` and
        `fillColor`.
    depth : int
        Depth layer to draw the stimulus when `autoDraw` is enabled.
    interpolate : bool
        Enable smoothing (anti-aliasing) when drawing lines. This produces a
        smoother (less-pixelated) line.
    draggable : bool
        Can this stimulus be dragged by a mouse click?
    lineRGB: array_like, :class:`~psychopy.colors.Color` or None
        *Deprecated*. Please use `color` instead. This argument may be removed
        in a future version.
    name : str
        Optional name of the stimuli for logging.
    autoLog : bool
        Enable auto-logging of events associated with this stimuli. Useful
        for debugging and to track timing when used in conjunction with
        `autoDraw`.
    autoDraw : bool
        Enable auto drawing. When `True`, the stimulus will be drawn every
        frame without the need to explicitly call the
        :py:meth:`~psychopy.visual.shape.ShapeStim.draw()` method.
    color : array_like, str, :class:`~psychopy.colors.Color` or None
        Sets both the initial `lineColor` and `fillColor` of the shape.
    colorSpace : str
        Sets the colorspace, changing how values passed to `lineColor` and
        `fillColor` are interpreted.

    Notes
    -----
    The `contains` method always return `False` because a line is not a proper
    (2D) polygon.

    Attributes
    ----------
    start, end : array_like
        Coordinates `(x, y)` for the start- and end-point of the line.

    """

    _defaultFillColor = None
    _defaultLineColor = "white"

    def __init__(self,
                 win,
                 start=None,
                 end=None,
                 units=None,
                 lineWidth=1.5,
                 lineColor=False,
                 colorSpace='rgb',
                 pos=(0, 0),
                 size=1.0,
                 anchor="center",
                 ori=0.0,
                 opacity=None,
                 contrast=1.0,
                 depth=0,
                 interpolate=True,
                 draggable=False,
                 name=None,
                 autoLog=None,
                 autoDraw=False,
                 # legacy
                 color=False,
                 fillColor=False,
                 lineColorSpace=None,
                 lineRGB=False,
                 fillRGB=False,
                 ):

        """

        """
        # what local vars are defined (these are the init params) for use by
        # __repr__
        self._initParams = dir()
        self._initParams.remove('self')

        super(Line, self).__init__(
            win,
            units=units,
            lineWidth=lineWidth,
            lineColor=lineColor,
            lineColorSpace=None,
            fillColor=None,
            fillColorSpace=lineColorSpace,  # have these set to the same
<<<<<<< HEAD
            vertices=[[-0.5, -0.5], [0.5, 0.5]],
=======
            vertices=(start, end),
>>>>>>> ea7ccf20
            anchor=anchor,
            closeShape=False,
            pos=pos,
            size=size,
            ori=ori,
            opacity=opacity,
            contrast=contrast,
            depth=depth,
            interpolate=interpolate,
            draggable=draggable,
            lineRGB=lineRGB,
            fillRGB=fillRGB,
            name=name,
            autoLog=autoLog,
            autoDraw=autoDraw,
            color=color,
            colorSpace=colorSpace)

<<<<<<< HEAD
        self.start = start
        self.end = end
        self._updateVertices()
=======
        del self._tesselVertices
>>>>>>> ea7ccf20

    @property
    def color(self):
        return self.lineColor

    @color.setter
    def color(self, value):
        self.lineColor = value

    @attributeSetter
    def start(self, start):
        """tuple, list or 2x1 array.

        Specifies the position of the start of the line.
        :ref:`Operations <attrib-operations>` supported.
        """
        # do nothing if setting to None
        if start is None:
            return

        self.__dict__['start'] = numpy.array(start)
        # get positions of corners
        currentStart, currentEnd = self._vertices.getas(self.units)
        # get vector from current stop to desired start
        vector = currentEnd - start
        # set pos, size and anchor to keep stop point constant but change start
        self.anchor = "top right"
        self.pos = currentEnd
        self.size = vector

        self._needVertexUpdate = True

    def setStart(self, start, log=None):
        """Usually you can use 'stim.attribute = value' syntax instead,
        but use this method if you need to suppress the log message.
        """
        setAttribute(self, 'start', start, log)

    @attributeSetter
    def end(self, end):
        """tuple, list or 2x1 array

        Specifies the position of the end of the line.
        :ref:`Operations <attrib-operations>` supported."""
        # do nothing if setting to None
        if end is None:
            return
        
        self.__dict__['end'] = numpy.array(end)
        # get positions of corners
        currentStart, currentEnd = self._vertices.getas(self.units)
        # get vector from current start to desired stop
        vector = end - currentStart
        # set pos, size and anchor to keep start point constant but change stop
        self.anchor = "bottom left"
        self.pos = currentStart
        self.size = vector

        self._needVertexUpdate = True

    def setEnd(self, end, log=None):
        """Usually you can use 'stim.attribute = value' syntax instead,
        but use this method if you need to suppress the log message.
        """
        setAttribute(self, 'end', end, log)
    
    def _updateVertices(self):
        ShapeStim._updateVertices(self)
        # use adjusted size to avoid division by zero
        nonZeroSize = self._size.pix.copy()
        nonZeroSize[nonZeroSize == 0] = 1
        # rotate start/end as needed
        self.__dict__['start'], self.__dict__['end'] = (self._vertices.getas(self.units) * self._size.pix).dot(self._rotationMatrix) / nonZeroSize

    def contains(self, *args, **kwargs):
        return False<|MERGE_RESOLUTION|>--- conflicted
+++ resolved
@@ -170,11 +170,7 @@
             lineColorSpace=None,
             fillColor=None,
             fillColorSpace=lineColorSpace,  # have these set to the same
-<<<<<<< HEAD
-            vertices=[[-0.5, -0.5], [0.5, 0.5]],
-=======
             vertices=(start, end),
->>>>>>> ea7ccf20
             anchor=anchor,
             closeShape=False,
             pos=pos,
@@ -193,13 +189,10 @@
             color=color,
             colorSpace=colorSpace)
 
-<<<<<<< HEAD
+        del self._tesselVertices
         self.start = start
         self.end = end
         self._updateVertices()
-=======
-        del self._tesselVertices
->>>>>>> ea7ccf20
 
     @property
     def color(self):
