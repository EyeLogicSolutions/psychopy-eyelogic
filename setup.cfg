--- conflicted
+++ resolved
@@ -31,10 +31,7 @@
 install_requires =
     requests[security]
     cryptography
-<<<<<<< HEAD
-=======
     pypi_search
->>>>>>> a74a174a
     numpy < 1.24.0
     scipy
     matplotlib
