#!/usr/bin/env python
################
# see notes at bottom for requirements

import glob
import os
import sys
from sys import platform
import setuptools  # noqa: setuptools complains if it isn't implicitly imported before distutils
from distutils.core import setup
from pkg_resources import parse_version
import bdist_mpkg  # noqa: needed to build bdist, even though not explicitly used here
import py2app  # noqa: needed to build app bundle, even though not explicitly used here
from ctypes.util import find_library
import importlib

import psychopy
version = psychopy.__version__

# regenerate __init__.py only if we're in the source repos (not in a zip file)
try:
    from building import createInitFile  # won't exist in a sdist.zip
    writeNewInit=True
except:
    writeNewInit=False
if writeNewInit:
    vStr = createInitFile.createInitFile(dist='bdist')

#define the extensions to compile if necess
packageData = []
requires = []

if platform != 'darwin':
    raise RuntimeError("setupApp.py is only for building Mac Standalone bundle")

resources = glob.glob('psychopy/app/Resources/*')
frameworks = [ # these installed using homebrew
              find_library("libevent"),
              find_library("libmp3lame"),
              find_library("libglfw"),
              # libffi comes in the system
              "/usr/local/opt/libffi/lib/libffi.dylib",
              ]
opencvLibs = glob.glob(os.path.join(sys.exec_prefix, 'lib', 'libopencv*.2.4.dylib'))
frameworks.extend(opencvLibs)

import macholib
#print("~"*60 + "macholib version: "+macholib.__version__)

if parse_version(macholib.__version__) <= parse_version('1.7'):
    print("Applying macholib patch...")
    import macholib.dyld
    import macholib.MachOGraph
    dyld_find_1_7 = macholib.dyld.dyld_find
    def dyld_find(name, loader=None, **kwargs):
        #print("~"*60 + "calling alternate dyld_find")
        if loader is not None:
            kwargs['loader_path'] = loader
        return dyld_find_1_7(name, **kwargs)
    macholib.MachOGraph.dyld_find = dyld_find

includes = ['_sitebuiltins',  # needed for help()
            'imp', 'subprocess', 'shlex',
            'shelve',  # for scipy.io
            '_elementtree', 'pyexpat',  # for openpyxl
            'pyo', 'greenlet', 'zmq', 'tornado',
            'psutil',  # for iohub
            'tobii_research',  # need tobii_research file and tobiiresearch pkg
            'soundfile', 'sounddevice', 'readline',
            'xlwt',  # writes excel files for pandas
            'vlc',  # install with pip install python-vlc
            'msgpack_numpy',
            'configparser',
            'ntplib',  # for egi-pynetstation
            ]
packages = ['pydoc',  # needed for help()
            'setuptools', 'wheel', # for plugin installing
            'wx', 'psychopy',
            'PyQt6',
            'pyglet', 'pytz',
            'scipy', 'matplotlib', 'openpyxl', 'pandas',
            'xml', 'xmlschema',
            'ffpyplayer', 'cython', 'AVFoundation',
            'moviepy', 'imageio', 'imageio_ffmpeg',
            '_sounddevice_data', '_soundfile_data',
            'cffi', 'pycparser',
            'PIL',  # 'Image',
            'freetype',
            'objc', 'Quartz', 'AppKit', 'Cocoa',
            'Foundation', 'CoreFoundation',
            'pkg_resources',  # needed for objc
            'requests', 'certifi', 'cryptography',
            'json_tricks',  # allows saving arrays/dates in json
            'git', 'gitlab',
            'msgpack', 'yaml', 'gevent',  # for ioHub
            'astunparse', 'esprima',  # for translating/adapting py/JS
            'metapensiero.pj', 'dukpy', 
            'jedi', 'parso',
            'bidi', 'arabic_reshaper', 'charset_normalizer', # for (natural) language conversions
            'ujson',  # faster than built-in json
            'six',  # needed by configobj
            # hardware
            'serial',
            # handy science tools
            'tables',  # 'cython',
            # these aren't needed, but liked
            'pylsl', 'pygaze',
            'smite',  # https://github.com/marcus-nystrom/SMITE (not pypi!)
            'cv2',
            'questplus',
            'psychtoolbox',
            'h5py',
<<<<<<< HEAD
            'markdown_it',
            'speech_recognition', 'googleapiclient', 'pocketsphinx',
            'badapted', #'darc_toolbox',  # adaptive methods from Ben Vincent
            'egi_pynetstation', 'pylink', 'tobiiresearch',
            'pyxid2', 'ftd2xx',  # ftd2xx is used by cedrus
            'Phidget22',
            'hid',
            'macropy',
        ]
    )
    packages.append('PyQt5')
    packages.remove('PyQt6')  # PyQt6 is not compatible with earlier PsychoPy versions

# check the includes and packages are all available
for pkg in includes+packages:
    missing_pkgs = []
    try:
        importlib.import_module(pkg)
    except ImportError:
        missing_pkgs.append(pkg)
if missing_pkgs:
    raise ImportError("Missing packages: %s" % missing_pkgs)
else:
    print("All packages appear to be present. Proceeding to build...")
=======
            'markdown_it'
            ]
>>>>>>> 7df84472

# Add packages that older PsychoPy (<=2023.1.x) shipped, for useVersion() compatibility
# In PsychoPy 2023.2.0 these packages were removed from Standalone Py3.10+ builds
if sys.version_info < (3, 9):
    packages.extend(
        [
            'OpenGL', 'glfw',
            'speech_recognition', 'googleapiclient', 'pocketsphinx',
            'badapted', #'darc_toolbox',  # adaptive methods from Ben Vincent
            'egi_pynetstation', 'pylink', 'tobiiresearch',
            'pyxid2', 'ftd2xx',  # ftd2xx is used by cedrus
            'Phidget22',
            'hid',
            'QTKit', 
            'macropy',
        ]
    )
    packages.replace('PyQt6', 'PyQt5')  # PyQt6 is not compatible with earlier PsychoPy versions

# check the includes and packages are all available
for pkg in includes+packages:
    missing_pkgs = []
    try:
        importlib.import_module(pkg)
    except ImportError:
        missing_pkgs.append(pkg)
if missing_pkgs:
    raise ImportError("Missing packages: %s" % missing_pkgs)
else:
    print("All packages appear to be present. Proceeding to build...")

setup(
    app=['psychopy/app/psychopyApp.py'],
    options=dict(py2app=dict(
            includes=includes,
            packages=packages,
            excludes=['bsddb', 'jinja2', 'IPython','ipython_genutils','nbconvert',
                      'libsz.2.dylib', 'pygame',
                      # 'stringprep',
                      'functools32',
                      'sympy',
                      ],  # anything we need to forcibly exclude?
            resources=resources,
            argv_emulation=False,  # must be False or app bundle pauses (py2app 0.21 and 0.24 tested)
            site_packages=True,
            frameworks=frameworks,
            iconfile='psychopy/app/Resources/psychopy.icns',
            plist=dict(
                  CFBundleIconFile='psychopy.icns',
                  CFBundleName               = "PsychoPy",
                  CFBundleShortVersionString = version,  # must be in X.X.X format
                  CFBundleVersion            = version,
                  CFBundleExecutable         = "PsychoPy",
                  CFBundleIdentifier         = "org.opensciencetools.psychopy",
                  CFBundleLicense            = "GNU GPLv3+",
                  NSHumanReadableCopyright   = "Open Science Tools Limited",
                  CFBundleDocumentTypes=[dict(CFBundleTypeExtensions=['*'],
                                              CFBundleTypeRole='Editor')],
                  CFBundleURLTypes=[dict(CFBundleURLName='psychopy',  # respond to psychopy://
                                         CFBundleURLSchemes='psychopy',
                                         CFBundleTypeRole='Editor')],
                  LSEnvironment=dict(PATH="/usr/local/git/bin:/usr/local/bin:"
                                          "/usr/local:/usr/bin:/usr/sbin"),
            ),
    ))  # end of the options dict
)


# ugly hack for opencv2:
# As of opencv 2.4.5 the cv2.so binary used rpath to a fixed
# location to find libs and even more annoyingly it then appended
# 'lib' to the rpath as well. These were fine for the packaged
# framework python but the libs in an app bundle are different.
# So, create symlinks so they appear in the same place as in framework python
rpath = "dist/PsychoPy.app/Contents/Resources/"
for libPath in opencvLibs:
    libname = os.path.split(libPath)[-1]
    realPath = "../../Frameworks/"+libname  # relative path (w.r.t. the fake)
    fakePath = os.path.join(rpath, "lib", libname)
    os.symlink(realPath, fakePath)
# they even did this for Python lib itself, which is in diff location
realPath = "../Frameworks/Python.framework/Python"  # relative to the fake path
fakePath = os.path.join(rpath, "Python")
os.symlink(realPath, fakePath)

if writeNewInit:
    # remove unwanted info about this system post-build
    createInitFile.createInitFile(dist=None)<|MERGE_RESOLUTION|>--- conflicted
+++ resolved
@@ -110,35 +110,8 @@
             'questplus',
             'psychtoolbox',
             'h5py',
-<<<<<<< HEAD
-            'markdown_it',
-            'speech_recognition', 'googleapiclient', 'pocketsphinx',
-            'badapted', #'darc_toolbox',  # adaptive methods from Ben Vincent
-            'egi_pynetstation', 'pylink', 'tobiiresearch',
-            'pyxid2', 'ftd2xx',  # ftd2xx is used by cedrus
-            'Phidget22',
-            'hid',
-            'macropy',
-        ]
-    )
-    packages.append('PyQt5')
-    packages.remove('PyQt6')  # PyQt6 is not compatible with earlier PsychoPy versions
-
-# check the includes and packages are all available
-for pkg in includes+packages:
-    missing_pkgs = []
-    try:
-        importlib.import_module(pkg)
-    except ImportError:
-        missing_pkgs.append(pkg)
-if missing_pkgs:
-    raise ImportError("Missing packages: %s" % missing_pkgs)
-else:
-    print("All packages appear to be present. Proceeding to build...")
-=======
             'markdown_it'
             ]
->>>>>>> 7df84472
 
 # Add packages that older PsychoPy (<=2023.1.x) shipped, for useVersion() compatibility
 # In PsychoPy 2023.2.0 these packages were removed from Standalone Py3.10+ builds
@@ -152,11 +125,11 @@
             'pyxid2', 'ftd2xx',  # ftd2xx is used by cedrus
             'Phidget22',
             'hid',
-            'QTKit', 
             'macropy',
         ]
     )
-    packages.replace('PyQt6', 'PyQt5')  # PyQt6 is not compatible with earlier PsychoPy versions
+    packages.append('PyQt5')
+    packages.remove('PyQt6')  # PyQt6 is not compatible with earlier PsychoPy versions
 
 # check the includes and packages are all available
 for pkg in includes+packages:
